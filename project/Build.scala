--- conflicted
+++ resolved
@@ -6,13 +6,8 @@
 
 object Versions{
   val scalaMajorVersion = "2.11"
-<<<<<<< HEAD
   val scalaMinorVersion = "8"
-  val factorieVersion = "1.2-SNAPSHOT"
-=======
-  val scalaMinorVersion = "7"
-  val factorieVersion = "1.2"
->>>>>>> 8c87ebe7
+  val factorieVersion = "1.3-SNAPSHOT"
 }
 
 object FactorieBuild extends Build {
