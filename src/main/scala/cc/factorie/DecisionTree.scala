<<<<<<< HEAD
/* Copyright (C) 2008-2010 University of Massachusetts Amherst,
   Department of Computer Science.
   This file is part of "FACTORIE" (Factor graphs, Imperative, Extensible)
   http://factorie.cs.umass.edu, http://code.google.com/p/factorie/
   Licensed under the Apache License, Version 2.0 (the "License");
   you may not use this file except in compliance with the License.
   You may obtain a copy of the License at
    http://www.apache.org/licenses/LICENSE-2.0
   Unless required by applicable law or agreed to in writing, software
   distributed under the License is distributed on an "AS IS" BASIS,
   WITHOUT WARRANTIES OR CONDITIONS OF ANY KIND, either express or implied.
   See the License for the specific language governing permissions and
   limitations under the License. */

package cc.factorie

import la.Tensor
import collection.mutable.{ArrayBuilder, Stack, ArrayBuffer}

/** Statistics for factors who scores are the log-probability of
    label S1 given feature vector S2, according to a decision tree.
    @author Luke Vilnis */
trait DecisionTreeStatistics2Base[S1 <: DiscreteValue, S2 <: Tensor] extends TensorStatistics2[S1, S2] {

  type State
  def getPerNodeState(stats: Seq[StatisticsType]): State
  def evaluateSplittingCriteria(s: State, withFeature: DenseProportions1, withoutFeature: DenseProportions1): Double
  def shouldStop(stats: Seq[StatisticsType], depth: Int): Boolean
  def prune(tree: DTree, pruningSet: Seq[StatisticsType]): DTree

  // each branch in the decision tree corresponds to an index in the feature vector (a feature) and threshold for the feature (for continuous values)
  // each leaf in the decision tree corresponds to a weighted proportions of each label
  sealed trait DTree {
    lazy val leaves: Set[DTLeaf] = this match {
      case l: DTLeaf => Set(l)
      case DTBranch(yes, no, _, _) => yes.leaves ++ no.leaves
    }
  }
  case class DTBranch(yes: DTree, no: DTree, featureIndex: Int, threshold: Double) extends DTree
  case class DTLeaf(proportions: Proportions) extends DTree

  lazy val numLabels: Int = throw new Error("We need to figure out how to get the statistics tensor dim1 size.") // statisticsDomains._1.asInstanceOf[DiscreteDomain].size // TODO!!! Fix this!

  var decisionTree = None: Option[DTree]

  def splittingFeatures: Seq[Int] = {
    def inner(tree: DTree): Seq[Int] = tree match {
      case DTBranch(yes, no, idx, thresh) => idx +: (inner(yes) ++ inner(no))
      case _ => Seq.empty[Int]
    }
    decisionTree.toSeq.map(inner(_)).flatten
  }

  def train(stats: Iterable[StatisticsType], maxDepth: Int = 100, getInstanceWeight: Option[Int => Double] = None): Unit = {
    val tree =
      if (maxDepth < 1000) trainTree(stats.toSeq, 0, maxDepth, Set.empty[(Int, Double)], getInstanceWeight)
      else trainTreeNoMaxDepth(stats.toSeq, maxDepth, getInstanceWeight)
    println(tree)
    decisionTree = Some(tree)
  }

  def prune(pruningSet: Iterable[StatisticsType]): Unit =
    decisionTree = Some(prune(decisionTree.get, pruningSet.toSeq))

  def score(s: StatisticsType): Double = score(s, decisionTree.get)

  def score(s1: S1, s2: S2): Double = score(Statistics(s1, s2), decisionTree.get)

  def score(t: Tensor): Double = throw new Exception("??")

  private def trainTree(stats: Seq[StatisticsType], depth: Int, maxDepth: Int, usedFeatures: Set[(Int, Double)], getInstanceWeight: Option[Int => Double]): DTree = {
    if (maxDepth < depth || stats.map(_._1).distinct.length == 1 || shouldStop(stats, depth)) {
      DTLeaf(makeProportions(stats))
    } else {
      val (featureIdx, threshold) = getSplittingFeatureAndThreshold(stats.toArray, usedFeatures, getInstanceWeight)
      val (statsWithFeature, statsWithoutFeature) = stats.partition(hasFeature(featureIdx, _, threshold))
      @inline def trainChildTree(childStats: Seq[StatisticsType]): DTree =
        if (childStats.length > 0) trainTree(childStats, depth + 1, maxDepth, usedFeatures + ((featureIdx, threshold)), getInstanceWeight)
        else DTLeaf(makeProportions(stats))
      DTBranch(trainChildTree(statsWithFeature), trainChildTree(statsWithoutFeature), featureIdx, threshold)
    }
  }

  private def trainTreeNoMaxDepth(startingSamples: Seq[StatisticsType], maxDepth: Int, getInstanceWeight: Option[Int => Double]): DTree = {
    // Use arraybuffer as dense mutable int-indexed map - no IndexOutOfBoundsException, just expand to fit
    type DenseIntMap[T] = ArrayBuffer[T]
    def updateIntMap[@specialized T](ab: DenseIntMap[T], idx: Int, item: T, dfault: T = null.asInstanceOf[T]) = {
      if (ab.length <= idx) {ab.insertAll(ab.length, Iterable.fill(idx - ab.length + 1)(dfault)) }
      ab.update(idx, item)
    }
    var currentChildId = 0 // get childIdx or create one if it's not there already
    def child(childMap: DenseIntMap[Int], heapIdx: Int) =
      if (childMap.length > heapIdx && childMap(heapIdx) != -1) childMap(heapIdx)
      else {currentChildId += 1; updateIntMap(childMap, heapIdx, currentChildId, -1); currentChildId }
    // go down
    val leftChildren, rightChildren = new DenseIntMap[Int]() // heapIdx -> childHeapIdx
    val todo = Stack((startingSamples, Set.empty[(Int, Double)], 0, 0)) // samples, usedFeatures, depth, heapIdx
    val branches = new Stack[(Int, Int, Double)]() // heapIdx, featureIdx, threshold
    val nodes = new DenseIntMap[DTree]() // heapIdx -> node
    while (!todo.isEmpty) {
      val (samples, usedFeatures, depth, heapIdx) = todo.pop()
      if (maxDepth < depth || samples.map(_._1).distinct.length == 1 || shouldStop(samples, depth)) {
        updateIntMap(nodes, heapIdx, DTLeaf(makeProportions(samples)))
      } else {
        val (featureIdx, threshold) = getSplittingFeatureAndThreshold(samples.toArray, usedFeatures, getInstanceWeight)
        @inline def pushChildWork(childStats: Seq[StatisticsType], childIdx: Int) =
          if (childStats.length > 0) todo.push((childStats, usedFeatures + ((featureIdx, threshold)), depth + 1, childIdx))
          else updateIntMap(nodes, childIdx, DTLeaf(makeProportions(samples)))
        val (statsWithFeature, statsWithoutFeature) = samples.partition(hasFeature(featureIdx, _, threshold))
        pushChildWork(statsWithFeature, child(leftChildren, heapIdx))
        pushChildWork(statsWithoutFeature, child(rightChildren, heapIdx))
        branches.push((heapIdx, featureIdx, threshold))
      }
    }
    // go up
    while (!branches.isEmpty) {
      val (heapIdx, featureIdx, threshold) = branches.pop()
      updateIntMap(nodes, heapIdx, DTBranch(nodes(child(leftChildren, heapIdx)), nodes(child(rightChildren, heapIdx)), featureIdx, threshold))
    }
    nodes(0)
  }

  private def score(s: StatisticsType, node: DTree): Double = node match {
    // returns -Infinity for prob 0, which is still uniform, so I guess its ok...
    case DTLeaf(proportions) => proportions.logpr(labelIndex(s))
    case DTBranch(yes, no, idx, threshold) => score(s, if (hasFeature(idx, s, threshold)) yes else no)
  }

  def label(s:StatisticsType, node: DTree): Int = node match {
    case DTLeaf(proportions) => proportions.maxIndex
    case DTBranch(yes, no, idx, threshold) => label(s, if (hasFeature(idx, s, threshold)) yes else no)
  }

  // crazy... this is actually faster in practice even for binary features, because we can skip
  // infogaining all the features that are uniform valued over the whole sample set!!
  private def getPossibleFeatureThresholds(stats: Array[StatisticsType]): Array[Array[Double]] = {
    val numFeatures = stats(0)._2.length
    val numSamples = stats.length
    val possibleThresholds = new Array[Array[Double]](numFeatures)
    var f = 0
    while (f < numFeatures) {
      val featureValues = ArrayBuilder.make[Double]()
      var s = 0
      while (s < numSamples) {
        featureValues += stats(s)._2(f)
        s += 1
      }
      val sorted = featureValues.result()
      java.util.Arrays.sort(sorted)
      val thresholds = ArrayBuilder.make[Double]()
      var last = sorted(0)
      s = 0
      while (s < sorted.length) {
        if (last < sorted(s)) {thresholds += ((sorted(s) + last) / 2); last = sorted(s) }
        s += 1
      }
      possibleThresholds(f) = thresholds.result()
      f += 1
    }
    possibleThresholds
  }

  private def getSplittingFeatureAndThreshold(stats: Array[StatisticsType], usedFeatures: Set[(Int, Double)], getInstanceWeight: Option[Int => Double]): (Int, Double) = {
    val useInstanceWeights = getInstanceWeight.isDefined
    val instanceWeight = getInstanceWeight.getOrElse(null)
    val state = getPerNodeState(stats)
    val numSamples = stats.length
    val numFeatures = stats.head._2.length
    val possibleFeatureThresholds = getPossibleFeatureThresholds(stats)
    var featureIdx = 0
    var maxIdx = 0
    var maxThreshold = Double.NegativeInfinity
    var maxValue = Double.NegativeInfinity
    while (featureIdx < numFeatures) {
      val thresholds = possibleFeatureThresholds(featureIdx)
      var thresholdIdx = 0
      while (thresholdIdx < thresholds.length) {
        val threshold = thresholds(thresholdIdx)
        if (!usedFeatures((featureIdx, threshold))) {
          val proportionsWith = new DenseProportions1(numLabels)
          val proportionsWithout = new DenseProportions1(numLabels)
          var sampleIdx = 0
          while (sampleIdx < numSamples) {
            val props = if (hasFeature(featureIdx, stats(sampleIdx), threshold)) proportionsWith else proportionsWithout
            props.masses += (labelIndex(stats(sampleIdx)), if (!useInstanceWeights) 1.0 else instanceWeight(sampleIdx))
            sampleIdx += 1
          }
          if (proportionsWith.massTotal > 0 && proportionsWithout.massTotal > 0) {
            val infogain = evaluateSplittingCriteria(state, proportionsWith, proportionsWithout)
            if (infogain > maxValue) {
              maxValue = infogain
              maxIdx = featureIdx
              maxThreshold = threshold
            }
          }
        }
        thresholdIdx += 1
      }
      featureIdx += 1
    }
    (maxIdx, maxThreshold)
  }

  @inline def hasFeature(featureIdx: Int, s: StatisticsType, threshold: Double) = s._2(featureIdx) > threshold
  @inline def labelIndex(s: StatisticsType) = s._1.intValue
  @inline def makeProportions(stats: Seq[StatisticsType]): DenseProportions1 = {
    val labelProps = new DenseProportions1(numLabels)
    stats.foreach(s => labelProps.masses += (labelIndex(s), 1.0))
    labelProps
  }

  override def save(dirname: String, gzip: Boolean = false): Unit = {
    super.save(dirname, gzip)
    throw new Error("Not yet implemented")
  }
  override def load(dirname: String, gzip: Boolean = false): Unit = {
    super.load(dirname, gzip)
    throw new Error("Not yet implemented")
  }
}

// Provides default implementation of State and splitting criteria that ignores it, for strategies that do not require
// state to be stored to efficiently calculate the splitting feature
trait NoTrainingState[S1 <: DiscreteValue, S2 <: Tensor] {
  this: DecisionTreeStatistics2Base[S1, S2] =>
  type State = Unit
  def getPerNodeState(stats: Seq[StatisticsType]): State = ()
  def evaluateSplittingCriteria(s: State, withFeature: DenseProportions1, withoutFeature: DenseProportions1): Double =
    evaluateSplittingCriteria(withFeature, withoutFeature)
  def evaluateSplittingCriteria(withFeature: DenseProportions1, withoutFeature: DenseProportions1): Double
}

trait InfoGainSplitting[S1 <: DiscreteValue, S2 <: Tensor]
  extends NoTrainingState[S1, S2] {
  this: DecisionTreeStatistics2Base[S1, S2] =>
  def evaluateSplittingCriteria(withFeature: DenseProportions1, withoutFeature: DenseProportions1): Double = {
    // we're using information gain modulo the constant factor of base entropy
    val numFeatures = withFeature.massTotal + withoutFeature.massTotal
    val pctWith = withFeature.massTotal / numFeatures
    val pctWithout = withoutFeature.massTotal / numFeatures
    val infoGainMinusBaseEntropy = -(pctWith * withFeature.entropy + pctWithout * withoutFeature.entropy)
    infoGainMinusBaseEntropy
  }
}

trait GainRatioSplitting[S1 <: DiscreteValue, S2 <: Tensor] {
  this: DecisionTreeStatistics2Base[S1, S2] =>
  type State = Double
  def getPerNodeState(stats: Seq[StatisticsType]): State =
    makeProportions(stats).entropy
  def evaluateSplittingCriteria(baseEntropy: State, withFeature: DenseProportions1, withoutFeature: DenseProportions1): Double = {
    val numFeatures = withFeature.massTotal + withoutFeature.massTotal
    val pctWith = withFeature.massTotal / numFeatures
    val pctWithout = withoutFeature.massTotal / numFeatures
    val infoGain = baseEntropy - (pctWith * withFeature.entropy + pctWithout * withoutFeature.entropy)
    val intrinsicValue = -(pctWith * math.log(pctWith) / math.log(2) + pctWithout * math.log(pctWithout) / math.log(2))
    infoGain / intrinsicValue
  }
}

trait SampleSizeStopping[S1 <: DiscreteValue, S2 <: Tensor] {
  this: DecisionTreeStatistics2Base[S1, S2] =>
  def minSampleSize: Int
  def shouldStop(stats: Seq[StatisticsType], depth: Int) = stats.size < minSampleSize
}

trait UniformLabelStopping[S1 <: DiscreteValue, S2 <: Tensor]
  extends SampleSizeStopping[S1, S2] {
  this: DecisionTreeStatistics2Base[S1, S2] =>
  val minSampleSize = 1
}

trait MaxDepthStopping[S1 <: DiscreteValue, S2 <: Tensor] {
  this: DecisionTreeStatistics2Base[S1, S2] =>
  def maxDepth: Int
  def shouldStop(stats: Seq[StatisticsType], depth: Int) = depth > maxDepth
}

trait NoPruning[S1 <: DiscreteValue, S2 <: Tensor] {
  this: DecisionTreeStatistics2Base[S1, S2] =>
  def prune(tree: DTree, pruningSet: Seq[StatisticsType]) = tree
}

trait ErrorBasedPruning[S1 <: DiscreteValue, S2 <: Tensor] {
  this: DecisionTreeStatistics2Base[S1, S2] =>

  def prune(tree: DTree, pruningSet: Seq[StatisticsType]): DTree = tree match {
    case l: DTLeaf => l
    case DTBranch(yes, no, featureIndex, threshold) =>
      val prunedSubtree = DTBranch(prune(yes, pruningSet), prune(no, pruningSet), featureIndex, threshold)
      val leafProps = new DenseProportions1(numLabels)
      prunedSubtree.leaves.foreach(l => leafProps.masses += l.proportions)
      val testLeaf = DTLeaf(leafProps)
      if (errorPct(testLeaf, pruningSet) >= errorPct(prunedSubtree, pruningSet)) testLeaf else prunedSubtree
  }

  def errorPct(node: DTree, stats: Seq[StatisticsType]): Double =
    stats.map(s => if (labelIndex(s) == label(s, node)) 1.0 else 0.0).sum / stats.length
}

trait C45DecisionTreeStatistics2[S1 <: DiscreteValue, S2 <: Tensor]
  extends DecisionTreeStatistics2Base[S1, S2]
  with GainRatioSplitting[S1, S2]
  with SampleSizeStopping[S1, S2]
  with ErrorBasedPruning[S1, S2] {
  val minSampleSize = 4
}

trait ID3DecisionTreeStatistics2[S1 <: DiscreteValue, S2 <: Tensor]
  extends DecisionTreeStatistics2Base[S1, S2]
  with InfoGainSplitting[S1, S2]
  with SampleSizeStopping[S1, S2]
  with NoPruning[S1, S2] {
  val minSampleSize = 4
}

trait StumpDecisionTreeStatistics2[S1 <: DiscreteValue, S2 <: Tensor]
  extends DecisionTreeStatistics2Base[S1, S2]
  with InfoGainSplitting[S1, S2]
  with MaxDepthStopping[S1, S2]
  with NoPruning[S1, S2] {
  val maxDepth = 0
}

/**A template for factors who scores are the log-probability of
    label S1 given feature vector S2, according to a decision tree.
    @author Andrew McCallum */
abstract class DecisionTreeTemplateWithStatistics2[S1 <: DiscreteVar, S2 <: DiscreteTensorVar](implicit m1: Manifest[S1], m2: Manifest[S2])
  extends Template2[S1, S2] {
  this: DecisionTreeStatistics2Base[S1#Value, S2#Value] =>
  def statistics(value1:S1#Value, value2:S2#Value) = Statistics(value1, value2)
  def train(labels: Iterable[S1]): Unit = train(labels.map(unroll1(_)).flatten.map(_.statistics: StatisticsType))
  def train(labels: Iterable[S1], getInstanceWeight: Int => Double): Unit =
    train(labels.map(unroll1(_)).flatten.map(_.statistics: StatisticsType), getInstanceWeight = Some(getInstanceWeight))
}

// TODO I'm struggling with getting the types right here -akm

class ID3DecisionTreeTemplate[L <: DiscreteVar, F <: DiscreteTensorVar](
  val labelToFeatures: L => F, val labelDomain: DiscreteDomain with Domain[L#Value], val featureDomain: DiscreteTensorDomain with Domain[F#Value])(implicit m1: Manifest[L], m2: Manifest[F])
  extends DecisionTreeTemplateWithStatistics2[L, F]()(m1, m2) with ID3DecisionTreeStatistics2[L#Value, F#Value] {
  def statisticsDomains = ((labelDomain, featureDomain))
  def unroll1(label: L) = Factor(label, labelToFeatures(label))
  def unroll2(features: F) = throw new Error("Cannot unroll from feature variables.")
  def statisticsScore(t:Tensor): Double = throw new Error("Not yet implemented")
}

class DecisionStumpTemplate[L <: DiscreteVar, F <: DiscreteTensorVar](
  val labelToFeatures: L => F, val labelDomain: DiscreteDomain with Domain[L#Value], val featureDomain: DiscreteTensorDomain with Domain[F#Value])(implicit m1: Manifest[L], m2: Manifest[F])
  extends DecisionTreeTemplateWithStatistics2[L, F]()(m1, m2) with StumpDecisionTreeStatistics2[L#Value, F#Value] {
  def statisticsDomains = ((labelDomain, featureDomain))
  def unroll1(label: L) = Factor(label, labelToFeatures(label))
  def unroll2(features: F) = throw new Error("Cannot unroll from feature variables.")
  def statisticsScore(t:Tensor): Double = throw new Error("Not yet implemented")
}
=======
///* Copyright (C) 2008-2010 University of Massachusetts Amherst,
//   Department of Computer Science.
//   This file is part of "FACTORIE" (Factor graphs, Imperative, Extensible)
//   http://factorie.cs.umass.edu, http://code.google.com/p/factorie/
//   Licensed under the Apache License, Version 2.0 (the "License");
//   you may not use this file except in compliance with the License.
//   You may obtain a copy of the License at
//    http://www.apache.org/licenses/LICENSE-2.0
//   Unless required by applicable law or agreed to in writing, software
//   distributed under the License is distributed on an "AS IS" BASIS,
//   WITHOUT WARRANTIES OR CONDITIONS OF ANY KIND, either express or implied.
//   See the License for the specific language governing permissions and
//   limitations under the License. */
//
//package cc.factorie
//
//import la.Tensor
//import collection.mutable.{ArrayBuilder, Stack, ArrayBuffer}
//
///** Statistics for factors who scores are the log-probability of
//    label S1 given feature vector S2, according to a decision tree.
//    @author Luke Vilnis */
//trait DecisionTreeStatistics2Base[S1 <: DiscreteValue, S2 <: Tensor] extends TensorStatistics2[S1, S2] {
//
//  type State
//  def getPerNodeState(stats: Seq[StatisticsType]): State
//  def evaluateSplittingCriteria(s: State, withFeature: DenseProportions1, withoutFeature: DenseProportions1): Double
//  def shouldStop(stats: Seq[StatisticsType], depth: Int): Boolean
//  def prune(tree: DTree, pruningSet: Seq[StatisticsType]): DTree
//
//  // each branch in the decision tree corresponds to an index in the feature vector (a feature) and threshold for the feature (for continuous values)
//  // each leaf in the decision tree corresponds to a weighted proportions of each label
//  sealed trait DTree {
//    lazy val leaves: Set[DTLeaf] = this match {
//      case l: DTLeaf => Set(l)
//      case DTBranch(yes, no, _, _) => yes.leaves ++ no.leaves
//    }
//  }
//  case class DTBranch(yes: DTree, no: DTree, featureIndex: Int, threshold: Double) extends DTree
//  case class DTLeaf(proportions: Proportions) extends DTree
//
//  lazy val numLabels: Int = throw new Error("We need to figure out how to get the statistics tensor dim1 size.") // statisticsDomains._1.asInstanceOf[DiscreteDomain].size // TODO!!! Fix this!
//
//  var decisionTree = None: Option[DTree]
//
//  def splittingFeatures: Seq[Int] = {
//    def inner(tree: DTree): Seq[Int] = tree match {
//      case DTBranch(yes, no, idx, thresh) => idx +: (inner(yes) ++ inner(no))
//      case _ => Seq.empty[Int]
//    }
//    decisionTree.map(inner(_)).flatten.toSeq
//  }
//
//  def train(stats: Iterable[StatisticsType], maxDepth: Int = 100, getInstanceWeight: Option[Int => Double] = None): Unit = {
//    val tree =
//      if (maxDepth < 1000) trainTree(stats.toSeq, 0, maxDepth, Set.empty[(Int, Double)], getInstanceWeight)
//      else trainTreeNoMaxDepth(stats.toSeq, maxDepth, getInstanceWeight)
//    println(tree)
//    decisionTree = Some(tree)
//  }
//
//  def prune(pruningSet: Iterable[StatisticsType]): Unit =
//    decisionTree = Some(prune(decisionTree.get, pruningSet.toSeq))
//
//  def score(s: StatisticsType): Double = score(s, decisionTree.get)
//
//  def score(s1: S1, s2: S2): Double = score(Statistics(s1, s2), decisionTree.get)
//
//  def score(t: Tensor): Double = throw new Exception("??")
//
//  private def trainTree(stats: Seq[StatisticsType], depth: Int, maxDepth: Int, usedFeatures: Set[(Int, Double)], getInstanceWeight: Option[Int => Double]): DTree = {
//    if (maxDepth < depth || stats.map(_._1).distinct.length == 1 || shouldStop(stats, depth)) {
//      DTLeaf(makeProportions(stats))
//    } else {
//      val (featureIdx, threshold) = getSplittingFeatureAndThreshold(stats.toArray, usedFeatures, getInstanceWeight)
//      val (statsWithFeature, statsWithoutFeature) = stats.partition(hasFeature(featureIdx, _, threshold))
//      @inline def trainChildTree(childStats: Seq[StatisticsType]): DTree =
//        if (childStats.length > 0) trainTree(childStats, depth + 1, maxDepth, usedFeatures + ((featureIdx, threshold)), getInstanceWeight)
//        else DTLeaf(makeProportions(stats))
//      DTBranch(trainChildTree(statsWithFeature), trainChildTree(statsWithoutFeature), featureIdx, threshold)
//    }
//  }
//
//  private def trainTreeNoMaxDepth(startingSamples: Seq[StatisticsType], maxDepth: Int, getInstanceWeight: Option[Int => Double]): DTree = {
//    // Use arraybuffer as dense mutable int-indexed map - no IndexOutOfBoundsException, just expand to fit
//    type DenseIntMap[T] = ArrayBuffer[T]
//    def updateIntMap[@specialized T](ab: DenseIntMap[T], idx: Int, item: T, dfault: T = null.asInstanceOf[T]) = {
//      if (ab.length <= idx) {ab.insertAll(ab.length, Iterable.fill(idx - ab.length + 1)(dfault)) }
//      ab.update(idx, item)
//    }
//    var currentChildId = 0 // get childIdx or create one if it's not there already
//    def child(childMap: DenseIntMap[Int], heapIdx: Int) =
//      if (childMap.length > heapIdx && childMap(heapIdx) != -1) childMap(heapIdx)
//      else {currentChildId += 1; updateIntMap(childMap, heapIdx, currentChildId, -1); currentChildId }
//    // go down
//    val leftChildren, rightChildren = new DenseIntMap[Int]() // heapIdx -> childHeapIdx
//    val todo = Stack((startingSamples, Set.empty[(Int, Double)], 0, 0)) // samples, usedFeatures, depth, heapIdx
//    val branches = new Stack[(Int, Int, Double)]() // heapIdx, featureIdx, threshold
//    val nodes = new DenseIntMap[DTree]() // heapIdx -> node
//    while (!todo.isEmpty) {
//      val (samples, usedFeatures, depth, heapIdx) = todo.pop()
//      if (maxDepth < depth || samples.map(_._1).distinct.length == 1 || shouldStop(samples, depth)) {
//        updateIntMap(nodes, heapIdx, DTLeaf(makeProportions(samples)))
//      } else {
//        val (featureIdx, threshold) = getSplittingFeatureAndThreshold(samples.toArray, usedFeatures, getInstanceWeight)
//        @inline def pushChildWork(childStats: Seq[StatisticsType], childIdx: Int) =
//          if (childStats.length > 0) todo.push((childStats, usedFeatures + ((featureIdx, threshold)), depth + 1, childIdx))
//          else updateIntMap(nodes, childIdx, DTLeaf(makeProportions(samples)))
//        val (statsWithFeature, statsWithoutFeature) = samples.partition(hasFeature(featureIdx, _, threshold))
//        pushChildWork(statsWithFeature, child(leftChildren, heapIdx))
//        pushChildWork(statsWithoutFeature, child(rightChildren, heapIdx))
//        branches.push((heapIdx, featureIdx, threshold))
//      }
//    }
//    // go up
//    while (!branches.isEmpty) {
//      val (heapIdx, featureIdx, threshold) = branches.pop()
//      updateIntMap(nodes, heapIdx, DTBranch(nodes(child(leftChildren, heapIdx)), nodes(child(rightChildren, heapIdx)), featureIdx, threshold))
//    }
//    nodes(0)
//  }
//
//  private def score(s: StatisticsType, node: DTree): Double = node match {
//    // returns -Infinity for prob 0, which is still uniform, so I guess its ok...
//    case DTLeaf(proportions) => proportions.logpr(labelIndex(s))
//    case DTBranch(yes, no, idx, threshold) => score(s, if (hasFeature(idx, s, threshold)) yes else no)
//  }
//
//  def label(s:StatisticsType, node: DTree): Int = node match {
//    case DTLeaf(proportions) => proportions.maxIndex
//    case DTBranch(yes, no, idx, threshold) => label(s, if (hasFeature(idx, s, threshold)) yes else no)
//  }
//
//  // crazy... this is actually faster in practice even for binary features, because we can skip
//  // infogaining all the features that are uniform valued over the whole sample set!!
//  private def getPossibleFeatureThresholds(stats: Array[StatisticsType]): Array[Array[Double]] = {
//    val numFeatures = stats(0)._2.length
//    val numSamples = stats.length
//    val possibleThresholds = new Array[Array[Double]](numFeatures)
//    var f = 0
//    while (f < numFeatures) {
//      val featureValues = ArrayBuilder.make[Double]()
//      var s = 0
//      while (s < numSamples) {
//        featureValues += stats(s)._2(f)
//        s += 1
//      }
//      val sorted = featureValues.result()
//      java.util.Arrays.sort(sorted)
//      val thresholds = ArrayBuilder.make[Double]()
//      var last = sorted(0)
//      s = 0
//      while (s < sorted.length) {
//        if (last < sorted(s)) {thresholds += ((sorted(s) + last) / 2); last = sorted(s) }
//        s += 1
//      }
//      possibleThresholds(f) = thresholds.result()
//      f += 1
//    }
//    possibleThresholds
//  }
//
//  private def getSplittingFeatureAndThreshold(stats: Array[StatisticsType], usedFeatures: Set[(Int, Double)], getInstanceWeight: Option[Int => Double]): (Int, Double) = {
//    val useInstanceWeights = getInstanceWeight.isDefined
//    val instanceWeight = getInstanceWeight.getOrElse(null)
//    val state = getPerNodeState(stats)
//    val numSamples = stats.length
//    val numFeatures = stats.head._2.length
//    val possibleFeatureThresholds = getPossibleFeatureThresholds(stats)
//    var featureIdx = 0
//    var maxIdx = 0
//    var maxThreshold = Double.NegativeInfinity
//    var maxValue = Double.NegativeInfinity
//    while (featureIdx < numFeatures) {
//      val thresholds = possibleFeatureThresholds(featureIdx)
//      var thresholdIdx = 0
//      while (thresholdIdx < thresholds.length) {
//        val threshold = thresholds(thresholdIdx)
//        if (!usedFeatures((featureIdx, threshold))) {
//          val proportionsWith = new DenseProportions1(numLabels)
//          val proportionsWithout = new DenseProportions1(numLabels)
//          var sampleIdx = 0
//          while (sampleIdx < numSamples) {
//            val props = if (hasFeature(featureIdx, stats(sampleIdx), threshold)) proportionsWith else proportionsWithout
//            props.masses += (labelIndex(stats(sampleIdx)), if (!useInstanceWeights) 1.0 else instanceWeight(sampleIdx))
//            sampleIdx += 1
//          }
//          if (proportionsWith.massTotal > 0 && proportionsWithout.massTotal > 0) {
//            val infogain = evaluateSplittingCriteria(state, proportionsWith, proportionsWithout)
//            if (infogain > maxValue) {
//              maxValue = infogain
//              maxIdx = featureIdx
//              maxThreshold = threshold
//            }
//          }
//        }
//        thresholdIdx += 1
//      }
//      featureIdx += 1
//    }
//    (maxIdx, maxThreshold)
//  }
//
//  @inline def hasFeature(featureIdx: Int, s: StatisticsType, threshold: Double) = s._2(featureIdx) > threshold
//  @inline def labelIndex(s: StatisticsType) = s._1.intValue
//  @inline def makeProportions(stats: Seq[StatisticsType]): DenseProportions1 = {
//    val labelProps = new DenseProportions1(numLabels)
//    stats.foreach(s => labelProps.masses += (labelIndex(s), 1.0))
//    labelProps
//  }
//
//  override def save(dirname: String, gzip: Boolean = false): Unit = {
//    super.save(dirname, gzip)
//    throw new Error("Not yet implemented")
//  }
//  override def load(dirname: String, gzip: Boolean = false): Unit = {
//    super.load(dirname, gzip)
//    throw new Error("Not yet implemented")
//  }
//}
//
//// Provides default implementation of State and splitting criteria that ignores it, for strategies that do not require
//// state to be stored to efficiently calculate the splitting feature
//trait NoTrainingState[S1 <: DiscreteValue, S2 <: Tensor] {
//  this: DecisionTreeStatistics2Base[S1, S2] =>
//  type State = Unit
//  def getPerNodeState(stats: Seq[StatisticsType]): State = ()
//  def evaluateSplittingCriteria(s: State, withFeature: DenseProportions1, withoutFeature: DenseProportions1): Double =
//    evaluateSplittingCriteria(withFeature, withoutFeature)
//  def evaluateSplittingCriteria(withFeature: DenseProportions1, withoutFeature: DenseProportions1): Double
//}
//
//trait InfoGainSplitting[S1 <: DiscreteValue, S2 <: Tensor]
//  extends NoTrainingState[S1, S2] {
//  this: DecisionTreeStatistics2Base[S1, S2] =>
//  def evaluateSplittingCriteria(withFeature: DenseProportions1, withoutFeature: DenseProportions1): Double = {
//    // we're using information gain modulo the constant factor of base entropy
//    val numFeatures = withFeature.massTotal + withoutFeature.massTotal
//    val pctWith = withFeature.massTotal / numFeatures
//    val pctWithout = withoutFeature.massTotal / numFeatures
//    val infoGainMinusBaseEntropy = -(pctWith * withFeature.entropy + pctWithout * withoutFeature.entropy)
//    infoGainMinusBaseEntropy
//  }
//}
//
//trait GainRatioSplitting[S1 <: DiscreteValue, S2 <: Tensor] {
//  this: DecisionTreeStatistics2Base[S1, S2] =>
//  type State = Double
//  def getPerNodeState(stats: Seq[StatisticsType]): State =
//    makeProportions(stats).entropy
//  def evaluateSplittingCriteria(baseEntropy: State, withFeature: DenseProportions1, withoutFeature: DenseProportions1): Double = {
//    val numFeatures = withFeature.massTotal + withoutFeature.massTotal
//    val pctWith = withFeature.massTotal / numFeatures
//    val pctWithout = withoutFeature.massTotal / numFeatures
//    val infoGain = baseEntropy - (pctWith * withFeature.entropy + pctWithout * withoutFeature.entropy)
//    val intrinsicValue = -(pctWith * math.log(pctWith) / math.log(2) + pctWithout * math.log(pctWithout) / math.log(2))
//    infoGain / intrinsicValue
//  }
//}
//
//trait SampleSizeStopping[S1 <: DiscreteValue, S2 <: Tensor] {
//  this: DecisionTreeStatistics2Base[S1, S2] =>
//  def minSampleSize: Int
//  def shouldStop(stats: Seq[StatisticsType], depth: Int) = stats.size < minSampleSize
//}
//
//trait UniformLabelStopping[S1 <: DiscreteValue, S2 <: Tensor]
//  extends SampleSizeStopping[S1, S2] {
//  this: DecisionTreeStatistics2Base[S1, S2] =>
//  val minSampleSize = 1
//}
//
//trait MaxDepthStopping[S1 <: DiscreteValue, S2 <: Tensor] {
//  this: DecisionTreeStatistics2Base[S1, S2] =>
//  def maxDepth: Int
//  def shouldStop(stats: Seq[StatisticsType], depth: Int) = depth > maxDepth
//}
//
//trait NoPruning[S1 <: DiscreteValue, S2 <: Tensor] {
//  this: DecisionTreeStatistics2Base[S1, S2] =>
//  def prune(tree: DTree, pruningSet: Seq[StatisticsType]) = tree
//}
//
//trait ErrorBasedPruning[S1 <: DiscreteValue, S2 <: Tensor] {
//  this: DecisionTreeStatistics2Base[S1, S2] =>
//
//  def prune(tree: DTree, pruningSet: Seq[StatisticsType]): DTree = tree match {
//    case l: DTLeaf => l
//    case DTBranch(yes, no, featureIndex, threshold) =>
//      val prunedSubtree = DTBranch(prune(yes, pruningSet), prune(no, pruningSet), featureIndex, threshold)
//      val leafProps = new DenseProportions1(numLabels)
//      prunedSubtree.leaves.foreach(l => leafProps.masses += l.proportions)
//      val testLeaf = DTLeaf(leafProps)
//      if (errorPct(testLeaf, pruningSet) >= errorPct(prunedSubtree, pruningSet)) testLeaf else prunedSubtree
//  }
//
//  def errorPct(node: DTree, stats: Seq[StatisticsType]): Double =
//    stats.map(s => if (labelIndex(s) == label(s, node)) 1.0 else 0.0).sum / stats.length
//}
//
//trait C45DecisionTreeStatistics2[S1 <: DiscreteValue, S2 <: Tensor]
//  extends DecisionTreeStatistics2Base[S1, S2]
//  with GainRatioSplitting[S1, S2]
//  with SampleSizeStopping[S1, S2]
//  with ErrorBasedPruning[S1, S2] {
//  val minSampleSize = 4
//}
//
//trait ID3DecisionTreeStatistics2[S1 <: DiscreteValue, S2 <: Tensor]
//  extends DecisionTreeStatistics2Base[S1, S2]
//  with InfoGainSplitting[S1, S2]
//  with SampleSizeStopping[S1, S2]
//  with NoPruning[S1, S2] {
//  val minSampleSize = 4
//}
//
//trait StumpDecisionTreeStatistics2[S1 <: DiscreteValue, S2 <: Tensor]
//  extends DecisionTreeStatistics2Base[S1, S2]
//  with InfoGainSplitting[S1, S2]
//  with MaxDepthStopping[S1, S2]
//  with NoPruning[S1, S2] {
//  val maxDepth = 0
//}
//
///**A template for factors who scores are the log-probability of
//    label S1 given feature vector S2, according to a decision tree.
//    @author Andrew McCallum */
//abstract class DecisionTreeTemplateWithStatistics2[S1 <: DiscreteVar, S2 <: DiscreteTensorVar](implicit m1: Manifest[S1], m2: Manifest[S2])
//  extends Template2[S1, S2] {
//  this: DecisionTreeStatistics2Base[S1#Value, S2#Value] =>
//  def statistics(value1:S1#Value, value2:S2#Value) = Statistics(value1, value2)
//  def train(labels: Iterable[S1]): Unit = train(labels.map(unroll1(_)).flatten.map(_.statistics: StatisticsType))
//  def train(labels: Iterable[S1], getInstanceWeight: Int => Double): Unit =
//    train(labels.map(unroll1(_)).flatten.map(_.statistics: StatisticsType), getInstanceWeight = Some(getInstanceWeight))
//}
//
//// TODO I'm struggling with getting the types right here -akm
//
//class ID3DecisionTreeTemplate[L <: DiscreteVar, F <: DiscreteTensorVar](
//  val labelToFeatures: L => F, val labelDomain: DiscreteDomain with Domain[L#Value], val featureDomain: DiscreteTensorDomain with Domain[F#Value])(implicit m1: Manifest[L], m2: Manifest[F])
//  extends DecisionTreeTemplateWithStatistics2[L, F]()(m1, m2) with ID3DecisionTreeStatistics2[L#Value, F#Value] {
//  def statisticsDomains = ((labelDomain, featureDomain))
//  def unroll1(label: L) = Factor(label, labelToFeatures(label))
//  def unroll2(features: F) = throw new Error("Cannot unroll from feature variables.")
//  def statisticsScore(t:Tensor): Double = throw new Error("Not yet implemented")
//}
//
//class DecisionStumpTemplate[L <: DiscreteVar, F <: DiscreteTensorVar](
//  val labelToFeatures: L => F, val labelDomain: DiscreteDomain with Domain[L#Value], val featureDomain: DiscreteTensorDomain with Domain[F#Value])(implicit m1: Manifest[L], m2: Manifest[F])
//  extends DecisionTreeTemplateWithStatistics2[L, F]()(m1, m2) with StumpDecisionTreeStatistics2[L#Value, F#Value] {
//  def statisticsDomains = ((labelDomain, featureDomain))
//  def unroll1(label: L) = Factor(label, labelToFeatures(label))
//  def unroll2(features: F) = throw new Error("Cannot unroll from feature variables.")
//  def statisticsScore(t:Tensor): Double = throw new Error("Not yet implemented")
//}
>>>>>>> a402e0a8
<|MERGE_RESOLUTION|>--- conflicted
+++ resolved
@@ -1,360 +1,3 @@
-<<<<<<< HEAD
-/* Copyright (C) 2008-2010 University of Massachusetts Amherst,
-   Department of Computer Science.
-   This file is part of "FACTORIE" (Factor graphs, Imperative, Extensible)
-   http://factorie.cs.umass.edu, http://code.google.com/p/factorie/
-   Licensed under the Apache License, Version 2.0 (the "License");
-   you may not use this file except in compliance with the License.
-   You may obtain a copy of the License at
-    http://www.apache.org/licenses/LICENSE-2.0
-   Unless required by applicable law or agreed to in writing, software
-   distributed under the License is distributed on an "AS IS" BASIS,
-   WITHOUT WARRANTIES OR CONDITIONS OF ANY KIND, either express or implied.
-   See the License for the specific language governing permissions and
-   limitations under the License. */
-
-package cc.factorie
-
-import la.Tensor
-import collection.mutable.{ArrayBuilder, Stack, ArrayBuffer}
-
-/** Statistics for factors who scores are the log-probability of
-    label S1 given feature vector S2, according to a decision tree.
-    @author Luke Vilnis */
-trait DecisionTreeStatistics2Base[S1 <: DiscreteValue, S2 <: Tensor] extends TensorStatistics2[S1, S2] {
-
-  type State
-  def getPerNodeState(stats: Seq[StatisticsType]): State
-  def evaluateSplittingCriteria(s: State, withFeature: DenseProportions1, withoutFeature: DenseProportions1): Double
-  def shouldStop(stats: Seq[StatisticsType], depth: Int): Boolean
-  def prune(tree: DTree, pruningSet: Seq[StatisticsType]): DTree
-
-  // each branch in the decision tree corresponds to an index in the feature vector (a feature) and threshold for the feature (for continuous values)
-  // each leaf in the decision tree corresponds to a weighted proportions of each label
-  sealed trait DTree {
-    lazy val leaves: Set[DTLeaf] = this match {
-      case l: DTLeaf => Set(l)
-      case DTBranch(yes, no, _, _) => yes.leaves ++ no.leaves
-    }
-  }
-  case class DTBranch(yes: DTree, no: DTree, featureIndex: Int, threshold: Double) extends DTree
-  case class DTLeaf(proportions: Proportions) extends DTree
-
-  lazy val numLabels: Int = throw new Error("We need to figure out how to get the statistics tensor dim1 size.") // statisticsDomains._1.asInstanceOf[DiscreteDomain].size // TODO!!! Fix this!
-
-  var decisionTree = None: Option[DTree]
-
-  def splittingFeatures: Seq[Int] = {
-    def inner(tree: DTree): Seq[Int] = tree match {
-      case DTBranch(yes, no, idx, thresh) => idx +: (inner(yes) ++ inner(no))
-      case _ => Seq.empty[Int]
-    }
-    decisionTree.toSeq.map(inner(_)).flatten
-  }
-
-  def train(stats: Iterable[StatisticsType], maxDepth: Int = 100, getInstanceWeight: Option[Int => Double] = None): Unit = {
-    val tree =
-      if (maxDepth < 1000) trainTree(stats.toSeq, 0, maxDepth, Set.empty[(Int, Double)], getInstanceWeight)
-      else trainTreeNoMaxDepth(stats.toSeq, maxDepth, getInstanceWeight)
-    println(tree)
-    decisionTree = Some(tree)
-  }
-
-  def prune(pruningSet: Iterable[StatisticsType]): Unit =
-    decisionTree = Some(prune(decisionTree.get, pruningSet.toSeq))
-
-  def score(s: StatisticsType): Double = score(s, decisionTree.get)
-
-  def score(s1: S1, s2: S2): Double = score(Statistics(s1, s2), decisionTree.get)
-
-  def score(t: Tensor): Double = throw new Exception("??")
-
-  private def trainTree(stats: Seq[StatisticsType], depth: Int, maxDepth: Int, usedFeatures: Set[(Int, Double)], getInstanceWeight: Option[Int => Double]): DTree = {
-    if (maxDepth < depth || stats.map(_._1).distinct.length == 1 || shouldStop(stats, depth)) {
-      DTLeaf(makeProportions(stats))
-    } else {
-      val (featureIdx, threshold) = getSplittingFeatureAndThreshold(stats.toArray, usedFeatures, getInstanceWeight)
-      val (statsWithFeature, statsWithoutFeature) = stats.partition(hasFeature(featureIdx, _, threshold))
-      @inline def trainChildTree(childStats: Seq[StatisticsType]): DTree =
-        if (childStats.length > 0) trainTree(childStats, depth + 1, maxDepth, usedFeatures + ((featureIdx, threshold)), getInstanceWeight)
-        else DTLeaf(makeProportions(stats))
-      DTBranch(trainChildTree(statsWithFeature), trainChildTree(statsWithoutFeature), featureIdx, threshold)
-    }
-  }
-
-  private def trainTreeNoMaxDepth(startingSamples: Seq[StatisticsType], maxDepth: Int, getInstanceWeight: Option[Int => Double]): DTree = {
-    // Use arraybuffer as dense mutable int-indexed map - no IndexOutOfBoundsException, just expand to fit
-    type DenseIntMap[T] = ArrayBuffer[T]
-    def updateIntMap[@specialized T](ab: DenseIntMap[T], idx: Int, item: T, dfault: T = null.asInstanceOf[T]) = {
-      if (ab.length <= idx) {ab.insertAll(ab.length, Iterable.fill(idx - ab.length + 1)(dfault)) }
-      ab.update(idx, item)
-    }
-    var currentChildId = 0 // get childIdx or create one if it's not there already
-    def child(childMap: DenseIntMap[Int], heapIdx: Int) =
-      if (childMap.length > heapIdx && childMap(heapIdx) != -1) childMap(heapIdx)
-      else {currentChildId += 1; updateIntMap(childMap, heapIdx, currentChildId, -1); currentChildId }
-    // go down
-    val leftChildren, rightChildren = new DenseIntMap[Int]() // heapIdx -> childHeapIdx
-    val todo = Stack((startingSamples, Set.empty[(Int, Double)], 0, 0)) // samples, usedFeatures, depth, heapIdx
-    val branches = new Stack[(Int, Int, Double)]() // heapIdx, featureIdx, threshold
-    val nodes = new DenseIntMap[DTree]() // heapIdx -> node
-    while (!todo.isEmpty) {
-      val (samples, usedFeatures, depth, heapIdx) = todo.pop()
-      if (maxDepth < depth || samples.map(_._1).distinct.length == 1 || shouldStop(samples, depth)) {
-        updateIntMap(nodes, heapIdx, DTLeaf(makeProportions(samples)))
-      } else {
-        val (featureIdx, threshold) = getSplittingFeatureAndThreshold(samples.toArray, usedFeatures, getInstanceWeight)
-        @inline def pushChildWork(childStats: Seq[StatisticsType], childIdx: Int) =
-          if (childStats.length > 0) todo.push((childStats, usedFeatures + ((featureIdx, threshold)), depth + 1, childIdx))
-          else updateIntMap(nodes, childIdx, DTLeaf(makeProportions(samples)))
-        val (statsWithFeature, statsWithoutFeature) = samples.partition(hasFeature(featureIdx, _, threshold))
-        pushChildWork(statsWithFeature, child(leftChildren, heapIdx))
-        pushChildWork(statsWithoutFeature, child(rightChildren, heapIdx))
-        branches.push((heapIdx, featureIdx, threshold))
-      }
-    }
-    // go up
-    while (!branches.isEmpty) {
-      val (heapIdx, featureIdx, threshold) = branches.pop()
-      updateIntMap(nodes, heapIdx, DTBranch(nodes(child(leftChildren, heapIdx)), nodes(child(rightChildren, heapIdx)), featureIdx, threshold))
-    }
-    nodes(0)
-  }
-
-  private def score(s: StatisticsType, node: DTree): Double = node match {
-    // returns -Infinity for prob 0, which is still uniform, so I guess its ok...
-    case DTLeaf(proportions) => proportions.logpr(labelIndex(s))
-    case DTBranch(yes, no, idx, threshold) => score(s, if (hasFeature(idx, s, threshold)) yes else no)
-  }
-
-  def label(s:StatisticsType, node: DTree): Int = node match {
-    case DTLeaf(proportions) => proportions.maxIndex
-    case DTBranch(yes, no, idx, threshold) => label(s, if (hasFeature(idx, s, threshold)) yes else no)
-  }
-
-  // crazy... this is actually faster in practice even for binary features, because we can skip
-  // infogaining all the features that are uniform valued over the whole sample set!!
-  private def getPossibleFeatureThresholds(stats: Array[StatisticsType]): Array[Array[Double]] = {
-    val numFeatures = stats(0)._2.length
-    val numSamples = stats.length
-    val possibleThresholds = new Array[Array[Double]](numFeatures)
-    var f = 0
-    while (f < numFeatures) {
-      val featureValues = ArrayBuilder.make[Double]()
-      var s = 0
-      while (s < numSamples) {
-        featureValues += stats(s)._2(f)
-        s += 1
-      }
-      val sorted = featureValues.result()
-      java.util.Arrays.sort(sorted)
-      val thresholds = ArrayBuilder.make[Double]()
-      var last = sorted(0)
-      s = 0
-      while (s < sorted.length) {
-        if (last < sorted(s)) {thresholds += ((sorted(s) + last) / 2); last = sorted(s) }
-        s += 1
-      }
-      possibleThresholds(f) = thresholds.result()
-      f += 1
-    }
-    possibleThresholds
-  }
-
-  private def getSplittingFeatureAndThreshold(stats: Array[StatisticsType], usedFeatures: Set[(Int, Double)], getInstanceWeight: Option[Int => Double]): (Int, Double) = {
-    val useInstanceWeights = getInstanceWeight.isDefined
-    val instanceWeight = getInstanceWeight.getOrElse(null)
-    val state = getPerNodeState(stats)
-    val numSamples = stats.length
-    val numFeatures = stats.head._2.length
-    val possibleFeatureThresholds = getPossibleFeatureThresholds(stats)
-    var featureIdx = 0
-    var maxIdx = 0
-    var maxThreshold = Double.NegativeInfinity
-    var maxValue = Double.NegativeInfinity
-    while (featureIdx < numFeatures) {
-      val thresholds = possibleFeatureThresholds(featureIdx)
-      var thresholdIdx = 0
-      while (thresholdIdx < thresholds.length) {
-        val threshold = thresholds(thresholdIdx)
-        if (!usedFeatures((featureIdx, threshold))) {
-          val proportionsWith = new DenseProportions1(numLabels)
-          val proportionsWithout = new DenseProportions1(numLabels)
-          var sampleIdx = 0
-          while (sampleIdx < numSamples) {
-            val props = if (hasFeature(featureIdx, stats(sampleIdx), threshold)) proportionsWith else proportionsWithout
-            props.masses += (labelIndex(stats(sampleIdx)), if (!useInstanceWeights) 1.0 else instanceWeight(sampleIdx))
-            sampleIdx += 1
-          }
-          if (proportionsWith.massTotal > 0 && proportionsWithout.massTotal > 0) {
-            val infogain = evaluateSplittingCriteria(state, proportionsWith, proportionsWithout)
-            if (infogain > maxValue) {
-              maxValue = infogain
-              maxIdx = featureIdx
-              maxThreshold = threshold
-            }
-          }
-        }
-        thresholdIdx += 1
-      }
-      featureIdx += 1
-    }
-    (maxIdx, maxThreshold)
-  }
-
-  @inline def hasFeature(featureIdx: Int, s: StatisticsType, threshold: Double) = s._2(featureIdx) > threshold
-  @inline def labelIndex(s: StatisticsType) = s._1.intValue
-  @inline def makeProportions(stats: Seq[StatisticsType]): DenseProportions1 = {
-    val labelProps = new DenseProportions1(numLabels)
-    stats.foreach(s => labelProps.masses += (labelIndex(s), 1.0))
-    labelProps
-  }
-
-  override def save(dirname: String, gzip: Boolean = false): Unit = {
-    super.save(dirname, gzip)
-    throw new Error("Not yet implemented")
-  }
-  override def load(dirname: String, gzip: Boolean = false): Unit = {
-    super.load(dirname, gzip)
-    throw new Error("Not yet implemented")
-  }
-}
-
-// Provides default implementation of State and splitting criteria that ignores it, for strategies that do not require
-// state to be stored to efficiently calculate the splitting feature
-trait NoTrainingState[S1 <: DiscreteValue, S2 <: Tensor] {
-  this: DecisionTreeStatistics2Base[S1, S2] =>
-  type State = Unit
-  def getPerNodeState(stats: Seq[StatisticsType]): State = ()
-  def evaluateSplittingCriteria(s: State, withFeature: DenseProportions1, withoutFeature: DenseProportions1): Double =
-    evaluateSplittingCriteria(withFeature, withoutFeature)
-  def evaluateSplittingCriteria(withFeature: DenseProportions1, withoutFeature: DenseProportions1): Double
-}
-
-trait InfoGainSplitting[S1 <: DiscreteValue, S2 <: Tensor]
-  extends NoTrainingState[S1, S2] {
-  this: DecisionTreeStatistics2Base[S1, S2] =>
-  def evaluateSplittingCriteria(withFeature: DenseProportions1, withoutFeature: DenseProportions1): Double = {
-    // we're using information gain modulo the constant factor of base entropy
-    val numFeatures = withFeature.massTotal + withoutFeature.massTotal
-    val pctWith = withFeature.massTotal / numFeatures
-    val pctWithout = withoutFeature.massTotal / numFeatures
-    val infoGainMinusBaseEntropy = -(pctWith * withFeature.entropy + pctWithout * withoutFeature.entropy)
-    infoGainMinusBaseEntropy
-  }
-}
-
-trait GainRatioSplitting[S1 <: DiscreteValue, S2 <: Tensor] {
-  this: DecisionTreeStatistics2Base[S1, S2] =>
-  type State = Double
-  def getPerNodeState(stats: Seq[StatisticsType]): State =
-    makeProportions(stats).entropy
-  def evaluateSplittingCriteria(baseEntropy: State, withFeature: DenseProportions1, withoutFeature: DenseProportions1): Double = {
-    val numFeatures = withFeature.massTotal + withoutFeature.massTotal
-    val pctWith = withFeature.massTotal / numFeatures
-    val pctWithout = withoutFeature.massTotal / numFeatures
-    val infoGain = baseEntropy - (pctWith * withFeature.entropy + pctWithout * withoutFeature.entropy)
-    val intrinsicValue = -(pctWith * math.log(pctWith) / math.log(2) + pctWithout * math.log(pctWithout) / math.log(2))
-    infoGain / intrinsicValue
-  }
-}
-
-trait SampleSizeStopping[S1 <: DiscreteValue, S2 <: Tensor] {
-  this: DecisionTreeStatistics2Base[S1, S2] =>
-  def minSampleSize: Int
-  def shouldStop(stats: Seq[StatisticsType], depth: Int) = stats.size < minSampleSize
-}
-
-trait UniformLabelStopping[S1 <: DiscreteValue, S2 <: Tensor]
-  extends SampleSizeStopping[S1, S2] {
-  this: DecisionTreeStatistics2Base[S1, S2] =>
-  val minSampleSize = 1
-}
-
-trait MaxDepthStopping[S1 <: DiscreteValue, S2 <: Tensor] {
-  this: DecisionTreeStatistics2Base[S1, S2] =>
-  def maxDepth: Int
-  def shouldStop(stats: Seq[StatisticsType], depth: Int) = depth > maxDepth
-}
-
-trait NoPruning[S1 <: DiscreteValue, S2 <: Tensor] {
-  this: DecisionTreeStatistics2Base[S1, S2] =>
-  def prune(tree: DTree, pruningSet: Seq[StatisticsType]) = tree
-}
-
-trait ErrorBasedPruning[S1 <: DiscreteValue, S2 <: Tensor] {
-  this: DecisionTreeStatistics2Base[S1, S2] =>
-
-  def prune(tree: DTree, pruningSet: Seq[StatisticsType]): DTree = tree match {
-    case l: DTLeaf => l
-    case DTBranch(yes, no, featureIndex, threshold) =>
-      val prunedSubtree = DTBranch(prune(yes, pruningSet), prune(no, pruningSet), featureIndex, threshold)
-      val leafProps = new DenseProportions1(numLabels)
-      prunedSubtree.leaves.foreach(l => leafProps.masses += l.proportions)
-      val testLeaf = DTLeaf(leafProps)
-      if (errorPct(testLeaf, pruningSet) >= errorPct(prunedSubtree, pruningSet)) testLeaf else prunedSubtree
-  }
-
-  def errorPct(node: DTree, stats: Seq[StatisticsType]): Double =
-    stats.map(s => if (labelIndex(s) == label(s, node)) 1.0 else 0.0).sum / stats.length
-}
-
-trait C45DecisionTreeStatistics2[S1 <: DiscreteValue, S2 <: Tensor]
-  extends DecisionTreeStatistics2Base[S1, S2]
-  with GainRatioSplitting[S1, S2]
-  with SampleSizeStopping[S1, S2]
-  with ErrorBasedPruning[S1, S2] {
-  val minSampleSize = 4
-}
-
-trait ID3DecisionTreeStatistics2[S1 <: DiscreteValue, S2 <: Tensor]
-  extends DecisionTreeStatistics2Base[S1, S2]
-  with InfoGainSplitting[S1, S2]
-  with SampleSizeStopping[S1, S2]
-  with NoPruning[S1, S2] {
-  val minSampleSize = 4
-}
-
-trait StumpDecisionTreeStatistics2[S1 <: DiscreteValue, S2 <: Tensor]
-  extends DecisionTreeStatistics2Base[S1, S2]
-  with InfoGainSplitting[S1, S2]
-  with MaxDepthStopping[S1, S2]
-  with NoPruning[S1, S2] {
-  val maxDepth = 0
-}
-
-/**A template for factors who scores are the log-probability of
-    label S1 given feature vector S2, according to a decision tree.
-    @author Andrew McCallum */
-abstract class DecisionTreeTemplateWithStatistics2[S1 <: DiscreteVar, S2 <: DiscreteTensorVar](implicit m1: Manifest[S1], m2: Manifest[S2])
-  extends Template2[S1, S2] {
-  this: DecisionTreeStatistics2Base[S1#Value, S2#Value] =>
-  def statistics(value1:S1#Value, value2:S2#Value) = Statistics(value1, value2)
-  def train(labels: Iterable[S1]): Unit = train(labels.map(unroll1(_)).flatten.map(_.statistics: StatisticsType))
-  def train(labels: Iterable[S1], getInstanceWeight: Int => Double): Unit =
-    train(labels.map(unroll1(_)).flatten.map(_.statistics: StatisticsType), getInstanceWeight = Some(getInstanceWeight))
-}
-
-// TODO I'm struggling with getting the types right here -akm
-
-class ID3DecisionTreeTemplate[L <: DiscreteVar, F <: DiscreteTensorVar](
-  val labelToFeatures: L => F, val labelDomain: DiscreteDomain with Domain[L#Value], val featureDomain: DiscreteTensorDomain with Domain[F#Value])(implicit m1: Manifest[L], m2: Manifest[F])
-  extends DecisionTreeTemplateWithStatistics2[L, F]()(m1, m2) with ID3DecisionTreeStatistics2[L#Value, F#Value] {
-  def statisticsDomains = ((labelDomain, featureDomain))
-  def unroll1(label: L) = Factor(label, labelToFeatures(label))
-  def unroll2(features: F) = throw new Error("Cannot unroll from feature variables.")
-  def statisticsScore(t:Tensor): Double = throw new Error("Not yet implemented")
-}
-
-class DecisionStumpTemplate[L <: DiscreteVar, F <: DiscreteTensorVar](
-  val labelToFeatures: L => F, val labelDomain: DiscreteDomain with Domain[L#Value], val featureDomain: DiscreteTensorDomain with Domain[F#Value])(implicit m1: Manifest[L], m2: Manifest[F])
-  extends DecisionTreeTemplateWithStatistics2[L, F]()(m1, m2) with StumpDecisionTreeStatistics2[L#Value, F#Value] {
-  def statisticsDomains = ((labelDomain, featureDomain))
-  def unroll1(label: L) = Factor(label, labelToFeatures(label))
-  def unroll2(features: F) = throw new Error("Cannot unroll from feature variables.")
-  def statisticsScore(t:Tensor): Double = throw new Error("Not yet implemented")
-}
-=======
 ///* Copyright (C) 2008-2010 University of Massachusetts Amherst,
 //   Department of Computer Science.
 //   This file is part of "FACTORIE" (Factor graphs, Imperative, Extensible)
@@ -709,5 +352,4 @@
 //  def unroll1(label: L) = Factor(label, labelToFeatures(label))
 //  def unroll2(features: F) = throw new Error("Cannot unroll from feature variables.")
 //  def statisticsScore(t:Tensor): Double = throw new Error("Not yet implemented")
-//}
->>>>>>> a402e0a8
+//}