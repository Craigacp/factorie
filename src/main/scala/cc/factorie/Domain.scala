--- conflicted
+++ resolved
@@ -31,14 +31,7 @@
     CategoricalDomain provides a densely-packed mapping between category values and integers.
     @author Andrew McCallum
     @since 0.8 */
-<<<<<<< HEAD
 trait Domain[+VT] extends ValueType[VT] {
-=======
-class Domain[V<:Variable](implicit m:Manifest[V]) {
-  /** Return the collection of all classes that have this Domain. */
-  def variableClasses: Seq[Class[V]] =
-    Domain.domains.iterator.filter({case (key,value) => value == this}).map({case (key,value) => key.asInstanceOf[Class[V]]}).toList.sortBy(_.getName)
->>>>>>> bec78d25
   /** Serialize this domain to disk in the given directory. */
   def save(dirname:String): Unit = {}
   /** Deserialize this domain from disk in the given directory. */
@@ -47,7 +40,6 @@
   def filename:String = this.getClass.getName
 }
 
-<<<<<<< HEAD
 trait IterableDomain[+VT] extends Domain[VT] {
   def values: Iterable[VT]
 }
@@ -55,427 +47,6 @@
 // TODO Give this a better name, indicating that it isn't a Domain itself, but a trait for a Variable to give it a domain.
 /** The domain object for variables that don't have a meaningful domain. */  // TODO Explain this better; see Vars and SpanVariable
 object GenericDomain extends Domain[Any]
-=======
-// TODO Consider if it would be helpful to have a RealDomain or PositiveRealDomain
-
-/** A Domain for variables that respond to the "vector" method */
-class VectorDomain[V<:VectorVar](implicit m:Manifest[V]) extends Domain[V] {
-  def maxVectorSize: Int = 1 // TODO We should somehow force subclasses to override this, but VectorVar needs VectorDomain to be non-abstract
-  def vectorDimensionName(i:Int): String = i.toString
-  def freeze: Unit = {}
-}
-
-class RealDomain[V<:RealVar](implicit m:Manifest[V]) extends VectorDomain[V] {
-  override def maxVectorSize = 1
-}
-
-//trait RealVectorDomain[V<:RealVars] extends Domain[V] with VectorDomain[V]
-// TODO Still needs a definition for "maxVectorSize"
-
-/** A Domain that has a positive integer size.  
-    Set its size by Domain[MyDiscrete].size = 9; or Domain[MyDiscrete].size = Domain[MyOther].size. 
-    @author Andrew McCallum */
-class DiscreteDomain[V<:DiscreteVars](implicit m:Manifest[V]) extends VectorDomain[V] {
-  private var _frozen = false
-  private var _size: Int = -1
-  private var _sizeFunction: ()=>Int = null
-  def size_=(size:Int): Unit = size_=(() => size)
-  def size_=(sizeFunction: ()=>Int): Unit = {
-    if (_size == -1) _sizeFunction = sizeFunction
-    else throw new Error("DiscreteDomain["+m.erasure.getName+"].size already accessed; cannot re-set size.")
-  }
-  /** Actually call the sizeFunction to set the size. */
-  private def setSize(): Unit = 
-    if (_sizeFunction != null) { val s = _sizeFunction.apply; require(s > 0); require(s >= _size); _size = s; _frozen = true }
-    else throw new Error(getClass.getName+": DiscreteDomain size must be set; e.g. Domain[MyDiscrete].size = 10")
-  def setSize(s:Int): Unit = if (!_frozen) _size = s else throw new Error(getClass.getName+": DiscreteDomain size is already frozen and cannot be set.")
-  def size: Int = { if (_size == -1) setSize(); _size }
-  override def freeze: Unit = { setSize(); _frozen = true }
-  def allocSize = size
-  override def maxVectorSize = allocSize
-  override def save(dirname:String): Unit = {
-    val f = new File(dirname+"/"+filename)
-    val s = new PrintWriter(new FileWriter(f))
-    s.println(size)
-    s.close
-  }
-  override def load(dirname:String): Unit = {
-    val reader = new InputStreamReader(ClassPathUtils.getStreamFromClassPathOrFile(dirname+"/"+filename))
-    val s = new BufferedReader(reader)
-    val line = s.readLine
-    val readSize = Integer.parseInt(line)
-    this.size_=(()=>readSize)
-  }
-}
-
-// TODO Also make a randomized-representation CategoricalDomain, with hashes.
-
-/** A domain for categorical variables.  It stores not only a size,
-    but also the mapping from category values (of type V#CategoryType)
-    to densely packed integers suitable for indices into parameter
-    vectors.
-
-    Furthermore if domain.gatherCounts = true, this domain will count
-    the number of calls to 'index'.  Then you can reduce the size of
-    the Domain by calling 'trimBelowCount' or 'trimBelowSize', which
-    will recreate the new mapping from categories to densely-packed
-    non-negative integers.  In typical usage you would (1) read in the
-    data, (2) trim the domain, (3) re-read the data with the new
-    mapping, creating variables.
-
-    @author Andrew McCallum
-    @author Sebastian Riedel (domain loading from classpath)
-    */
-class CategoricalDomain[V<:AbstractCategoricalVars](implicit m:Manifest[V]) extends DiscreteDomain[V]()(m) with IndexedSeqEqualsEq[V#CategoryType] {
-  import scala.collection.mutable.Map
-  type T = V#CategoryType
-
-  override def freeze = _frozen = true
-  /** The size others might want to allocate to hold data relevant to this Index.  
-      If maxSize is set can be bigger than size. 
-      @see maxSize */
-  override def allocSize = if (maxSize < 0) size else maxSize
-  override def size = _indices.size
-  override def size_=(sizeFunction: ()=>Int): Unit = throw new Error("CategoricalDomain.size cannot be set directly; only DiscreteDomains' can.")
-  def length = _indices.size
-  /** If true, do not allow this Index to change. */
-  private var _frozen = false
-  /** Can new category values be added to this Domain? */
-  def frozen = _frozen
-
-  /**Forward map from int to object */
-  private var _objects = new ArrayBuffer[T]
-  /**Map from object back to int index */
-  private var _indices = Map[T, Int]()
-  /** Wipe the Index clean */
-  def reset: Unit = {
-    _frozen = false
-    _objects = new ArrayBuffer[T]
-    _indices = Map[T,Int]()
-  }
-  /** Allow subclasses to access the list objects.  Useful for subclasses calling reset and then re-entering a filtered subset of the old objects. */
-  protected def _entries: IndexedSeq[T] = _objects
-  /** If positive, throw error if size tries to grow larger than it.  Use for growable multi-dim Factor weights;
-      override this method with the largest you think your growable domain will get. */
-  var maxSize = -1
-  // TODO consider putting the following method back in later -akm
-  //override def maxSize_=(s:Int) : Unit = if (maxSize >= size) maxSize = s else throw new Error("Trying to set maxSize smaller than size.")
-
-  override def iterator = _objects.iterator
-  override def contains(entry: Any) = _indices.contains(entry.asInstanceOf[T])
-  /* entry match { case e:T => _indices.contains(e); case _ => false } */
-
-  def apply(index:Int) = get(index)
-  def unapply(entry:T): Option[Int] = if (_indices.contains(entry)) Some(_indices(entry)) else None
-
-  /** Return an object at the given position or throws an exception if it's not found. */
-  def get(pos: Int): T = _objects(pos)
-
-  /** Return a densely-packed positive integer index for the given object.  
-      By default, allocate a new index (at the end) if the object was not found, 
-      but if immutable may return -1 */
-  def indexOnly(entry: T): Int = {
-    def nextMax = {
-      val m = _objects.size
-      if (maxSize > 0 && m >= maxSize) throw new Error("Index size exceeded maxSize")
-      _objects += entry;
-      m
-    }
-    if (_frozen) _indices.getOrElse(entry, -1) else _indices.getOrElseUpdate(entry, nextMax)
-  }
-  def index(entry: T): Int = {
-    val i = indexOnly(entry)
-    if (gatherCounts && i != -1) incrementCount(i)
-    i
-  }
-
- 
-  /** Like index, but throw an exception if the entry is not already there. */
-  def getIndex(entry:T) : Int = _indices.getOrElse(entry, throw new Error("Entry not present; use index() to cause a lookup."))
-
-  /** Override indexOf's slow, deprecated behavior. */
-  override def indexOf[B >: T](elem: B): Int = index(elem.asInstanceOf[T]);
-
-  /** Clears the index. */
-  def clear() = { _indices.clear(); _objects.clear() }
-
-  // Separate argument types preserves return collection type
-  def indexAll(c: Iterator[T]) = c map index;
-  def indexAll(c: List[T]) = c map index;
-  def indexAll(c: Array[T]) = c map index;
-  def indexAll(c: Set[T]) = c map index;
-  def getAll(c: Iterator[Int]) = c map get;
-  def getAll(c: List[Int]) = c map get;
-  def getAll(c: Array[Int]) = c map get;
-  def getAll(c: Set[Int]) = c map get;
-  def indexKeys[V](c: scala.collection.Map[T, V]) = Map[T, V]() ++ c.map {case (a, b) => (index(a), b)}
-  def indexValues[K](c: scala.collection.Map[K, T]) = Map[K, T]() ++ c.map {case (a, b) => (a, index(b))}
-
-  def randomValue : V#CategoryType = randomValue(cc.factorie.random)
-  def randomValue(random:Random): V#CategoryType = get(random.nextInt(size))
-  def +=(x:V#CategoryType) : Unit = this.index(x)
-  def ++=(xs:Traversable[V#CategoryType]) : Unit = xs.foreach(this.index(_))
- 
-  override def toString = "CategoricalDomain["+m.erasure+"]("+size+")"
-  override def vectorDimensionName(i:Int): String = get(i).toString
-  override def save(dirname:String): Unit = {
-    val f = new File(dirname+"/"+filename)
-    if (f.exists) return // Already exists, don't write it again.  // TODO Careful about trying to re-write to the same location, though.
-    val s = new PrintWriter(new FileWriter(f))
-    //if (elements.next.asInstanceOf[AnyVal].getClass != classOf[String]) throw new Error("Only know how to save CategoryType String.")
-    if (frozen) s.println("#frozen = true") else s.println("#frozen = false")
-    for (e <- iterator) {
-      if (e.toString.contains("\n")) throw new Error("Cannot save Domain with entry containing newline.")
-      s.println(e.toString)
-    }
-    s.close
-  }
-  override def load(dirname:String): Unit = {
-    if (size > 0) return // Already initialized, don't read again
-    val reader = new InputStreamReader(ClassPathUtils.getStreamFromClassPathOrFile(dirname+"/"+filename))
-    val s = new BufferedReader(reader)
-    var line = s.readLine
-    var willFreeze = false
-    if (line.split("\\s+").apply(2) == "true") willFreeze = true // Parse '#frozen = true'
-    while ({line = s.readLine; line != null}) {
-      //println("Domain load got "+line)
-      this.index(line.asInstanceOf[V#CategoryType]) // TODO What if V#CategoryType isn't a String?  Fix this.
-    }
-    if (willFreeze) freeze
-    s.close
-    //println("Loading Domain["+filename+"].size="+size)
-  }
-  
-  // Code for managing occurrence counts
-  var gatherCounts = false
-  private val _countsInitialSize = 64
-  private var _counts = new Array[Int](_countsInitialSize)
-  protected def ensureSize(n:Int): Unit = {
-    if (_counts.length - 1 < n) {
-      var newsize = _counts.length * 2
-      while (newsize < n) newsize *= 2
-      val new_counts = new Array[Int](newsize)
-      Array.copy(_counts, 0, new_counts, 0, _counts.size)
-      _counts = new_counts
-    }
-  }
-  def count(i:Int): Int = _counts(i)
-  def count(entry:T): Int = _counts(indexOnly(entry))
-  def incrementCount(i:Int): Unit = { ensureSize(i); _counts(i) += 1 }
-  def incrementCount(entry:T): Unit = incrementCount(indexOnly(entry))
-  private def someCountsGathered: Boolean = { for (i <- 0 until _counts.size) if (_counts(i) > 0) return true; return false }
-  /** Returns the number of unique elements trimmed */
-  def trimBelowCount(threshold:Int): Int = {
-    assert(!frozen)
-    if (!someCountsGathered) throw new Error("Can't trim without first gathering any counts.")
-    val origEntries = _entries
-    reset // TODO Should we override reset to also set gatherCounts = true?  I don't think so.
-    gatherCounts = false
-    for (i <- 0 until origEntries.size)
-      if (_counts(i) >= threshold) indexOnly(origEntries(i))
-    _counts = null // We don't need counts any more; allow it to be garbage collected.  Note that if
-    freeze
-    origEntries.size - size
-  }
-  /** Return the number of unique entries with count equal to 'c'. */
-  def sizeAtCount(c:Int): Int = {
-    if (!someCountsGathered) throw new Error("No counts gathered.")
-    var ret = 0
-    val min = math.min(size, _counts.size)
-    for (i <- 0 until min) if (_counts(i) == c) ret += 1
-    ret
-  }
-  /** Return the number of unique entries with count greater than or equal to 'threshold'. 
-      This returned value will be the size of the Domain after a call to trimBelowCount(threshold). */
-  def sizeAtOrAboveCount(threshold:Int): Int = {
-    if (!someCountsGathered) throw new Error("No counts gathered.")
-    var ret = 0
-    val min = math.min(size, _counts.size)
-    for (i <- 0 until min) if (_counts(i) >= threshold) ret += 1
-    ret
-  }
-  /** Return the number of unique entries with count below 'threshold'. */
-  def sizeBelowCount(threshold:Int): Int = size - sizeAtOrAboveCount(threshold)  
-  /** Returns the count threshold below which entries were discarded. */
-  def trimBelowSize(target:Int): Int = {
-    assert(!frozen)
-    var threshold = 2
-    while (sizeAtOrAboveCount(threshold) >= target) threshold += 1
-    trimBelowCount(threshold)
-    threshold
-  }
-}
-
-object CategoricalDomain {
-  val NULL_INDEX = -1
-}
-
-
-/* CategoricalDomain also facilitates counting occurences of entries, and trimming the Domain size.
-   WARNING: Any indices that you use and store before trimming will not be valid after trimming!
-   Typical usage:
-   <pre>
-   class Token(s:String) extends CategoricalVariable(s)
-   data.readAndIndex
-   Domain[Token].trimBelowSize(100000) // this also automatically turns off counting
-   data.readIndexAndCreateVariables // again
-   </pre>
-   */
-
-/** To be used to avoid re-reading the data, as described in above comment, 
-    but not yet implemented. */
-trait CategoricalRemapping {
-  def remapCategories(fn:(Int)=>Int)
-}
-
-
-
-/** A Categorical domain with string values.  Provides convenient intialization to known values, 
-    with value members holding those known values.  For example:
-    object MyLabels extends StringDomain[MyLabel] { val PER, ORG, LOC, O = Value }
-    Each of the defined val will have Int type.  Their corresponding String category values 
-    will be the name of the variable (obtained through reflection). */
-class StringDomain[V<:CategoricalVars[_] {type CategoryType = String}](implicit m:Manifest[V]) extends CategoricalDomain[V]()(m) {
-  /* For all member variables, if its type is Int, set its value to its name, 
-     and intern in the Domain.  Usage: 
-     object MyLabels extends StringDomain[MyLabel] { val PER, ORG, LOC, O = Value } */
-  private def stringFields = this.getClass.getDeclaredFields.filter(f => { /* println("stringFields "+f); */  f.getType == classOf[Int] })
-  private var stringFieldsIterator: Iterator[java.lang.reflect.Field] = _
-  def Value: Int = {
-    if (stringFieldsIterator == null) stringFieldsIterator = stringFields.iterator
-    assert(stringFieldsIterator.hasNext)
-    val field = stringFieldsIterator.next
-    //println("StringDomain Value got "+field.getName)
-    //checkFields // TODO Re-add this and make sure example/DirichletDemo works
-    index(field.getName) // Add it to the index
-  } 
-  private def checkFields: Unit = {
-    for (field <- stringFields) {
-      val fieldName = field.getName
-      println("StringDomain.checkFields "+field+" fieldName="+fieldName)
-      //getClass.getMethods.foreach(m => println(m.toString))
-      val fieldMethod = getClass.getMethod(fieldName) // was with ,null)
-      val fieldValue = fieldMethod.invoke(this).asInstanceOf[Int]
-      //println("Field "+fieldName+" has value "+fieldValue)
-      if (fieldValue != 0 && this.get(fieldValue) != fieldName) throw new Error("Somehow StringDomain category "+fieldName+" got the wrong String value "+fieldValue+" ("+this.get(fieldValue)+").")
-    }
-  }
-}
-
-
-/** A static map from a Variable class to its Domain. */
-object Domain {
-  private val debug = false
-  private val _domains = new HashMap[Class[_], Domain[_]]()
-  def domains : scala.collection.Map[Class[_],Domain[_]] = _domains
-  /** Get the Domain for Variables of type V */
-  def apply[V<:Variable](implicit mv:Manifest[V]) = get[V](mv.erasure)
-  /** Get the Domain for Variables of class vc */
-  def get[V<:Variable](vc:Class[_]): V#DomainType = {
-    if (debug) {
-      println("Domain.get "+vc+" classes.length="+vc.getDeclaredClasses.length)
-      if (_domains.isDefinedAt(vc)) println("Domain.get "+vc+" already defined: "+_domains(vc).getClass.getName)
-      System.console.flush
-    }
-    _domains.getOrElseUpdate(vc, getDomainForClass(vc)).asInstanceOf[V#DomainType]
-  }
-  /** Make Variables of type V1 use the same Domain as Variables of type V2. */
-  def alias[V1<:Variable,V2<:Variable](implicit vm1:Manifest[V1], vm2:Manifest[V2]) = {
-    // TODO make this simple call the 'alias' implementation below.
-    if (_domains.isDefinedAt(vm1.erasure)) {
-      if (_domains(vm1.erasure) != get[V2](vm2.erasure))
-        throw new Error("Cannot alias a Domain that has already been used (unless aliases match).")
-    } else _domains.put(vm1.erasure, get[V2](vm2.erasure))
-  }
-  def alias(class1:Class[_<:Variable], class2:Class[_<:Variable]): Unit = {
-    if (_domains.isDefinedAt(class1)) {
-      if (_domains(class1) != getDomainForClass(class2))
-        throw new Error("Cannot alias a Domain that has already been used (unless aliases match).")
-    } else _domains.put(class1, getDomainForClass(class2))
-  }
-  /** Register d as the domain for variables of type V.  Deprecated?  Use := instead? */
-  def +=[V<:Variable](d:Domain[V])(implicit vm:Manifest[V]) = {
-    val c = vm.erasure
-    if (_domains.isDefinedAt(c) && _domains(c) != d) throw new Error("Cannot add a Domain["+vm+"]="+d+" when one has already been created for ["+c+"]="+_domains(c))
-    val dvc = getDomainVariableClass(c)
-    if (debug) { println("+= dvc="+dvc); println("+= c="+c) }
-    if (dvc != null && dvc != c && _domains.isDefinedAt(dvc)) throw new Error("Cannot add a Domain["+vm+"] when one has already been created for superclass "+dvc)
-    if (dvc != c) throw new Error("Cannot add a Domain["+vm+"] because superclass "+dvc+" should have the same Domain; you should consider instead adding the domain to "+dvc)
-    _domains.put(vm.erasure, d)
-  }
-  /** Register d as the domain for variables of type V. */
-  def :=[V<:Variable](d:Domain[V])(implicit vm:Manifest[V]) = this.+=[V](d)(vm)
-  //def update[V<:Variable](d:Domain[V])(implicit vm:Manifest[V]): Unit = { println("In Domain.update!") }
-  //todo: this should be more picky about the type parameter
-  def update(c:Class[_],d:Domain[_]): Unit = { 
-    _domains(c) = d     
-  }
-  /** Return a Domain instance for Variables of class c, constructing one if necessary.  Also put it in the _domains map. */
-  private def getDomainForClass(c:Class[_]) : Domain[_] = {
-    if (domainInSubclasses(c)) throw new Error("Cannot get a Domain for "+c+" because it declares DomainInSubclasses, and should be considered abstract.  You should subclass "+c)
-    var dvc = getDomainVariableClass(c)
-    if (debug) println("getDomainForClass c="+c+" dvc="+dvc)
-    if (dvc == null) dvc = c
-    _domains.getOrElseUpdate(dvc, newDomainFor(getDomainClass(c),dvc))
-  }
-  /** Construct a Domain of class dc.  (Parameter vc is currently unused.)  Domains must have only a zero-arg constructor. */
-  private def newDomainFor[D](dc:Class[D],vc:Class[_]) : Domain[_] = {
-    val constructors = dc.getConstructors()
-    val i = constructors.findIndexOf(c => c.getParameterTypes.length == 1)
-    if (i == -1) throw new Error("Domain "+dc.getName+" does not have a one-arg constructor; all Domains must.")
-    if (debug) println("newDomainFor calling "+constructors(i).getClass+" constructor # args="+constructors(i).getParameterTypes.length)
-    val manifest = Manifest.classType[Variable](vc)
-    val constructorArgs: Array[Object] = Array(manifest)
-    constructors(i).newInstance(constructorArgs: _*).asInstanceOf[Domain[_]]
-  }
-  /** Find the (sub)class of Domain to use for constructing a domain for variable class c. */
-  private def getDomainClass(c:Class[_]) : Class[_] = {
-    if (debug) println("getDomainClass "+c)
-    // First check this class to see if it specifies the DomainClass
-    val classes = c.getDeclaredClasses()
-    val index = if (classes == null) -1 else classes.findIndexOf(c=>c.getName.endsWith("$DomainClass"))
-    //if (debug) println("  $DomainClass index="+index+"  classes "+classes.toList)
-    if (index >= 0) {
-      if (debug) println("getDomainClass   returning "+classes(index).getSuperclass)
-      return classes(index).getSuperclass
-    }
-    // Next check the superclass and interfaces/traits; choose the most specific (subclass of) Domain
-    val candidateDomainClasses = new ListBuffer[Class[_]]
-    val sc = c.getSuperclass
-    if (sc != null && sc != classOf[java.lang.Object]) {
-      val dc = getDomainClass(sc)
-      if (dc != null) candidateDomainClasses += dc // Before Aug 21 did not have this check
-    }
-    val interfaces = c.getInterfaces.iterator
-    while (interfaces.hasNext) {
-      val dc = getDomainClass(interfaces.next)
-      if (dc != null) candidateDomainClasses += dc
-    }
-    if (candidateDomainClasses.size > 0) {
-      // Find the most specific subclass of the first domain class found
-      var dc = candidateDomainClasses.head
-      assert(dc ne null)
-      candidateDomainClasses.foreach(dc2 => if (dc.isAssignableFrom(dc2)) dc = dc2)
-      if (debug) println("getDomainClass "+c+" specific="+dc)
-      return dc
-    } else
-      null // TODO In what cases will this happen?
-  }
-
-  def domainInSubclasses(c:Class[_]) : Boolean = 
-    //c.getDeclaredClasses.findIndexOf(c=>c.getName.endsWith("$DomainInSubclasses")) != -1 // by searching for a member class whose sole purpose is to flag this class
-    c.isAnnotationPresent(classOf[DomainInSubclasses]) // by annotation
-
-  /** Find a potential substitute for c as the key into _domains. */
-  private def getDomainVariableClass(c:Class[_]) : Class[_] = {
-    if (debug) { println("getDomainVariableClass c "+c+" classes.length="+c.getDeclaredClasses.length); /*new Exception().printStackTrace()*/ }
-    if (domainInSubclasses(c)) throw new Error("Cannot create Domain["+c+"] because it is annotated with DomainInSubclasses.")
-    else if (c.getSuperclass == null || c.getSuperclass == classOf[java.lang.Object]) c 
-    else if (domainInSubclasses(c.getSuperclass)) c 
-    else getDomainVariableClass(c.getSuperclass)
-  }
-}
->>>>>>> bec78d25
 
 /** Add this trait to a Variable to give it a Domain with Value type VT. */
 trait VarAndValueGenericDomain[+This<:Variable,+VT] extends VarAndValueType[This,VT] {
