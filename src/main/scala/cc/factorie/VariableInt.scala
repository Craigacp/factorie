/* Copyright (C) 2008-2009 Univ of Massachusetts Amherst, Computer Science Dept
   This file is part of "FACTORIE" (Factor graphs, Imperative, Extensible)
   http://factorie.cs.umass.edu, http://code.google.com/p/factorie/
   This software is provided under the terms of the Eclipse Public License 1.0
   as published by http://www.opensource.org.  For further information,
   see the file `LICENSE.txt' included with this distribution. */

package cc.factorie
import scala.util.Random
import scala.reflect.Manifest
import scalala.Scalala._
import scalala.tensor.Vector
import scalala.tensor.dense.DenseVector
import scalala.tensor.sparse.{SparseVector, SparseBinaryVector, SingletonBinaryVector}
import cc.factorie.util.{Log, ConsoleLogging, LinkedHashSet}
import cc.factorie.util.Implicits._
  
// IntVariable (has integer value)
// OrdinalVariable (has integer value 0...)
// DiscreteVariable (has a finite number of integer values from 0 ... N) { def domainSize: Int }
// CategoricalVariable (its integer values are mapped to categorical values) (was called "IndexedVariable")

// Considering additional Variable naming conventions:
//  akm 31/12/09
// DiscreteVariable is a trait
// Discrete is a class with a constructor argument giving initial value
// DiscreteConstant is a class (inheriting from DiscreteObservation) with a constructor argument (although perhaps no need for both, and Observation -> Constant) 
// UncoordinatedDiscrete is also likewise a class, (although perhaps CoordinatedDiscrete instead, with uncoordinated default)
// then we also have class names:
// Integer
// Ordinal
// Categorical (which will replace the EnumVariable)
// Real and RealConstant
// PositiveReal
  
/** A Variable with one or more Int values.  It encompasses single integer values, 
    as well as vector collections of many (weighted) int values.  Either way you can get a scalala.tensor.Vector from it. 
    @author Andrew McCallum */
// A "Value" is not really a "Variable", but it turns out to be more convenient shorthand inherit directly instead of insisting with "this:Variable=>"
trait IntegerValues extends Variable {
  type VariableType <: IntegerValues
  def maxIntValue = Math.MAX_INT
  def minIntValue = Math.MIN_INT
  // TODO Consider a def maxValue: Double = Math.POS_INF_DOUBLE ??
}

/** A Variable with one Int value.  
    Unlike CategoricalVariable, however, the integers are not necessarily mapped to objects stored in an CategoricalDomain. 
    @author Andrew McCallum */
trait IntegerValue extends IntegerValues {
  this: Variable =>
  type VariableType <: IntegerValue
  //def index: Int
  def intValue: Int
  override def toString = printName + "(" + intValue + ")"
  def ===(other: IntegerValue) = intValue == other.intValue
  def !==(other: IntegerValue) = intValue != other.intValue
}

/** A Variable with a mutable Int value.
    @author Andrew McCallum */ 
trait IntegerVariable extends Variable with IntegerValue {
  type VariableType <: IntegerVariable
  private var _index = -1 // TODO make this 'private', for efficiency
  @inline final def intValue = _index
  def setByInt(newValue: Int)(implicit d: DiffList): Unit = {
    if (newValue != _index) {
      if (d != null) d += new IntegerVariableDiff(_index, newValue)
      _index = newValue
    }
  }
  def :=(newIndex:Int) = setByInt(newIndex)(null)
  case class IntegerVariableDiff(oldIndex: Int, newIndex: Int) extends Diff {
    @inline final def variable: IntegerVariable = IntegerVariable.this
    @inline final def redo = _index = newIndex
    @inline final def undo = _index = oldIndex
    override def toString = variable match { 
<<<<<<< HEAD
      case cv:CategoricalVariable if (oldIndex != -1) => "IntVariableDiff("+cv.domain.get(oldIndex)+","+cv.domain.get(newIndex)+")"
      case _ => "IntVariableDiff("+oldIndex+","+newIndex+")"
=======
      case cv:CategoricalVariable => "IntegerVariableDiff("+cv.domain.get(oldIndex)+","+cv.domain.get(newIndex)+")"
      case _ => "IntegerVariableDiff("+oldIndex+","+newIndex+")"
>>>>>>> 375124fb
    }
  }
}

/** A Variable with a immutable Int value.
    @author Andrew McCallum */
class IntegerObservation(val intValue:Int) extends IntegerValue 

/** An IntegerValue with minimum of 0, but no maximum. 
    @author Andrew McCallum */
trait OrdinalValues extends IntegerValues {
  this: Variable =>
  type VariableType <: OrdinalValues
  override def minIntValue = 0
}
trait OrdinalValue extends OrdinalValues with IntegerValue {
  this: Variable =>
  type VariableType <: OrdinalValue
}
trait OrdinalVariable extends IntegerVariable with OrdinalValue {
  type VariableType <: OrdinalVariable
}

/** An OrdinalValue with finite range 0...N.  
    For your own subclass MyDiscreteValue, you can set N=9 with Domain[MyDiscreteValue].size = 9 
    @author Andrew McCallum */
// Semantically "Values" are not really "Variables", but we must inherit from cc.factorie.Variable in order to handle Domain properly
@DomainInSubclasses
trait DiscreteValues extends Variable with OrdinalValues {
  type VariableType <: DiscreteValues
  type DomainType <: DiscreteDomain[VariableType]
  class DomainClass extends DiscreteDomain[VariableType]
  def domainSize: Int = domain.size
  override def maxIntValue = domainSize - 1
  def vector: Vector
}
@DomainInSubclasses
trait DiscreteValue extends DiscreteValues with OrdinalValue {
  this: Variable =>
  type VariableType <: DiscreteValue
  @inline final def index = intValue // simply an alias for intValue 
  def vector = new SingletonBinaryVector(domainSize, intValue)
}
@DomainInSubclasses
trait DiscreteVariable extends OrdinalVariable with DiscreteValue with IterableSettings {
  type VariableType <: DiscreteVariable
  // TODO Consider doing a range check on "setByIndex", but it would slow us down, so do a speed/timing check.
  final override def setByInt(newValue: Int)(implicit d: DiffList): Unit = setByIndex(newValue)(d) 
  def setByIndex(newIndex: Int)(implicit d: DiffList): Unit = {
    // TODO Note that we do not check that (newIndex < domain.size), but perhaps we should; this would slow us down, though!
    if (newIndex < 0) throw new Error("DiscreteVariable setByIndex can't be negative.")
    super.setByInt(newIndex)(d)
  }
  def setRandomly(random:Random, d:DiffList): Unit = setByIndex(random.nextInt(domainSize))(d)
  def setRandomly(random:Random): Unit = setRandomly(random, null)
  def setRandomly: Unit = setRandomly(cc.factorie.Global.random)
  def settings = new SettingIterator {
    var i = -1
    val max = domain.size - 1
    def hasNext = i < max
    def next(difflist:DiffList) = { i += 1; val d = newDiffList; setByIndex(i)(d); d }
    def reset = i = -1
    override def variable : DiscreteVariable.this.type = DiscreteVariable.this
  }
}

trait UncoordinatedDiscreteVariable extends DiscreteVariable with NoVariableCoordination {
  // TODO But this does not absolutely guarantee that some other trait hasn't already overriden set and setByIndex to do coordination!
  // TODO I want some way to tell the compiler that this method should be overriding the CategoricalVariable.set method.
  final override def setByIndex(index: Int)(implicit d: DiffList) = super.setByIndex(index)(d)
}


// TODO Perhaps I should create an IntervalValue, see http://en.wikipedia.org/wiki/Nominal_scale
// ??? class DiscreteIntervalValue(low:Int, high:Int, bins:Int) extends DiscreteValue {}

// TODO I don't especially like this name.  Need to think more generally about names for class versions of the *Variable traits.
/** A DiscreteVariable with initial value set by constructor.  
    Note that you must set the size of your subclasses' DiscreteDomain. */
@DomainInSubclasses
abstract class DiscVariable(initialValue:Int) extends DiscreteVariable {
  type VariableType <: DiscVariable
  setByInt(initialValue)(null)
}

<|MERGE_RESOLUTION|>--- conflicted
+++ resolved
@@ -75,13 +75,8 @@
     @inline final def redo = _index = newIndex
     @inline final def undo = _index = oldIndex
     override def toString = variable match { 
-<<<<<<< HEAD
-      case cv:CategoricalVariable if (oldIndex != -1) => "IntVariableDiff("+cv.domain.get(oldIndex)+","+cv.domain.get(newIndex)+")"
-      case _ => "IntVariableDiff("+oldIndex+","+newIndex+")"
-=======
-      case cv:CategoricalVariable => "IntegerVariableDiff("+cv.domain.get(oldIndex)+","+cv.domain.get(newIndex)+")"
+      case cv:CategoricalVariable if (oldIndex != -1) => "IntegerVariableDiff("+cv.domain.get(oldIndex)+","+cv.domain.get(newIndex)+")"
       case _ => "IntegerVariableDiff("+oldIndex+","+newIndex+")"
->>>>>>> 375124fb
     }
   }
 }
