/* Copyright (C) 2008-2014 University of Massachusetts Amherst.
   This file is part of "FACTORIE" (Factor graphs, Imperative, Extensible)
   http://factorie.cs.umass.edu, http://github.com/factorie
   Licensed under the Apache License, Version 2.0 (the "License");
   you may not use this file except in compliance with the License.
   You may obtain a copy of the License at
    http://www.apache.org/licenses/LICENSE-2.0
   Unless required by applicable law or agreed to in writing, software
   distributed under the License is distributed on an "AS IS" BASIS,
   WITHOUT WARRANTIES OR CONDITIONS OF ANY KIND, either express or implied.
   See the License for the specific language governing permissions and
   limitations under the License. */
package cc.factorie.app.nlp.hcoref

import cc.factorie.infer.Proposal

class Logger(val log:(String => Unit))
object Logger {
  val default = new Logger({s:String => println(s)})
}

<<<<<<< HEAD

=======
>>>>>>> 6dc2bc6a
/**
 * @author John Sullivan
 */
trait DebugCoref[Vars <: NodeVariables[Vars]]{
  this: CorefSampler[Vars] with PairGenerator[Vars] with MoveGenerator[Vars]=>

  var log:Logger = Logger.default

  var printEvery:Int = 10000
  val logger:Logger

  var acceptedProps = 0.0
  var acceptedThisRound = 0.0
  var totalProps = 0
  lazy val begin = System.currentTimeMillis()
  var startTime = 0L
  var stopTime = 0L

  beforeInferHooks += { _ =>
    startTime = begin
  }

  afterInferHooks += { _ =>
    debugStatement()
  }

  private def debugStatement() {

    stopTime = System.currentTimeMillis()
    val elapsedSecs = (stopTime - startTime) / 1000.0
    val elapsedFromBegin = (stopTime - begin) / 1000.0
    val percentAccepted = (acceptedProps / totalProps)*100
    val percentAcceptedThisRound = (acceptedThisRound / printEvery)*100
    val propsPerSec = printEvery.toDouble / elapsedSecs
    val totalPropsPerSec = totalProps.toDouble / elapsedFromBegin
    val depths = mentions.map(_.depth)
    val maxDepth = depths.max
    val minDepth = depths.min
    val aveDepth = depths.sum.toDouble / depths.size
    val roots = mentions.map(_.root).toSet
    val rootChildrens = roots.map(_.children.size)
    val rootMentions = roots.map(_.mentionCountVar.value)
    val maxChildren = rootChildrens.max
    val minChildren = rootChildrens.min
    val aveChildren = rootChildrens.sum.toDouble / rootChildrens.size
    val maxMentions = rootMentions.max
    val minMentions = rootMentions.min
    val aveMentions = rootMentions.sum.toDouble / rootMentions.size
    logger.log(f"After $totalProps%d proposals $percentAccepted%.2f%% ($percentAcceptedThisRound%.2f%% this round) accepted in $elapsedFromBegin%.3f secs ($totalPropsPerSec%.2f proposals/sec). This round of $printEvery%d took $elapsedSecs%.3f secs ($propsPerSec%.2f proposals/sec)")
    logger.log(f"\t max depth: $maxDepth min depth: $minDepth ave depth: $aveDepth%.2f")
    logger.log(f"\t max children: $maxChildren min children: $minChildren ave children: $aveChildren%.2f")
    logger.log(f"\t max mentions: $maxMentions min mentions: $minMentions ave mentions: $aveMentions%.2f")
    //println("%d non mention samples".format(multiSamples))
    startTime = stopTime
    acceptedThisRound = 0.0
  }

  proposalHooks += {p:Proposal[(Node[Vars], Node[Vars])] =>
    totalProps +=1
    if(p.diff.size != 0) {
      acceptedProps += 1
      acceptedThisRound += 1
    }
    if(totalProps % printEvery == 0) {
<<<<<<< HEAD
      debugStatement()
=======
      stopTime = System.currentTimeMillis()
      val elapsedSecs = (stopTime - startTime) / 1000.0
      val elapsedFromBegin = (stopTime - begin) / 1000.0
      val percentAccepted = (acceptedProps / totalProps)*100
      val percentAcceptedThisRound = (acceptedThisRound / printEvery)*100
      val propsPerSec = printEvery.toDouble / elapsedSecs
      val totalPropsPerSec = totalProps.toDouble / elapsedFromBegin
      val depths = mentions.map(_.depth)
      val maxDepth = depths.max
      val minDepth = depths.min
      val aveDepth = depths.sum.toDouble / depths.size
      val roots = mentions.map(_.root).toSet
      val rootChildrens = roots.map(_.children.size)
      val rootMentions = roots.map(_.mentionCountVar.value)
      val maxChildren = rootChildrens.max
      val minChildren = rootChildrens.min
      val aveChildren = rootChildrens.sum.toDouble / rootChildrens.size
      val maxMentions = rootMentions.max
      val minMentions = rootMentions.min
      val aveMentions = rootMentions.sum.toDouble / rootMentions.size
      log.log(f"After $totalProps%d proposals $percentAccepted%.2f%% ($percentAcceptedThisRound%.2f%% this round) accepted in $elapsedFromBegin%.3f secs ($totalPropsPerSec%.2f proposals/sec). This round of $printEvery%d took $elapsedSecs%.3f secs ($propsPerSec%.2f proposals/sec)")
      log.log(f"\t max depth: $maxDepth min depth: $minDepth ave depth: $aveDepth%.2f")
      log.log(f"\t max children: $maxChildren min children: $minChildren ave children: $aveChildren%.2f")
      log.log(f"\t max mentions: $maxMentions min mentions: $minMentions ave mentions: $aveMentions%.2f")
      //println("%d non mention samples".format(multiSamples))
      startTime = stopTime
      acceptedThisRound = 0.0
>>>>>>> 6dc2bc6a
    }
  }
}<|MERGE_RESOLUTION|>--- conflicted
+++ resolved
@@ -19,10 +19,6 @@
   val default = new Logger({s:String => println(s)})
 }
 
-<<<<<<< HEAD
-
-=======
->>>>>>> 6dc2bc6a
 /**
  * @author John Sullivan
  */
@@ -32,7 +28,6 @@
   var log:Logger = Logger.default
 
   var printEvery:Int = 10000
-  val logger:Logger
 
   var acceptedProps = 0.0
   var acceptedThisRound = 0.0
@@ -71,10 +66,10 @@
     val maxMentions = rootMentions.max
     val minMentions = rootMentions.min
     val aveMentions = rootMentions.sum.toDouble / rootMentions.size
-    logger.log(f"After $totalProps%d proposals $percentAccepted%.2f%% ($percentAcceptedThisRound%.2f%% this round) accepted in $elapsedFromBegin%.3f secs ($totalPropsPerSec%.2f proposals/sec). This round of $printEvery%d took $elapsedSecs%.3f secs ($propsPerSec%.2f proposals/sec)")
-    logger.log(f"\t max depth: $maxDepth min depth: $minDepth ave depth: $aveDepth%.2f")
-    logger.log(f"\t max children: $maxChildren min children: $minChildren ave children: $aveChildren%.2f")
-    logger.log(f"\t max mentions: $maxMentions min mentions: $minMentions ave mentions: $aveMentions%.2f")
+    log.log(f"After $totalProps%d proposals $percentAccepted%.2f%% ($percentAcceptedThisRound%.2f%% this round) accepted in $elapsedFromBegin%.3f secs ($totalPropsPerSec%.2f proposals/sec). This round of $printEvery%d took $elapsedSecs%.3f secs ($propsPerSec%.2f proposals/sec)")
+    log.log(f"\t max depth: $maxDepth min depth: $minDepth ave depth: $aveDepth%.2f")
+    log.log(f"\t max children: $maxChildren min children: $minChildren ave children: $aveChildren%.2f")
+    log.log(f"\t max mentions: $maxMentions min mentions: $minMentions ave mentions: $aveMentions%.2f")
     //println("%d non mention samples".format(multiSamples))
     startTime = stopTime
     acceptedThisRound = 0.0
@@ -87,37 +82,7 @@
       acceptedThisRound += 1
     }
     if(totalProps % printEvery == 0) {
-<<<<<<< HEAD
       debugStatement()
-=======
-      stopTime = System.currentTimeMillis()
-      val elapsedSecs = (stopTime - startTime) / 1000.0
-      val elapsedFromBegin = (stopTime - begin) / 1000.0
-      val percentAccepted = (acceptedProps / totalProps)*100
-      val percentAcceptedThisRound = (acceptedThisRound / printEvery)*100
-      val propsPerSec = printEvery.toDouble / elapsedSecs
-      val totalPropsPerSec = totalProps.toDouble / elapsedFromBegin
-      val depths = mentions.map(_.depth)
-      val maxDepth = depths.max
-      val minDepth = depths.min
-      val aveDepth = depths.sum.toDouble / depths.size
-      val roots = mentions.map(_.root).toSet
-      val rootChildrens = roots.map(_.children.size)
-      val rootMentions = roots.map(_.mentionCountVar.value)
-      val maxChildren = rootChildrens.max
-      val minChildren = rootChildrens.min
-      val aveChildren = rootChildrens.sum.toDouble / rootChildrens.size
-      val maxMentions = rootMentions.max
-      val minMentions = rootMentions.min
-      val aveMentions = rootMentions.sum.toDouble / rootMentions.size
-      log.log(f"After $totalProps%d proposals $percentAccepted%.2f%% ($percentAcceptedThisRound%.2f%% this round) accepted in $elapsedFromBegin%.3f secs ($totalPropsPerSec%.2f proposals/sec). This round of $printEvery%d took $elapsedSecs%.3f secs ($propsPerSec%.2f proposals/sec)")
-      log.log(f"\t max depth: $maxDepth min depth: $minDepth ave depth: $aveDepth%.2f")
-      log.log(f"\t max children: $maxChildren min children: $minChildren ave children: $aveChildren%.2f")
-      log.log(f"\t max mentions: $maxMentions min mentions: $minMentions ave mentions: $aveMentions%.2f")
-      //println("%d non mention samples".format(multiSamples))
-      startTime = stopTime
-      acceptedThisRound = 0.0
->>>>>>> 6dc2bc6a
     }
   }
 }