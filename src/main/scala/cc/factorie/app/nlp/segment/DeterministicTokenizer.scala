--- conflicted
+++ resolved
@@ -27,20 +27,11 @@
   def tokenAnnotationString(token: Token) = token.stringStart.toString+'\t'+token.stringEnd.toString
   
   val patterns = new scala.collection.mutable.ArrayBuffer[String]
-<<<<<<< HEAD
-  
-  val html = "(?:<script[^>]*>(?:[^\u0000](?!</script>))*[^\u0000]?</script>)|(?:<style[^>]*>(?:[^\u0000](?!</style>))*[^\u0000]?</style>)"; if (!tokenizeSgml) patterns += html // The [^\u0000] ensures we match newline also
-  val htmlComment = "(?:<|&lt;)!--(?:[^\u0000](?!-->))*[^\u0000]?--(?:>|&gt;)"; patterns += htmlComment
-  val sgml2 = "<%(?:[^\u0000](?!%>))*[^\u0000]?%>"; patterns += sgml2 // Some HTML contains "<% blah %>" tags.
-  val sgml = "</?[A-Za-z!](?:[^>]|%>)*(?<!%)>"; patterns += sgml // Closing with "%>" doesn't count
-=======
 
   val html = "(?:<script[^>]*>(?:[^\u0000](?!</script>))*[^\u0000]?</script>)|(?:<style[^>]*>(?:[^\u0000](?!</style>))*[^\u0000]?</style>)"; if (!tokenizeSgml) patterns += html // The [^\u0000] ensures we match newline also
   val htmlComment = "(?:<|&lt;)!--(?:[^\u0000](?!-->))*[^\u0000]?--(?:>|&gt;)"; patterns += htmlComment
   val sgml2 = "<%(?:[^\u0000](?!%>))*[^\u0000]?%>"; patterns += sgml2 // Some HTML contains "<% blah %>" tags.
   val sgml = "</?[A-Za-z!].*?(?<!%)>"; patterns += sgml // Closing with "%>" doesn't count
-
->>>>>>> 9e91a9db
   val htmlSymbol = "&(?:HT|TL|UR|LR|QC|QL|QR|amp|copy|reg|trade|odq|nbsp|cdq|lt|gt|#[0-9A-Za-z]+);"; patterns += htmlSymbol // TODO Make this list complete
   val url = "https?://[^ \t\n\f\r\"<>|()]+[^ \t\n\f\r\"<>|.!?(){},-]"; patterns += url
   val url2 = "(?:(?:www\\.(?:[^ \t\n\f\r\"<>|.!?(){},]+\\.)+[a-zA-Z]{2,4})|(?:(?:[^ \t\n\f\r\"`'<>|.!?(){},-_$]+\\.)+(?:com|org|net|edu|gov|cc|info|uk|de|fr|ca)))(?:/[^ \t\n\f\r\"<>|()]+[^ \t\n\f\r\"<>|.!?(){},-])?"; patterns += url2 // Common simple URL without the http
