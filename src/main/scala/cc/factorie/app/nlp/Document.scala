--- conflicted
+++ resolved
@@ -209,18 +209,10 @@
     case annotator:DocumentAnnotator => owplString(Seq(annotator.tokenAnnotationString(_)))
   }
 
-<<<<<<< HEAD
-=======
   /** Return the Section that contains the pair of string offsets into the document. */
->>>>>>> f6e40f4f
   def getSectionByOffsets(strStart:Int, strEnd:Int):Option[Section] =
     this.sections.map(sec => (sec.stringStart, sec.stringEnd, sec)).sortBy(_._1)
       .find{case(start, end, _) => start <= strStart && end >= strEnd}.map(_._3)
-
-<<<<<<< HEAD
-
-=======
->>>>>>> f6e40f4f
 }
 
 /** Used as an attribute on Document to hold the document's name. */
