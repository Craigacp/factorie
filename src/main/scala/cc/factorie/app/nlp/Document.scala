--- conflicted
+++ resolved
@@ -250,7 +250,6 @@
 //}
 
 // TODO Consider moving this to file util/Attr.scala
-<<<<<<< HEAD
 //trait AttrCubbieSlots extends Cubbie {
 //  val storeHooks = new cc.factorie.util.Hooks1[Attr]
 //  val fetchHooks = new cc.factorie.util.Hooks1[AnyRef]
@@ -264,19 +263,3 @@
 //  //fetchHooks += ((a:Attr) => a.attr += date.value)
 //  fetchHooks += { case a:Attr => a.attr += date.value }
 //}
-
-=======
-trait AttrCubbieSlots extends Cubbie {
-  val storeHooks = new cc.factorie.util.Hooks1[Attr]
-  val fetchHooks = new cc.factorie.util.Hooks1[AnyRef]
-  def storeAttr(a:Attr): this.type = { storeHooks(a); this }
-  def fetchAttr(a:Attr): Attr = { fetchHooks(a); a }
-}
-
-trait DateAttrCubbieSlot extends AttrCubbieSlots {
-  val date = DateSlot("date")
-  storeHooks += ((a:Attr) => date := a.attr[java.util.Date])
-  //fetchHooks += ((a:Attr) => a.attr += date.value)
-  fetchHooks += { case a:Attr => a.attr += date.value }
-}
->>>>>>> de0fde8c
