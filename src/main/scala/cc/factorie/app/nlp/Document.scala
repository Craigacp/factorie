--- conflicted
+++ resolved
@@ -56,7 +56,6 @@
 
 
 class Document extends DocumentSubstring with Attr {
-  doc =>
   def this(stringContents:String) = { this(); _string = stringContents }
   private var _name: String = null
   def name: String = _name
@@ -89,11 +88,7 @@
   def stringEnd: Int = stringLength
   
   // Managing sections.  These are the canonical Sections, but alternative Sections can be attached as Attr's.
-<<<<<<< HEAD
-  val asSection: Section = new Section { def document: Document = doc; def stringStart = 0; def stringEnd = document.stringEnd }
-=======
   val asSection: Section = new Section { def document: Document = Document.this; def stringStart = 0; def stringEnd = document.stringEnd }
->>>>>>> fef3aa03
   private var _sections: Seq[Section] = List(asSection)
   def sections: Seq[Section] = _sections //if (_sections.length == 0) return Seq(this) else _sections
   
