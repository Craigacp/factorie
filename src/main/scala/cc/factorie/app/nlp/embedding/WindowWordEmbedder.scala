--- conflicted
+++ resolved
@@ -120,13 +120,8 @@
       //println("CBOW.train examples.size = "+examples.size)
       wordCount += examples.size
       if (opts.checkGradient.value && wordCount >= 10000) {
-<<<<<<< HEAD
-        print(s"CBOW testGradient ${examples.map(e => e.outputIndices.map(domain.category(_)).mkString(" ")).mkString(" ")} ...")
-        examples.foreach(e => (Example.testGradient(parameters, e, epsilon = 1e-7, lipschitz=1.5, verbose=true, returnOnFirstError=false))) // TODO Put back "assert"
-=======
         print(s"CBOW testGradient ${examples.map(e => e.outputIndices.map(domain.category).mkString(" ")).mkString(" ")} ...")
         examples.foreach(e => Example.testGradient(parameters, parameters.keys, e, dx = 1e-7, verbose = true, returnOnFirstError = false)) // TODO Put back "assert"
->>>>>>> 00388a52
         println("finished.")
       }
       trainer.processExamples(examples)
