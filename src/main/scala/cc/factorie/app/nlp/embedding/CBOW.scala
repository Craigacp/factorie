package cc.factorie.app.nlp.embedding
import cc.factorie.variable.CategoricalDomain
import cc.factorie.model._
import cc.factorie.la._
import cc.factorie.optimize._
import cc.factorie.util.{IntArrayBuffer}
import scala.util.Random
import java.io._
import cc.factorie.util.DoubleAccumulator
import scala.collection.mutable.{ArrayOps,ArrayBuffer}
import java.util.zip.GZIPOutputStream

class CBOWOptions extends WindowWordEmbedderOptions with IncrementalVocabularyOptions {
  val margin = new CmdOption("margin", 0.1, "DOUBLE", "Margin for WSABIE training.")
  val loss = new CmdOption("loss", "wsabie", "STRING", "Loss function; options are wsabie and log.")
}

object CBOWExample {
  def apply(model:CBOW, wordIndices:Array[Int], centerPosition:Int, window:Int): Option[CBOWExample] = {
    val targetId = wordIndices(centerPosition)
    if (model.discard(targetId)) {     // Skip some of the most common target words
      //println("CBOWExample skipping "+model.domain.category(targetId))
      return None
    }
    val context = new IntArrayBuffer(window*2)
    var i = math.max(centerPosition - window, 0)
    val end = math.min(centerPosition + window, wordIndices.length)
    while (i < end) {
      val wi = wordIndices(i)
      // Next line sometimes discards frequent words from context 
      if (i != centerPosition && !model.discard(wi)) context += wi
      i += 1
    }
    if (context.length < model.opts.minContext.value) return None
    val result = model.opts.loss.value match {
      case "log" => new LogCBOWExample(model, targetId, context.asArray)
      case "wsabie" => new WsabieCBOWExample(model, targetId, context.asArray)
      case unk => throw new Error("Unknown loss "+unk)
    }
    if (false && model.random.nextDouble() < 0.005) {
      val start = math.max(centerPosition - window, 0)
      println(s"CBOWExample raw   ${Range(start, end).map(i => model.domain.category(wordIndices(i))).mkString(" ")}")
      println(s"CBOWExample       ${model.domain.category(targetId)}    ${Range(0, context.length).map(i => model.domain.category(context(i))).mkString(" ")}")
    }
    Some(result)
  }
}

trait CBOWExample extends WindowWordEmbedderExample {
  def targetId: Int
}

class LogCBOWExample(val model:CBOW, val targetId:Int, val inputIndices:Array[Int]) extends CBOWExample {
  val changedWeights = new ArrayBuffer[Weights]
  def outputIndices: Array[Int] = Array(targetId)
  val samples = model.makeNegativeSamples // Do this once up front so that Example.testGradient will work
  def accumulateValueAndGradient(value: DoubleAccumulator, gradient: WeightsMapAccumulator): Unit = {
    var targetEmbedding = model.outputEmbedding(targetId)
    val contextEmbedding = new DenseTensor1(model.dims)
    val len = inputIndices.length
    var i = 0; while (i < len) { contextEmbedding += model.inputEmbedding(inputIndices(i)); i += 1 }
    if (model.opts.normalizeX.value)
      contextEmbedding *= (1.0 / len)
    //for (i <- start until start+length) contextEmbedding += model.embedding(context(i))
    // Positive case
    var score = targetEmbedding dot contextEmbedding
    var expScore = math.exp(-score)
    // FIXME this log1p is actually really slow and we don't use it for anything!
//    if (value ne null) value.accumulate(-math.log1p(expScore))
    if (gradient ne null) {
      val stepSize = expScore/(1.0 + expScore)
      gradient.accumulate(model.outputWeights(targetId), contextEmbedding, stepSize)
      changedWeights += model.outputWeights(targetId)
      i = 0; while (i < len) { gradient.accumulate(model.inputWeights(inputIndices(i)), targetEmbedding, stepSize); changedWeights += model.inputWeights(inputIndices(i)); i += 1 }
    }
    // Negative case
    for (n <- 0 until model.opts.negative.value) {
      val falseTarget = samples(n)
      targetEmbedding = model.outputEmbedding(falseTarget)
      score = targetEmbedding dot contextEmbedding
      expScore = math.exp(-score)
      // FIXME this log1p is actually really slow and we don't use it for anything!
//      if (value ne null) value.accumulate(-score - math.log1p(expScore))
      if (gradient ne null) {
        val stepSize = -1.0 / (1.0 + expScore)
        gradient.accumulate(model.outputWeights(falseTarget), contextEmbedding, stepSize)
        changedWeights += model.outputWeights(falseTarget)
        i = 0; while (i < len) { gradient.accumulate(model.inputWeights(inputIndices(i)), targetEmbedding, stepSize); i += 1 }
      }
    }
  }
}

class WsabieCBOWExample(val model:CBOW, val targetId:Int, val inputIndices:Array[Int]) extends CBOWExample {
  val changedWeights = new ArrayBuffer[Weights]
  def outputIndices: Array[Int] = Array(targetId)
  val samples = model.makeNegativeSamples // Do this once up front so that Example.testGradient will work
  def accumulateValueAndGradient(value: DoubleAccumulator, gradient: WeightsMapAccumulator): Unit = {
    val contextEmbedding = new DenseTensor1(model.dims)
    val len = inputIndices.length
    var i = 0; while (i < len) { contextEmbedding += model.inputEmbedding(inputIndices(i)); i += 1 }
    // TODO FIX this is weird since normalizeX should average the contexts, not project things
    // Also this should only project onto ball, not surface of sphere since nonconvex -luke
    val inputNormalizer = if (model.opts.normalizeX.value) 1.0 / math.sqrt(len) else 1.0 // TODO Should we have this normalization?  In my quick eyeing of results, it looks worse with normalization than without.
    if (inputNormalizer != 1.0) contextEmbedding *= inputNormalizer // Normalize the input embedding
    // Positive case
    val trueTargetEmbedding = model.outputEmbedding(targetId)
    val trueScore = trueTargetEmbedding dot contextEmbedding
    // Negative cases
    for (s <- samples) {
      val falseTargetId = s
      val falseTargetEmbedding = model.outputEmbedding(falseTargetId)
      val falseScore = falseTargetEmbedding dot contextEmbedding
      val objective = trueScore - falseScore - model.opts.margin.value
      if (objective < 0.0) {
        if (value ne null) value.accumulate(objective)
        if (gradient ne null) {
          gradient.accumulate(model.outputWeights(targetId), contextEmbedding, inputNormalizer) //; touchedWeights += model.outputWeights(targetId)
          gradient.accumulate(model.outputWeights(falseTargetId), contextEmbedding, -inputNormalizer) //; touchedWeights += model.outputWeights(falseTargetId)
          val trueFalseEmbeddingDiff = trueTargetEmbedding - falseTargetEmbedding
          i = 0; while (i < len) {
            gradient.accumulate(model.inputWeights(inputIndices(i)), trueFalseEmbeddingDiff, inputNormalizer); changedWeights += model.inputWeights(inputIndices(i))
            i += 1
          }
        }
      }
    }
  }    
}

class CBOW(override val opts:CBOWOptions) extends WordEmbedder(opts) {
  def newExample(model:WordEmbedder, wordIndices:Array[Int], centerPosition:Int, window:Int): Option[CBOWExample] = CBOWExample(model.asInstanceOf[CBOW], wordIndices, centerPosition, window)
}



object CBOW {

  def main(args:Array[String]): Unit = {
    val opts = new CBOWOptions
    opts.parse(args)
    val cbow = if (opts.incrementalVocabMaxSize.wasInvoked) new CBOW(opts) with IncrementalVocabulary else new CBOW(opts)
    if (opts.trainInput.wasInvoked) {
<<<<<<< HEAD
      //Vocabulary.opts.maxWikiPages.setValue(opts.maxWikiPages.value) // temporary kludge
=======
>>>>>>> a9619b6e
      cbow.train(opts.trainInput.value)
      cbow.writeInputEmbeddings("embeddings.txt")
      if (opts.incrementalVocabMaxSize.wasInvoked) cbow.writeVocabulary(opts.vocabulary.value)
    } else if (opts.vocabInput.wasInvoked) {
      cbow.buildVocabulary(opts.vocabInput.value)
    } else {
      println("Either option --train-input or --vocab-input is required.")
      System.exit(-1)
    }
    println("CBOW.main done.")
  }
  
}
  <|MERGE_RESOLUTION|>--- conflicted
+++ resolved
@@ -141,10 +141,6 @@
     opts.parse(args)
     val cbow = if (opts.incrementalVocabMaxSize.wasInvoked) new CBOW(opts) with IncrementalVocabulary else new CBOW(opts)
     if (opts.trainInput.wasInvoked) {
-<<<<<<< HEAD
-      //Vocabulary.opts.maxWikiPages.setValue(opts.maxWikiPages.value) // temporary kludge
-=======
->>>>>>> a9619b6e
       cbow.train(opts.trainInput.value)
       cbow.writeInputEmbeddings("embeddings.txt")
       if (opts.incrementalVocabMaxSize.wasInvoked) cbow.writeVocabulary(opts.vocabulary.value)
