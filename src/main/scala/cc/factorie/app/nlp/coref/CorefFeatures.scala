<<<<<<< HEAD
package cc.factorie.app.nlp.coref
=======
/* Copyright (C) 2008-2014 University of Massachusetts Amherst.
   This file is part of "FACTORIE" (Factor graphs, Imperative, Extensible)
   http://factorie.cs.umass.edu, http://github.com/factorie
   Licensed under the Apache License, Version 2.0 (the "License");
   you may not use this file except in compliance with the License.
   You may obtain a copy of the License at
    http://www.apache.org/licenses/LICENSE-2.0
   Unless required by applicable law or agreed to in writing, software
   distributed under the License is distributed on an "AS IS" BASIS,
   WITHOUT WARRANTIES OR CONDITIONS OF ANY KIND, either express or implied.
   See the License for the specific language governing permissions and
   limitations under the License. */
package cc.factorie.app.nlp.coref.mention
>>>>>>> 77e30c52

import cc.factorie.app.nlp.phrase._
import cc.factorie.app.nlp.wordnet.WordNet
import cc.factorie.app.strings.Stopwords
import scala.collection.mutable
import cc.factorie.app.nlp.phrase.{Number, Gender}
import cc.factorie.app.nlp.ner.OntonotesEntityTypeDomain

/** Various lazily-evaluated cached characteristics of a Mention, typically attached to a Mention as an attr. */
class MentionCharacteristics(val mention: Mention) {
  import cc.factorie.app.nlp.lexicon
  // TODO These should be cleaned up and made more efficient -akm
  lazy val isPRO = CorefFeatures.posTagsSet.contains(mention.phrase.headToken.posTag.categoryValue)
  lazy val isProper = CorefFeatures.properSet.contains(mention.phrase.headToken.posTag.categoryValue)
  lazy val isNoun = CorefFeatures.nounSet.contains(mention.phrase.headToken.posTag.categoryValue)
  lazy val isPossessive = CorefFeatures.posSet.contains(mention.phrase.headToken.posTag.categoryValue)

  lazy val hasSpeakWord = mention.phrase.exists(s => lexicon.iesl.Say.contains(s.string))
  lazy val wnLemma = WordNet.lemma(mention.phrase.headToken.string, "n")
  lazy val wnSynsets = WordNet.synsets(wnLemma).toSet
  lazy val wnHypernyms = WordNet.hypernyms(wnLemma)
  lazy val wnAntonyms = wnSynsets.flatMap(_.antonyms()).toSet
  lazy val nounWords: Set[String] =
      mention.phrase.tokens.filter(_.posTag.categoryValue.startsWith("N")).map(t => t.string.toLowerCase).toSet
  lazy val lowerCaseHead: String = mention.phrase.headToken.string.toLowerCase
  lazy val lowerCaseString:String =  mention.phrase.string.toLowerCase
  lazy val headPhraseTrim: String = mention.phrase.tokensString(" ").trim
  lazy val nonDeterminerWords: Seq[String] =
    mention.phrase.tokens.filterNot(_.posTag.categoryValue == "DT").map(t => t.string.toLowerCase)
  lazy val initials: String =
      mention.phrase.tokens.map(_.string).filterNot(lexicon.iesl.OrgSuffix.contains).filter(t => t(0).isUpper).map(_(0)).mkString("")
  lazy val predictEntityType: Int = mention.phrase.attr[OntonotesPhraseEntityType].intValue
  lazy val demonym: String = lexicon.iesl.DemonymMap.getOrElse(headPhraseTrim, "")

  lazy val capitalization: Char = {
      if (mention.phrase.length == 1 && mention.phrase.head.positionInSentence == 0) 'u' // mention is the first word in sentence
      else {
        val s = mention.phrase.value.filter(_.posTag.categoryValue.startsWith("N")).map(_.string.trim) // TODO Fix this slow String operation
        if (s.forall(_.forall(_.isUpper))) 'a'
        else if (s.forall(t => t.head.isLetter && t.head.isUpper)) 't'
        else 'f'
      }
    }
  lazy val gender = mention.phrase.attr[Gender].categoryValue
  lazy val number = mention.phrase.attr[Number].categoryValue
  lazy val nounPhraseType = mention.phrase.attr[NounPhraseType].categoryValue
  lazy val genderIndex = mention.phrase.attr[Gender].intValue
  lazy val numberIndex = mention.phrase.attr[Number].intValue
  lazy val nounPhraseTypeIndex = mention.phrase.attr[NounPhraseType].intValue
  lazy val headPos = mention.phrase.headToken.posTag.categoryValue

  lazy val acronym: Set[String] = {
    if (mention.phrase.length == 1)
        Set.empty
      else {
        val alt1 = mention.phrase.value.map(_.string.trim).filter(_.exists(_.isLetter)) // tokens that have at least one letter character
        val alt2 = alt1.filterNot(t => Stopwords.contains(t.toLowerCase)) // alt1 tokens excluding stop words
        val alt3 = alt1.filter(_.head.isUpper) // alt1 tokens that are capitalized
        val alt4 = alt2.filter(_.head.isUpper)
        Seq(alt1, alt2, alt3, alt4).map(_.map(_.head).mkString.toLowerCase).toSet
      }
  }

  lazy val canonicalizedPronounOrType =
    if (isPRO) PronounSets.canonicalForms.getOrElse(lowerCaseString,lowerCaseHead)
    else nounPhraseType
}

// TODO I think this should be renamed, but I'm not sure to what. -akm
object CorefFeatures {
  val posTagsSet = Set("PRP", "PRP$", "WP", "WP$")
  val properSet = Set("NNP", "NNPS")
  val nounSet = Seq("NN", "NNS")
  val posSet = Seq("POS")

  trait Ternary
  case object True extends Ternary
  case object False extends Ternary
  case object Unknown extends Ternary

  def proWordHead(mention1: Mention,mention2: Mention): String = {
    val m1c = mention1.attr[MentionCharacteristics]
    val m2c = mention2.attr[MentionCharacteristics]
    val e1 = if (m2c.isPRO) mention2.phrase.headToken.string else m2c.predictEntityType
    val e2 = if (m1c.isPRO) mention1.phrase.headToken.string else m1c.predictEntityType
    e1 + "&&" + e2
  }

  def entityTypeMatch(mention1: Mention,mention2: Mention): Ternary = {
    val m1c = mention1.attr[MentionCharacteristics]
    val m2c = mention2.attr[MentionCharacteristics]
    if (m2c.predictEntityType == OntonotesEntityTypeDomain.O || m1c.predictEntityType == OntonotesEntityTypeDomain.O) Unknown
    else if (m2c.predictEntityType == m1c.predictEntityType) True
    else False
  }

  def acronymMatch(mention1: Mention,mention2: Mention):  Ternary = {
    val m1 = mention1.attr[MentionCharacteristics]
    val m2 = mention2.attr[MentionCharacteristics]
    if (mention1.phrase.length == 1 && mention2.phrase.length > 1) {
      if (m2.acronym.contains(mention1.phrase.string.trim.toLowerCase)) True else False
    } else if (mention1.phrase.length > 1 && mention2.phrase.length == 1) {
      if (m1.acronym.contains(mention2.phrase.string.trim.toLowerCase)) True else False
    } else Unknown
  }

  def getPairRelations(s1: Mention, s2: Mention): String = {
    val l1 = s1.phrase.headToken.string.toLowerCase
    val l2 = s2.phrase.headToken.string.toLowerCase
    val s1c = s1.attr[MentionCharacteristics]
    val s2c = s2.attr[MentionCharacteristics]
    if (l1 == l2)
      "match"
    else if (l1.contains(l2) || l2.contains(l1))
      "substring"
    else if (s1c.wnSynsets.exists(a => s2c.wnSynsets.contains(a)))
      "Syn"
    else if (s1c.wnSynsets.exists(a => s2c.wnHypernyms.contains(a)) || s2c.wnSynsets.exists(a => s1c.wnHypernyms.contains(a)))
      "Hyp"
    else if (s1c.wnSynsets.exists(s2c.wnAntonyms.contains))
      "Ant"
    else
      "Mismatch"
  }

  def matchingTokensRelations(m1:Mention, m2:Mention) = {
    import cc.factorie.app.nlp.lexicon
    val set = new mutable.HashSet[String]()
    val m1c = m1.attr[MentionCharacteristics]
    val m2c = m2.attr[MentionCharacteristics]
    for (w1 <- m2.phrase.toSeq.map(_.string.toLowerCase))
      for (w2 <- m1.phrase.toSeq.map(_.string.toLowerCase))
       if (w1.equals(w2) || m2c.wnSynsets.exists(m1c.wnHypernyms.contains) || m1c.wnHypernyms.exists(m2c.wnHypernyms.contains) ||
           lexicon.iesl.Country.contains(w1) && lexicon.iesl.Country.contains(w2) ||
           lexicon.iesl.City.contains(w1) && lexicon.iesl.City.contains(w2) ||
           lexicon.uscensus.PersonFirstMale.contains(w1) && lexicon.uscensus.PersonFirstMale.contains(w2) ||
           // commented out the femaleFirstNames part, Roth publication did not use
           lexicon.uscensus.PersonFirstFemale.contains(w1) && lexicon.uscensus.PersonFirstFemale.contains(w2) ||
           lexicon.uscensus.PersonLast.contains(w1) && lexicon.uscensus.PersonLast.contains(w2))
        set += getPairRelations(m1, m2)
    set.toSet
  }

  def countCompatibleMentionsBetween(m1:Mention, m2:Mention, mentions:Seq[Mention]): Seq[String] = {
    val ments = mentions.filter(s => s.phrase.start < m1.phrase.start && s.phrase.start > m2.phrase.end)
    val iter = ments.iterator
    var numMatches = 0
    while (numMatches <= 2 && iter.hasNext) {
      val m = iter.next()
      if (CorefFeatures.gendersMatch(m, m1) == True && CorefFeatures.numbersMatch(m, m1) == True) numMatches += 1
    }
    if (numMatches <= 2) (0 to numMatches).map(_.toString)
    else (0 to numMatches).map(_.toString) :+ "_OVER2"
  }

  val maleHonors = Set("mr", "mister")
  val femaleHonors = Set("ms", "mrs", "miss", "misses")
  val neuterWN = Set("artifact", "location", "group")


  def strongerOf(g1: Int, g2: Int): Int = {
    if ((g1 == GenderDomain.MALE || g1 == GenderDomain.FEMALE) && (g2 == GenderDomain.PERSON || g2 == GenderDomain.UNKNOWN))
      g1
    else if ((g2 == GenderDomain.MALE || g2 == GenderDomain.FEMALE) && (g1 == GenderDomain.PERSON || g1 == GenderDomain.UNKNOWN))
      g2
    else if ((g1 == GenderDomain.NEUTER || g1 == GenderDomain.PERSON) && g2 == GenderDomain.UNKNOWN)
      g1
    else if ((g2 == GenderDomain.NEUTER || g2 == GenderDomain.PERSON) && g1 == GenderDomain.UNKNOWN)
      g2
    else
      g2
  }

  def gendersMatch(m1:Mention, m2:Mention): Ternary = {
    val g1 = m2.phrase.attr[Gender].intValue
    val g2 = m1.phrase.attr[Gender].intValue
    // TODO This condition could be simplified
    if (g1 == GenderDomain.UNKNOWN || g2 == GenderDomain.UNKNOWN)
      Unknown
    else if (g1 == GenderDomain.PERSON && (g2 == GenderDomain.MALE || g2 == GenderDomain.FEMALE || g2 == GenderDomain.PERSON))
      Unknown
    else if (g2 == GenderDomain.PERSON && (g1 == GenderDomain.MALE || g1 == GenderDomain.FEMALE || g1 == GenderDomain.PERSON))
      Unknown
    else if (g1 == g2)
      True
    else
      False
  }

  def headWordsCross(m1:Mention, m2:Mention, model: CorefModel): String = {
    val w1 = m2.attr[MentionCharacteristics].headPhraseTrim
    val w2 = m1.attr[MentionCharacteristics].headPhraseTrim
    val rare1 = 1.0 / model.CorefTokenFrequencies.counter.headWords.getOrElse(w1.toLowerCase, 1).toFloat > 0.1
    val rare2 = 1.0 / model.CorefTokenFrequencies.counter.headWords.getOrElse(w2.toLowerCase, 1).toFloat > 0.1
    if (rare1 && rare2 && w1.equalsIgnoreCase(w2))
      "Rare_Duplicate"
    else
      (if (rare1) m1.attr[MentionCharacteristics].headPos else w1) + "_AND_" + (if (rare2) m1.attr[MentionCharacteristics].headPos else w2)
  }

  val singDet = Set("a ", "an ", "this ")
  val pluDet = Set("those ", "these ", "some ")

  def numbersMatch(m1:Mention, m2:Mention): Ternary = {
    val n1 = m2.phrase.attr[Number].intValue
    val n2 = m1.phrase.attr[Number].intValue
    import NumberDomain._
    if (n1 == n2 && n1 != UNKNOWN) True
    else if (n1 != n2 && n1 != UNKNOWN && n2 != UNKNOWN) False
    else if (n1 == UNKNOWN || n2 == UNKNOWN) {
      if (m1.phrase.toSeq.map(t => t.string.trim).mkString(" ").equals(m2.phrase.toSeq.map(t => t.string.trim).mkString(" ")))
        True
      else Unknown
    }
    else Unknown
  }

  val relativizers = Set("who", "whom", "which", "whose", "whoever", "whomever", "whatever", "whichever", "that")

  def areAppositive(m1:Mention, m2:Mention): Boolean = {
    (m2.attr[MentionCharacteristics].isProper || m1.attr[MentionCharacteristics].isProper) &&
      (m2.phrase.last.next(2) == m1.phrase.head && m2.phrase.last.next.string.equals(",") ||
        m1.phrase.last.next(2) == m2.phrase.head && m1.phrase.last.next.string.equals(","))
  }

  def isRelativeFor(m1:Mention, m2:Mention) =
    relativizers.contains(m1.attr[MentionCharacteristics].lowerCaseHead) &&
      (m2.phrase.head == m1.phrase.last.next ||
        (m2.phrase.head == m1.phrase.last.next(2) && m1.phrase.last.next.string.equals(",")
          || m2.phrase.head == m1.phrase.last.next(2) && m1.phrase.last.next.string.equals(",")))


  def areRelative(m1: Mention, m2: Mention): Boolean = isRelativeFor(m1, m2) || isRelativeFor(m2, m1)

  def canBeAliases(m1: Mention, m2: Mention): Boolean = {
    val m1c = m1.attr[MentionCharacteristics]
    val m2c = m2.attr[MentionCharacteristics]
    val eType1 = m2c.predictEntityType
    val eType2 = m1c.predictEntityType

    val m1head = m2c.lowerCaseHead
    val m2head = m1c.lowerCaseHead
    val m1Words = m1.phrase.tokens.map(_.string)
    val m2Words = m2.phrase.tokens.map(_.string)

    if (m2c.isProper && m1c.isProper && m2c.predictEntityType.equals(m1c.predictEntityType) && (m2c.predictEntityType.equals(OntonotesEntityTypeDomain.PERSON) || m2c.predictEntityType.equals(OntonotesEntityTypeDomain.GPE)))
      return m2.phrase.last.string.toLowerCase equals m1.phrase.last.string.toLowerCase

    else if ((eType1.equals(OntonotesEntityTypeDomain.ORG) || eType1.equals(OntonotesEntityTypeDomain.O)) && (eType2.equals(OntonotesEntityTypeDomain.ORG) || eType2.equals(OntonotesEntityTypeDomain.O))) {
      val (initials, shorter) =
        if (m1Words.length < m2Words.length)
          (m2c.initials, m1head)
        else
          (m1c.initials, m2head)
      return shorter.replaceAll("[., ]", "") equalsIgnoreCase initials
    }
    false
  }

  lazy val punct = "^['\"(),;.`]*(.*?)['\"(),;.`]*$".r
  def removePunct(s: String): String = {
    val punct(ret) = s
    ret
  }
}

object PronounSets {
  val firstPerson = Set("i", "me", "myself", "mine", "my", "we", "us", "ourself", "ourselves", "ours", "our")
  val secondPerson = Set("you", "yourself", "yours", "your", "yourselves")
  val thirdPerson = Set("he", "him", "himself", "his", "she", "herself", "hers", "her", "it", "itself", "its", "one", "oneself", "one's", "they", "them", "themself", "themselves", "theirs", "their",  "'em")
  val other = Set("who", "whom", "whose", "where", "when","which")

  val demonstrative = Set("this", "that", "these", "those")

  val singular = Set("i", "me", "myself", "mine", "my", "yourself", "he", "him", "himself", "his", "she", "her", "herself", "hers", "her", "it", "itself", "its", "one", "oneself", "one's")
  val plural = Set("we", "us", "ourself", "ourselves", "ours", "our", "yourself", "yourselves", "they", "them", "themself", "themselves", "theirs", "their")
  val male = Set("he", "him", "himself", "his")
  val female = Set("her", "hers", "herself", "she")

  val neuter = Set("it", "its", "itself", "this", "that", "anything", "something",  "everything", "nothing", "which", "what", "whatever", "whichever")
  val personal = Set("you", "your", "yours", "i", "me", "my", "mine", "we", "our", "ours", "us", "myself", "ourselves", "themselves", "themself", "ourself", "oneself", "who", "whom", "whose", "whoever", "whomever", "anyone", "anybody", "someone", "somebody", "everyone", "everybody", "nobody")

  val allPronouns = firstPerson ++ secondPerson ++ thirdPerson ++ other

  val canonicalForms = new mutable.HashMap[String,String](){
    ("i", "i")
    ("i", "i")
    ("me", "i")
    ("my", "i")
    ("myself", "i")
    ("mine", "i")
    ("you", "you")
    ("your", "you")
    ("yourself", "you")
    ("yourselves", "you")
    ("yours", "you")
    ("he", "he")
    ("him", "he")
    ("his", "he")
    ("himself", "he")
    ("she", "she")
    ("her", "she")
    ("herself", "she")
    ("hers", "she")
    ("we", "we")
    ("us", "we")
    ("our", "we")
    ("ourself", "we")
    ("ourselves", "we")
    ("ours", "we")
    ("they", "they")
    ("them", "they")
    ("their", "they")
    ("themself", "they")
    ("themselves", "they")
    ("theirs", "they")
    ("'em", "they")
    ("it", "it")
    ("itself", "it")
    ("its", "it")
    ("one", "one")
    ("oneself", "one")
    ("one's", "one")
    ("this", "this")
    ("that", "that")
    ("these", "these")
    ("those", "those")
    ("which", "which")
    ("who", "who")
    ("whom", "who")
    ("thy", "thy")
    ("y'all", "you")
    ("you're", "you")
    ("you'll", "you")
    ("'s", "'s")
  }
}
<|MERGE_RESOLUTION|>--- conflicted
+++ resolved
@@ -1,6 +1,3 @@
-<<<<<<< HEAD
-package cc.factorie.app.nlp.coref
-=======
 /* Copyright (C) 2008-2014 University of Massachusetts Amherst.
    This file is part of "FACTORIE" (Factor graphs, Imperative, Extensible)
    http://factorie.cs.umass.edu, http://github.com/factorie
@@ -13,8 +10,8 @@
    WITHOUT WARRANTIES OR CONDITIONS OF ANY KIND, either express or implied.
    See the License for the specific language governing permissions and
    limitations under the License. */
-package cc.factorie.app.nlp.coref.mention
->>>>>>> 77e30c52
+
+package cc.factorie.app.nlp.coref
 
 import cc.factorie.app.nlp.phrase._
 import cc.factorie.app.nlp.wordnet.WordNet
