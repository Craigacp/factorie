package cc.factorie.app.nlp.coref

import cc.factorie.app.nlp.wordnet.WordNet
import cc.factorie.app.nlp.{Token, Document, DocumentAnnotator}
import cc.factorie.app.nlp.mention._
import cc.factorie.util.coref.{CorefEvaluator, GenericEntityMap}
import java.util.concurrent.ExecutorService
import cc.factorie.optimize._
import java.io._
import cc.factorie.util.{ClasspathURL, BinarySerializer}
import scala.collection.mutable.ArrayBuffer

/**
 * User: apassos
 * Date: 6/27/13
 * Time: 12:25 PM
 */

abstract class BaseWithinDocCoref1 extends DocumentAnnotator {
  val options = new Coref1Options
  val model: PairwiseCorefModel

  def prereqAttrs: Seq[Class[_]] = Seq(classOf[MentionList], classOf[MentionEntityType], classOf[MentionGenderLabel], classOf[MentionNumberLabel])
  def postAttrs = Seq(classOf[GenericEntityMap[Mention]])
  def process(document: Document) = {
    if (options.useEntityLR) document.attr += processDocumentOneModelFromEntities(document)
    else document.attr += processDocumentOneModel(document)
    document
  }
  def tokenAnnotationString(token:Token): String = {
    val emap = token.document.attr[GenericEntityMap[Mention]]
    token.document.attr[MentionList].filter(mention => mention.span.contains(token)) match {
      case ms:Seq[Mention] if ms.length > 0 => ms.map(m => m.attr[MentionType].categoryValue+":"+m.span.indexOf(token)+"e"+emap.getEntity(m)).mkString(", ")
      case _ => "_"
    }
  }

  trait CorefParallelHelper[T] {
    def pool: ExecutorService
    def map(in: Document): T
    def reduce(states: Iterable[T])
    def runParallel(ins: Seq[Document]) {
<<<<<<< HEAD
      reduce(TrainerHelpers.parMap(ins, pool)(map))
=======
      reduce(cc.factorie.util.Threading.parMap(ins, pool)(map(_)))
>>>>>>> 61de2d06
    }
    def runSequential(ins: Seq[Document]) {
      reduce(ins.map(map))
    }
  }

  def deserialize(stream: DataInputStream) {
    import cc.factorie.util.CubbieConversions._
    val config = options.getConfigHash
    BinarySerializer.deserialize(config, stream)
    options.setConfigHash(config)
    println("deserializing with config:\n" + options.getConfigHash.iterator.map(x => x._1 + " = " + x._2).mkString("\n"))
    //BinarySerializer.deserialize(model, stream)
    model.deserialize(stream)
    model.MentionPairFeaturesDomain.dimensionDomain.freeze()
    println("model weights 1norm = " + model.parameters.oneNorm)
    stream.close()
  }

  def deserialize(filename: String) {
    deserialize(new DataInputStream(new FileInputStream(filename)))
  }

  def serialize(filename: String) {
    import cc.factorie.util.CubbieConversions._
    println("serializing with config:\n" + options.getConfigHash.iterator.map(x => x._1 + " = " + x._2).mkString("\n"))
    val stream = new DataOutputStream(new FileOutputStream(new File(filename)))
    BinarySerializer.serialize(options.getConfigHash, stream)
    model.serialize(stream)
    println("model weights 1norm = " + model.parameters.oneNorm)
    stream.close()
  }


  def generateTrainingInstances(d: Document, map: GenericEntityMap[Mention]): Seq[MentionPairLabel] = {
    generateMentionPairLabels(d.attr[MentionList].map(CorefMention.mentionToCorefMention), map)
  }

  protected def generateMentionPairLabels(mentions: Seq[CorefMention], map: GenericEntityMap[Mention] = null): Seq[MentionPairLabel] = {
    val labels = new ArrayBuffer[MentionPairLabel]
    for (i <- 0 until mentions.size){
      if(!options.usePronounRules || !mentions(i).isPRO)
        labels ++= generateMentionPairLabelsForOneAnaphor(mentions, i, map)
    }
    /*if (Options.debug) println("# of ex = " + labels.size)*/
    labels
  }

  protected def generateMentionPairLabelsForOneAnaphor(orderedMentions: Seq[CorefMention], anaphorIndex: Int, map: GenericEntityMap[Mention] = null): Seq[MentionPairLabel] = {
    val labels = new ArrayBuffer[MentionPairLabel]
    val m1 = orderedMentions(anaphorIndex)
    var numAntecedent = 0
    var i = anaphorIndex - 1
    while (i >= 0 && (numAntecedent < options.numPositivePairsTrain || !options.pruneNegTrain)) {
      val m2 = orderedMentions(i)
      val cataphora = m2.isPRO && !m1.isPRO
      val label = m1.parentEntity == m2.parentEntity

      var skip = false
      if(options.usePronounRules && m2.isPRO)
        skip = true

      if (cataphora) {
        if (label && !options.allowPosCataphora || !label && !options.allowNegCataphora) {
          skip = true
        }
      }

      if (label) {
        if (numAntecedent > 0 && !options.pruneNegTrain) skip = true
        else if (!skip) numAntecedent += 1
      }

      if (!skip) {
        val cl = new MentionPairLabel(model, m1, m2, orderedMentions, label, options=options)

        // merge features from neighboring mentions that are in the same chain as m2
        assert(map != null, "Options.mergeNeighborFeatures requires non-null mention-entityID map")
        val mergeables = labels.filter(l => map.reverseMap(l.mention2.mention) == map.reverseMap(m2.mention))
        mergeFeatures(cl.features, mergeables.map(_.features))

        labels += cl
      }
      i -= 1
    }

    labels
  }

  class LeftRightParallelTrainer(model: PairwiseCorefModel, optimizer: GradientOptimizer, trainTrueMaps: Map[String, GenericEntityMap[Mention]], val pool: ExecutorService, miniBatchSize: Int = 1)
    extends CorefParallelHelper[Seq[Example]] {
    def map(d: Document): Seq[Example] = MiniBatchExample(miniBatchSize,
      generateTrainingInstances(d, trainTrueMaps(d.name)).map(i => model.getExample(i, options.slackRescale)))
    def reduce(states: Iterable[Seq[Example]]) {
      for (examples <- states) {
        val trainer = new OnlineTrainer(model.parameters, optimizer, maxIterations = 1, logEveryN = examples.length - 1)
        trainer.trainFromExamples(examples)
      }
    }
  }

  def train(trainDocs: Seq[Document], testDocs: Seq[Document], wn: WordNet, rng: scala.util.Random, trainTrueMaps: Map[String, GenericEntityMap[Mention]], testTrueMaps: Map[String, GenericEntityMap[Mention]],saveModelBetweenEpochs: Boolean,saveFrequency: Int,filename: String, learningRate: Double = 1.0) {
    val trainTrueMaps = trainDocs.map(d => d.name -> model.generateTrueMap(d.attr[MentionList])).toMap
    val optimizer = if (options.useAverageIterate) new AdaGrad(learningRate) with ParameterAveraging else if (options.useMIRA) new AdaMira(learningRate) with ParameterAveraging else new AdaGrad(rate = learningRate)
    model.MentionPairLabelThing.tokFreq  ++= trainDocs.flatMap(_.tokens).groupBy(_.string.trim.toLowerCase.replaceAll("\\n", " ")).mapValues(_.size)
    val pool = java.util.concurrent.Executors.newFixedThreadPool(options.numThreads)
    try {
      val trainer = new LeftRightParallelTrainer(model, optimizer, trainTrueMaps, pool)
      for (iter <- 0 until options.numTrainingIterations) {
        val shuffledDocs = rng.shuffle(trainDocs)
        val batches = shuffledDocs.grouped(options.featureComputationsPerThread*options.numThreads).toSeq
        for ((batch, b) <- batches.zipWithIndex) {
          if (options.numThreads > 1) trainer.runParallel(batch)
          else trainer.runSequential(batch)
        }
        if (!model.MentionPairFeaturesDomain.dimensionDomain.frozen) model.MentionPairFeaturesDomain.dimensionDomain.freeze()
        optimizer match {case o: ParameterAveraging => o.setWeightsToAverage(model.parameters) }
        println("Train docs")
        doTest(trainDocs.take((trainDocs.length*options.trainPortionForTest).toInt), wn, trainTrueMaps, "Train")
        println("Test docs")
        doTest(testDocs, wn, testTrueMaps, "Test")

      if(saveModelBetweenEpochs && iter % saveFrequency == 0)
        serialize(filename + "-" + iter)

        optimizer match {case o: ParameterAveraging => o.unSetWeightsToAverage(model.parameters) }
      }
      optimizer match {case o: ParameterAveraging => o.setWeightsToAverage(model.parameters) }
    } finally {
      pool.shutdown()
    }
  }

  abstract class CorefTester(model: PairwiseCorefModel, scorer: CorefScorer[Mention], scorerMutex: Object, testTrueMaps: Map[String, GenericEntityMap[Mention]], val pool: ExecutorService)
    extends CorefParallelHelper[Null] {
    def getPredMap(doc: Document, model: PairwiseCorefModel): GenericEntityMap[Mention]
    def reduce(states: Iterable[Null]) { }
    def map(doc: Document): Null = {
      val fId = doc.name
      val trueMap = testTrueMaps(fId)
      val predMap = getPredMap(doc, model)

      val gtMentions = trueMap.entities.values.flatten.toSet
      val predMentions = predMap.entities.values.flatten.toSet

      val nm = predMap.numMentions
      gtMentions.diff(predMentions).seq.toSeq.zipWithIndex.foreach(mi =>  predMap.addMention(mi._1, mi._2+ nm))
      val pw = CorefEvaluator.Pairwise.evaluate(predMap, trueMap)
      val b3 = CorefEvaluator.BCubedNoSingletons.evaluate(predMap, trueMap)
      val muc = CorefEvaluator.MUC.evaluate(predMap, trueMap)

      scorerMutex.synchronized {
        scorer.macroMUC.macroAppend(muc)
        scorer.macroPW.macroAppend(pw)
        scorer.microB3.microAppend(b3)
        scorer.microMUC.microAppend(muc)
        scorer.microPW.microAppend(pw)
      }
      null
    }
  }

  def mergeFeatures(l: MentionPairFeatures, mergeables: Seq[MentionPairFeatures]) {
    if (options.mergeFeaturesAtAll) {
      assert(l.features.activeCategories.forall(!_.startsWith("NBR")))
      val mergeLeft = ArrayBuffer[MentionPairLabel]()
      mergeables.take(1).diff(mergeLeft).foreach(l.features ++= _.features.mergeableAllFeatures.map("NBRR_" + _))
    }
  }
  def assertSorted(ments: Seq[Mention]): Unit = {
     val len = ments.length
     var i = 1
     while(i < len){
       assert(ments(i).span.tokens.head.stringStart >= ments(i-1).span.tokens.head.stringStart, "the mentions are not sorted by their position in the document. Error at position " +i+ " of " + len)
       i +=1
     }
  }

  def processDocumentOneModel(doc: Document): GenericEntityMap[Mention] = {
    val ments = doc.attr[MentionList]
    assertSorted(ments)
    val corefMentions = ments.map(CorefMention.mentionToCorefMention)
    val map = processDocumentOneModelFromMentions(corefMentions)
    map
  }

  def processDocumentOneModelFromMentions(ments: Seq[CorefMention]): GenericEntityMap[Mention] = {
    val predMap = new GenericEntityMap[Mention]
    assertSorted(ments.map(_.mention))
    ments.foreach(m => predMap.addMention(m.mention, predMap.numMentions.toLong))
    for (i <- 0 until ments.size) {
      val m1 = ments(i)
      val bestCand = processOneMention(ments, i, predMap)
      if (bestCand != null) {
        predMap.addCoreferentPair(m1.mention, bestCand.mention)
      }
    }
    predMap
  }

  def processDocumentOneModelFromEntities(doc: Document): GenericEntityMap[Mention] = {
    processDocumentOneModelFromEntitiesFromMentions(doc.attr[MentionList].sortBy(mention => (mention.span.tokens.head.stringStart, mention.length)))
  }

  def processDocumentOneModelFromEntitiesFromMentions(inputMentions: Seq[Mention]): GenericEntityMap[Mention] = {

    val allMents = inputMentions.map(CorefMention.mentionToCorefMention)
    val ments = if(options.usePronounRules) allMents.filter(!_.isPRO) else allMents

    val predMap = new GenericEntityMap[CorefMention]
    allMents.foreach(m => predMap.addMention(m, predMap.numMentions.toLong))
    val candidateMentionsToTheLeft = ArrayBuffer[CorefMention]()

    for (i <- 0 until ments.size) {
      val m1 = ments(i)
      val bestCand = processOneMentionByEntities(ments, i, candidateMentionsToTheLeft ,predMap)
      if (bestCand != null) {
        predMap.addCoreferentPair(m1, bestCand)
      }
      if(bestCand != null || m1.isProper){
        candidateMentionsToTheLeft += m1
      }
    }
    if(options.usePronounRules)
      doCorefOnPronounsUsingRules(predMap,allMents)

    // we need to convert it into an entity Map of Mentions, rather than CorefMentions
    val predMap2 = new GenericEntityMap[Mention]
    predMap2.entities ++= predMap.entities.map(kv => (kv._1,kv._2.map(m => m.mention)))
    predMap2.reverseMap ++= predMap.reverseMap.map(kv => (kv._1.mention,kv._2))
    predMap2
  }

  case class CoarseMentionType(gender: String, number: String)

  def doCorefOnPronounsUsingRules(predMap: GenericEntityMap[CorefMention],allMentions: Seq[CorefMention]): Unit = {

    //first, make a map from entity ids in the predMap to sets of CoarseMentionTypes that appear somewhere in the entity.
    val numGenderSetsForEntities = predMap.entities.map(kv => (kv._1,kv._2.map(m => CoarseMentionType(m.gender,m.number)).toSet))

    //make such a set for every mention. For those mentions that aren't in entities, the set is just a singleton.
    val numGenderSets = allMentions.map(m => numGenderSetsForEntities.getOrElse(predMap.getEntity(m),Set(CoarseMentionType(m.gender,m.number))))

    for(i <- 0 until allMentions.length; if(allMentions(i).isPRO)){
      val m1 = allMentions(i)
      assert(numGenderSets(i).size == 1)
      val numGender1 = numGenderSets(i).head
      var j = i -1
      var searching = true
      while(j > 0 && searching){
        val m2 = allMentions(j)
        //find the first mention that isn't a pronoun and has a number-gender that is compatible with m1
        if(!m2.isPRO &&  numGenderSets(j).contains(numGender1)){
          predMap.addCoreferentPair(m1,m2)
          searching = false
        }
        j -= 1
      }
    }
  }


  def processOneMention(orderedMentions: Seq[CorefMention], mentionIndex: Int, predMap: GenericEntityMap[Mention]): CorefMention = {
    val m1 = orderedMentions(mentionIndex)
    val candLabels = ArrayBuffer[MentionPairFeatures]()
    var bestCand: CorefMention = null
    var bestScore = Double.MinValue

    var j = mentionIndex - 1
    var numPositivePairs = 0
    val m1IsPro = m1.isPRO
    while (j >= 0 && (numPositivePairs < options.numPositivePairsTest || !options.pruneNegTest)) {
      val m2 = orderedMentions(j)

      val cataphora = m2.isPRO && !m1IsPro

      if (!cataphora || options.allowTestCataphora) {
        val candLabel = new MentionPairFeatures(model, m1, m2, orderedMentions, options=options)
        val mergeables = candLabels.filter(l => predMap.reverseMap(l.mention2.mention) == predMap.reverseMap(m2.mention))
        mergeFeatures(candLabel, mergeables)
        candLabels += candLabel
        val score = if (m1.isProper && m1.nounWords.forall(m2.nounWords.contains) && m2.nounWords.forall(m1.nounWords.contains)  || options.mergeMentionWithApposition && (m1.isAppositionOf(m2) || m2.isAppositionOf(m1))) Double.PositiveInfinity
        else model.score(candLabel.value)
        // Pronouns should always link to something
        if (score > 0.0) {
          numPositivePairs += 1
          if (bestScore <= score) {
            bestCand = m2
            bestScore = score
          }
        }
      }
      j -= 1
    }
    bestCand
  }

  //this doesn't look at the preceeding mentions, but only the mentions that are in an existing entity or are proper
  def processOneMentionByEntities(orderedMentions: Seq[CorefMention], mentionIndex: Int, candidateMentionsToTheLeft: ArrayBuffer[CorefMention], predMap: GenericEntityMap[CorefMention]): CorefMention = {
    val m1 = orderedMentions(mentionIndex)
    val candLabels = ArrayBuffer[MentionPairFeatures]()
    var bestCand: CorefMention = null
    var bestScore = Double.MinValue

    var j = mentionIndex - 1
    val m1IsPro = m1.isPRO
    var numPositivePairs = 0
    val mentionsComparedWith = collection.mutable.HashSet[CorefMention]()
    //this while loop is the same as in the normal left-right code
    var numCompared = 0
    while (j >= 0 && (numPositivePairs < options.numPositivePairsTest || !options.pruneNegTest) && numCompared < options.numCompareToTheLeft){
      val m2 = orderedMentions(j)
      numCompared += 1
      val cataphora = m2.isPRO && !m1IsPro
      //val proPro = m1.isPRO && m2.isPRO       //uncomment this and the !proPro part below if you want to prohibit
      //pronoun-pronoun comparison

      if (/*!proPro && */ (!cataphora || options.allowTestCataphora)) {
        val candLabel = new MentionPairFeatures(model, m1, m2, orderedMentions, options=options)
        val mergeables = candLabels.filter(l => predMap.reverseMap(l.mention2) == predMap.reverseMap(m2))
        mergeFeatures(candLabel, mergeables)
        candLabels += candLabel
        // Always link exact head matches
        val score = if (m1.isProper && m1.nounWords.forall(m2.nounWords.contains) &&  m2.nounWords.forall(m1.nounWords.contains) || options.mergeMentionWithApposition && (m1.isAppositionOf(m2) || m2.isAppositionOf(m1))) Double.PositiveInfinity
             else model.score(candLabel.value)
        // Pronouns should always link to something
        if (score > 0.0) {
          numPositivePairs += 1
          if (bestScore <= score) {
            bestCand = m2
            bestScore = score
          }
        }
        mentionsComparedWith += m2
      }
      j -= 1
    }
    //now, look at the list of candidateMentionsToTheLeft and compare to things that you haven't compared to yet
    //the expectation is that candidateMentionsToTheLeft is sorted

    var candidateIdx = candidateMentionsToTheLeft.length - 1
    val thereAreMentionsRemaining = j > 0
    if(thereAreMentionsRemaining){
      while(candidateIdx >= 0 && numPositivePairs < options.numPositivePairsTest) {
        val m2 = candidateMentionsToTheLeft(candidateIdx)
        if(!mentionsComparedWith.contains(m2)){
          val cataphora = m2.isPRO && !m1.isPRO
          if(!cataphora || options.allowTestCataphora){
            val candLabel = new MentionPairFeatures(model, m1, m2, orderedMentions, options=options)
            val mergeables = candLabels.filter(l => predMap.reverseMap(l.mention2) == predMap.reverseMap(m2))
            mergeFeatures(candLabel, mergeables)
            candLabels += candLabel
            // Always link exact head matches
            val score = if (m1.isProper && m1.nounWords.forall(m2.nounWords.contains) && m2.nounWords.forall(m1.nounWords.contains) || options.mergeMentionWithApposition && (m1.isAppositionOf(m2) || m2.isAppositionOf(m1))) Double.PositiveInfinity
            else model.score(candLabel.value)
            // Pronouns should always link to something
            if (score > 0.0) {
              numPositivePairs += 1
              if (bestScore <= score) {
                bestCand = m2
                bestScore = score
              }
            }
          }
        }
        candidateIdx -= 1
      }
    }
    bestCand
  }

  trait LeftRightTester {
    def getPredMap(doc: Document, model: PairwiseCorefModel): GenericEntityMap[Mention] =
      processDocumentOneModel(doc)
  }

  trait LeftRightTesterFromEntities {
    def getPredMap(doc: Document, model: PairwiseCorefModel): GenericEntityMap[Mention] =
      processDocumentOneModelFromEntities(doc)
  }

  def doTest(testDocs: Seq[Document], wn: WordNet, testTrueMaps: Map[String, GenericEntityMap[Mention]], name: String) {
    val scorer = new CorefScorer[Mention]
    object ScorerMutex
    val pool = java.util.concurrent.Executors.newFixedThreadPool(options.numThreads)
    try {
      if(options.usePronounRules) assert(options.useEntityLR)
      val tester = if (options.useEntityLR) new CorefTester(model, scorer, ScorerMutex, testTrueMaps, pool) with LeftRightTesterFromEntities
      else new CorefTester(model, scorer, ScorerMutex, testTrueMaps, pool) with LeftRightTester
      tester.runParallel(testDocs)
      println("-----------------------")
      println("  * Overall scores")
      scorer.printInhouseScore(name)
    } finally pool.shutdown()
  }

}

class WithinDocCoref1 extends BaseWithinDocCoref1 {
  val model = new BaseCorefModel
}

class ImplicitConjunctionWithinDocCoref1 extends BaseWithinDocCoref1 {
  val model = new ImplicitCrossProductCorefModel
}

object WithinDocCoref1 extends WithinDocCoref1 {
  override def prereqAttrs: Seq[Class[_]] = Seq(classOf[ParseBasedMentionList], classOf[MentionEntityType], classOf[MentionGenderLabel], classOf[MentionNumberLabel])
  deserialize(new DataInputStream(ClasspathURL[WithinDocCoref1](".factorie").openConnection().getInputStream))
}

// This should only be used when using the NerAndPronounMentionFinder to find mentions
object WithinDocCoref1Ner extends WithinDocCoref1 {
  override def prereqAttrs: Seq[Class[_]] = Seq(classOf[NerMentionList], classOf[MentionEntityType], classOf[MentionGenderLabel], classOf[MentionNumberLabel])
  deserialize(new DataInputStream(ClasspathURL[WithinDocCoref1]("-NER.factorie").openConnection().getInputStream))
}<|MERGE_RESOLUTION|>--- conflicted
+++ resolved
@@ -40,11 +40,7 @@
     def map(in: Document): T
     def reduce(states: Iterable[T])
     def runParallel(ins: Seq[Document]) {
-<<<<<<< HEAD
-      reduce(TrainerHelpers.parMap(ins, pool)(map))
-=======
-      reduce(cc.factorie.util.Threading.parMap(ins, pool)(map(_)))
->>>>>>> 61de2d06
+      reduce(cc.factorie.util.Threading.parMap(ins, pool)(map))
     }
     def runSequential(ins: Seq[Document]) {
       reduce(ins.map(map))
