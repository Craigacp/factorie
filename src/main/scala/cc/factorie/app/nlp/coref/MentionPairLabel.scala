package cc.factorie.app.nlp.coref

import cc.factorie.la.{SparseTensor, GrowableSparseBinaryTensor1}
import cc.factorie.variable.{LabeledCategoricalVariable, BinaryFeatureVectorVariable}

/**
 * User: apassos
 * Date: 6/27/13
 * Time: 12:23 PM
 */

//here, mention1 is the mention to the right
class MentionPairFeatures(val model: PairwiseCorefModel, val mention1: CorefMention, val mention2: CorefMention, mentions: Seq[CorefMention], options: Coref1Options) extends BinaryFeatureVectorVariable[String] {
<<<<<<< HEAD
  {val t = new GrowableSparseBinaryTensor1(domain.dimensionDomain); t.sizeHint(if (options.conjunctionStyle == ConjunctionOptions.SLOW_CONJUNCTIONS) 650 else 70); set(t)(null)}
=======
  {
    val t = new GrowableSparseBinaryTensor1(domain.dimensionDomain)
    t.sizeHint(if (options.conjunctionStyle == options.SLOW_CONJUNCTIONS) 650 else 70)
    set(t)(null)
  }
>>>>>>> 04314e24
  def domain = model.MentionPairFeaturesDomain
  override def skipNonCategories = true
  val features = this
  var basicFeatureCalculated = false
  var conjunctionCalculated = false
  val mergeableFeatures = collection.mutable.Set[String]()
  def bin(value: Int, bins: Seq[Int]): Int = math.signum(value) * (bins :+ Int.MaxValue).indexWhere(_ > math.abs(value))
  val pfx =  mentType(mention1) +":" + mentType(mention2)
  def mentType(ment: CorefMention): String = if(ment.isPRO) "pro" else "non"

  def addFeature(f: String) {
    if(options.trainSeparatePronounWeights){
      features += pfx + "-" +  f
    }else
      features += f
  }



  computeFeatures()
  def computeConjunctionFeatures() {
    if (basicFeatureCalculated && !conjunctionCalculated) {
      if (options.conjunctionStyle == ConjunctionOptions.SLOW_CONJUNCTIONS) {
        val activeDomainSize = features.value.activeDomainSize
        val basicFeats = features.value.asInstanceOf[SparseTensor]._indices
        //Note: this doesnt quite work with hash domains
        for (a <- 0 until activeDomainSize - 1) {
          for (b <- a + 1 until activeDomainSize) {
            val sb = new StringBuilder
            sb.append(basicFeats(a)); sb.append("_&&_"); sb.append(basicFeats(b))
            addFeature(sb.toString())
          }
        }
      }
      conjunctionCalculated = true
    }
  }
  def computeFeatures() { computeBasicFeatures(); computeConjunctionFeatures() }

  def addMergeableFeature(f: String) {
    if (options.mergeFeaturesAtAll) {
      assert(mergeableFeatures ne null)
      assert(f ne null)
      mergeableFeatures += f
    }
    addFeature(f)
  }

  lazy val mergeableAllFeatures = mergeableFeatures

  def proWordHead: String = {
    val e1 = if (mention2.isPRO) mention2.headToken.string else mention2.predictEntityType
    val e2 = if (mention1.isPRO) mention1.headToken.string else mention1.predictEntityType
    e1 + "&&" + e2
  }
  def entityTypeMatch: String = {
    val t1 = mention2.predictEntityType
    val t2 = mention1.predictEntityType
    if (t1.equals("unknown") || t2.equals("unknown"))
      "unknown"
    else if (t1.equals(t2))
      "true"
    else
      "false"
  }

  def acronymMatch: Char = {
    if (mention1.span.length == 1 && mention2.span.length > 1) {
      if (mention2.acronym.contains(mention1.span.phrase.trim.toLowerCase)) 't' else 'f'
    } else if (mention1.span.length > 1 && mention2.span.length == 1) {
      if (mention1.acronym.contains(mention2.span.phrase.trim.toLowerCase)) 't' else 'f'
    } else
      'u'
  }


  def computeBasicFeatures() {
    if (basicFeatureCalculated) return

    addMergeableFeature("BIAS")
    addMergeableFeature("gmc" + mention1.gender + "" +  mention2.gender)
    addMergeableFeature("nms" + mention1.number + "" + mention2.number)
    if (mention1.nonDeterminerWords == mention2.nonDeterminerWords)
      addMergeableFeature("hms")
    else addMergeableFeature("hmsf")
    addMergeableFeature("mt1" + mention1.mType) // although mention1 is the anaphor and mention2 is the antecedent, to match Roth's implementation, m1MentionType returns the type of mention2
    addFeature("mt2" + mention2.mType)
    if (!mention1.nounWords.intersect(mention2.nounWords).isEmpty)
      addMergeableFeature("pmhm")
    else addMergeableFeature("pmhmf")
    if (mention1.lowerCaseHead.contains(mention2.lowerCaseHead) || mention2.lowerCaseHead.contains(mention1.lowerCaseHead))
      addMergeableFeature("sh")
    else addMergeableFeature("shf")
    if (CorefFeatures.canBeAliases(mention1, mention2)) addMergeableFeature("sapetc") else addMergeableFeature("soonAliasPredETypeCached:false")
    if (mention1.wnSynsets.exists(mention2.wnSynsets.contains))
      addMergeableFeature("asyn")
    else addMergeableFeature("asynf")
    if (mention1.wnSynsets.exists(mention2.wnAntonyms.contains))
      addMergeableFeature("aan")
    else addMergeableFeature("aanf")
    if (mention1.wnSynsets.exists(mention2.wnHypernyms.contains) || mention2.wnSynsets.exists(mention1.wnHypernyms.contains))
      addMergeableFeature("ahyp")
    else addMergeableFeature("ahypf")
    if (mention1.wnHypernyms.exists(mention2.wnHypernyms.contains)) addMergeableFeature("hsh")
    else addMergeableFeature("hshf")
    if (CorefFeatures.areAppositive(mention1, mention2))
      addMergeableFeature("aA")
    else addMergeableFeature("aAf")
    if (mention1.hasSpeakWord && mention2.hasSpeakWord)
      addMergeableFeature("bs")
    else addMergeableFeature("bsf")
    if (CorefFeatures.areRelative(mention1, mention2))
      addMergeableFeature("rpf")
    else addMergeableFeature("rpff")
    for (cm <- CorefFeatures.countCompatibleMentionsBetween(mention1, mention2, mentions)) addMergeableFeature("cmc" + cm)
    addMergeableFeature("mtpw" + (if (mention2.isPRO) mention2.mType + mention1.headToken.string else mention2.mType + mention1.mType))
    addMergeableFeature("pwhe" + proWordHead)
    addMergeableFeature("etm" + entityTypeMatch)
    addMergeableFeature("lhp" + CorefFeatures.headWordsCross(mention1, mention2, model))
    if (mention1.span.sentence == mention2.span.sentence) addMergeableFeature("ss") // false values of this feature are not included in Roth's system
    CorefFeatures.matchingTokensRelations(mention1, mention2).foreach(r => addMergeableFeature("apr" + r))

    if (mention1.span.head.string.toLowerCase == mention2.span.head.string.toLowerCase)
      addMergeableFeature("bM")
    else addMergeableFeature("bMf")
    if (mention1.span.last.string.toLowerCase == mention2.span.last.string.toLowerCase)
      addMergeableFeature("eM")
    else addMergeableFeature("eMf")
    if (mention1.span.head.string == mention2.span.head.string)
      addMergeableFeature("bMc")
    else addMergeableFeature("bMcf")
    if (mention1.span.last.string == mention2.span.last.string)
      addMergeableFeature("eMc")
    else  addMergeableFeature("eMcf")
    if (mention1.isPRO)
      addMergeableFeature("pa")
    else  addMergeableFeature("paf")

    val binTokenSentenceDistances = false
    val sdist = bin(mention1.sentenceNum - mention2.sentenceNum, 1 to 10)
    if (binTokenSentenceDistances) for (sd <- 1 to sdist) addMergeableFeature("sd" + sd)
    else addMergeableFeature("sd" + sdist)
    val tdist = bin(mention1.tokenNum - mention2.tokenNum, Seq(1, 2, 3, 4, 5, 10, 20, 50, 100, 200))
    if (binTokenSentenceDistances) for (td <- 1 to tdist) addMergeableFeature("td" + td)
    else addMergeableFeature("td" + tdist)
    if (mention1.demonym != "" && mention1.demonym == mention2.demonym) addMergeableFeature("dM") else addMergeableFeature("dMf")
    addMergeableFeature("cap" + mention1.capitalization +"_" +  mention2.capitalization)
    addMergeableFeature("hpos" + mention2.headToken.posLabel.value + "_" + mention1.headToken.posLabel.value)
    addMergeableFeature("am" + acronymMatch)
    basicFeatureCalculated = true
  }
}

class MentionPairLabel(val model: PairwiseCorefModel, val mention1: CorefMention, val mention2: CorefMention, mentions: Seq[CorefMention], val initialValue: Boolean, options: Coref1Options) extends LabeledCategoricalVariable(if (initialValue) "YES" else "NO")  {
  def domain = model.MentionPairLabelDomain
  val features = new MentionPairFeatures(model, mention1, mention2, mentions, options)
}

<|MERGE_RESOLUTION|>--- conflicted
+++ resolved
@@ -11,15 +11,11 @@
 
 //here, mention1 is the mention to the right
 class MentionPairFeatures(val model: PairwiseCorefModel, val mention1: CorefMention, val mention2: CorefMention, mentions: Seq[CorefMention], options: Coref1Options) extends BinaryFeatureVectorVariable[String] {
-<<<<<<< HEAD
-  {val t = new GrowableSparseBinaryTensor1(domain.dimensionDomain); t.sizeHint(if (options.conjunctionStyle == ConjunctionOptions.SLOW_CONJUNCTIONS) 650 else 70); set(t)(null)}
-=======
   {
     val t = new GrowableSparseBinaryTensor1(domain.dimensionDomain)
     t.sizeHint(if (options.conjunctionStyle == options.SLOW_CONJUNCTIONS) 650 else 70)
     set(t)(null)
   }
->>>>>>> 04314e24
   def domain = model.MentionPairFeaturesDomain
   override def skipNonCategories = true
   val features = this
