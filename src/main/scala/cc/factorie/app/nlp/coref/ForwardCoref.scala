--- conflicted
+++ resolved
@@ -1,4 +1,16 @@
-<<<<<<< HEAD
+/* Copyright (C) 2008-2014 University of Massachusetts Amherst.
+   This file is part of "FACTORIE" (Factor graphs, Imperative, Extensible)
+   http://factorie.cs.umass.edu, http://github.com/factorie
+   Licensed under the Apache License, Version 2.0 (the "License");
+   you may not use this file except in compliance with the License.
+   You may obtain a copy of the License at
+    http://www.apache.org/licenses/LICENSE-2.0
+   Unless required by applicable law or agreed to in writing, software
+   distributed under the License is distributed on an "AS IS" BASIS,
+   WITHOUT WARRANTIES OR CONDITIONS OF ANY KIND, either express or implied.
+   See the License for the specific language governing permissions and
+   limitations under the License. */
+
 package cc.factorie.app.nlp.coref
 
 import cc.factorie.app.nlp.wordnet.WordNet
@@ -401,486 +413,4 @@
     println("model weights 1norm = " + model.parameters.oneNorm)
     stream.close()
   }
-}
-=======
-/* Copyright (C) 2008-2014 University of Massachusetts Amherst.
-   This file is part of "FACTORIE" (Factor graphs, Imperative, Extensible)
-   http://factorie.cs.umass.edu, http://github.com/factorie
-   Licensed under the Apache License, Version 2.0 (the "License");
-   you may not use this file except in compliance with the License.
-   You may obtain a copy of the License at
-    http://www.apache.org/licenses/LICENSE-2.0
-   Unless required by applicable law or agreed to in writing, software
-   distributed under the License is distributed on an "AS IS" BASIS,
-   WITHOUT WARRANTIES OR CONDITIONS OF ANY KIND, either express or implied.
-   See the License for the specific language governing permissions and
-   limitations under the License. */
-//package cc.factorie.app.nlp.coref
-//
-//import cc.factorie.app.nlp.wordnet.WordNet
-//import cc.factorie.app.nlp.{Token, Document, DocumentAnnotator}
-//import cc.factorie.util.coref.{CorefEvaluator, GenericEntityMap}
-//import java.util.concurrent.ExecutorService
-//import cc.factorie.optimize._
-//import java.io._
-//import cc.factorie.util.{ClasspathURL, BinarySerializer}
-//import scala.collection.mutable.ArrayBuffer
-//import cc.factorie.app.nlp.coref.mention._
-//import cc.factorie.app.nlp.phrase.{PhraseNumber, PhraseGender, OntonotesPhraseEntityType, NounPhraseType}
-//
-///**
-// * User: apassos
-// * Date: 6/27/13
-// * Time: 12:25 PM
-// */
-//
-//abstract class ForwardCorefBase extends DocumentAnnotator {
-//  val options = new Coref1Options
-//  val model: PairwiseCorefModel
-//
-//  def prereqAttrs: Seq[Class[_]] = Seq(classOf[MentionList], classOf[OntonotesPhraseEntityType], classOf[PhraseGender], classOf[PhraseNumber])
-//  def postAttrs = Seq(classOf[GenericEntityMap[Mention]])
-//  def process(document: Document) = {
-//    if (options.useEntityLR) document.attr += processDocumentOneModelFromEntities(document)
-//    else document.attr += processDocumentOneModel(document)
-//    document
-//  }
-//  def tokenAnnotationString(token:Token): String = {
-//    val emap = token.document.attr[GenericEntityMap[Mention]]
-//    token.document.attr[MentionList].filter(mention => mention.phrase.contains(token)) match {
-//      case ms:Seq[Mention] if ms.length > 0 => ms.map(m => m.phrase.attr[NounPhraseType].categoryValue+":"+m.phrase.indexOf(token)+"e"+emap.getEntity(m)).mkString(", ")
-//      case _ => "_"
-//    }
-//  }
-//
-//  trait CorefParallelHelper[T] {
-//    def pool: ExecutorService
-//    def map(in: Document): T
-//    def reduce(states: Iterable[T])
-//    def runParallel(ins: Seq[Document]) {
-//      reduce(cc.factorie.util.Threading.parMap(ins, pool)(map))
-//    }
-//    def runSequential(ins: Seq[Document]) {
-//      reduce(ins.map(map))
-//    }
-//  }
-//
-//  def deserialize(stream: DataInputStream) {
-//    import cc.factorie.util.CubbieConversions._
-//    val config = options.getConfigHash
-//    BinarySerializer.deserialize(config, stream)
-//    options.setConfigHash(config)
-//    println("deserializing with config:\n" + options.getConfigHash.iterator.map(x => x._1 + " = " + x._2).mkString("\n"))
-//    //BinarySerializer.deserialize(model, stream)
-//    model.deserialize(stream)
-//    model.MentionPairFeaturesDomain.dimensionDomain.freeze()
-//    println("model weights 1norm = " + model.parameters.oneNorm)
-//    stream.close()
-//  }
-//
-//  def deserialize(filename: String) {
-//    deserialize(new DataInputStream(new FileInputStream(filename)))
-//  }
-//
-//  def serialize(filename: String) {
-//    import cc.factorie.util.CubbieConversions._
-//    println("serializing with config:\n" + options.getConfigHash.iterator.map(x => x._1 + " = " + x._2).mkString("\n"))
-//    val stream = new DataOutputStream(new BufferedOutputStream(new FileOutputStream(new File(filename))))
-//    BinarySerializer.serialize(options.getConfigHash, stream)
-//    model.serialize(stream)
-//    println("model weights 1norm = " + model.parameters.oneNorm)
-//    stream.close()
-//  }
-//
-//
-//  def generateTrainingInstances(d: Document, map: GenericEntityMap[Mention]): Seq[MentionPairLabel] = {
-//    generateMentionPairLabels(d.attr[MentionList].map(CorefMention.mentionToCorefMention), map)
-//  }
-//
-//  protected def generateMentionPairLabels(mentions: Seq[CorefMention], map: GenericEntityMap[Mention] = null): Seq[MentionPairLabel] = {
-//    val labels = new ArrayBuffer[MentionPairLabel]
-//    for (i <- 0 until mentions.size){
-//      if(!options.usePronounRules || !mentions(i).isPRO)
-//        labels ++= generateMentionPairLabelsForOneAnaphor(mentions, i, map)
-//    }
-//    /*if (Options.debug) println("# of ex = " + labels.size)*/
-//    labels
-//  }
-//
-//  protected def generateMentionPairLabelsForOneAnaphor(orderedMentions: Seq[CorefMention], anaphorIndex: Int, map: GenericEntityMap[Mention] = null): Seq[MentionPairLabel] = {
-//    val labels = new ArrayBuffer[MentionPairLabel]
-//    val m1 = orderedMentions(anaphorIndex)
-//    var numAntecedent = 0
-//    var i = anaphorIndex - 1
-//    while (i >= 0 && (numAntecedent < options.numPositivePairsTrain || !options.pruneNegTrain)) {
-//      val m2 = orderedMentions(i)
-//      val cataphora = m2.isPRO && !m1.isPRO
-//      val label = m1.parentEntity == m2.parentEntity
-//
-//      var skip = false
-//      if(options.usePronounRules && m2.isPRO)
-//        skip = true
-//
-//      if (cataphora) {
-//        if (label && !options.allowPosCataphora || !label && !options.allowNegCataphora) {
-//          skip = true
-//        }
-//      }
-//
-//      if (label) {
-//        if (numAntecedent > 0 && !options.pruneNegTrain) skip = true
-//        else if (!skip) numAntecedent += 1
-//      }
-//
-//      if (!skip) {
-//        val cl = new MentionPairLabel(model, m1, m2, orderedMentions, label, options=options)
-//
-//        // merge features from neighboring mentions that are in the same chain as m2
-//        assert(map != null, "Options.mergeNeighborFeatures requires non-null mention-entityID map")
-//        val mergeables = labels.filter(l => map.reverseMap(l.mention2.mention) == map.reverseMap(m2.mention))
-//        mergeFeatures(cl.features, mergeables.map(_.features))
-//
-//        labels += cl
-//      }
-//      i -= 1
-//    }
-//
-//    labels
-//  }
-//
-//  class LeftRightParallelTrainer(model: PairwiseCorefModel, optimizer: GradientOptimizer, trainTrueMaps: Map[String, GenericEntityMap[Mention]], val pool: ExecutorService, miniBatchSize: Int = 1)
-//    extends CorefParallelHelper[Seq[Example]] {
-//    def map(d: Document): Seq[Example] = MiniBatchExample(miniBatchSize,
-//      generateTrainingInstances(d, trainTrueMaps(d.name)).map(i => model.getExample(i, options.slackRescale)))
-//    def reduce(states: Iterable[Seq[Example]]) {
-//      for (examples <- states) {
-//        val trainer = new OnlineTrainer(model.parameters, optimizer, maxIterations = 1, logEveryN = examples.length - 1)
-//        trainer.trainFromExamples(examples)
-//      }
-//    }
-//  }
-//
-//  def train(trainDocs: Seq[Document], testDocs: Seq[Document], wn: WordNet, rng: scala.util.Random, trainTrueMaps: Map[String, GenericEntityMap[Mention]], testTrueMaps: Map[String, GenericEntityMap[Mention]],saveModelBetweenEpochs: Boolean,saveFrequency: Int,filename: String, learningRate: Double = 1.0): Double =  {
-//    val trainTrueMaps = trainDocs.map(d => d.name -> model.generateTrueMap(d.attr[MentionList])).toMap
-//    val optimizer = if (options.useAverageIterate) new AdaGrad(learningRate) with ParameterAveraging else if (options.useMIRA) new AdaMira(learningRate) with ParameterAveraging else new AdaGrad(rate = learningRate)
-//    model.MentionPairLabelThing.tokFreq  ++= trainDocs.flatMap(_.tokens).groupBy(_.string.trim.toLowerCase.replaceAll("\\n", " ")).mapValues(_.size)
-//    val pool = java.util.concurrent.Executors.newFixedThreadPool(options.numThreads)
-//    var accuracy = 0.0
-//    try {
-//      val trainer = new LeftRightParallelTrainer(model, optimizer, trainTrueMaps, pool)
-//
-//      for (iter <- 0 until options.numTrainingIterations) {
-//        val shuffledDocs = rng.shuffle(trainDocs)
-//        val batches = shuffledDocs.grouped(options.featureComputationsPerThread*options.numThreads).toSeq
-//        for ((batch, b) <- batches.zipWithIndex) {
-//          if (options.numThreads > 1) trainer.runParallel(batch)
-//          else trainer.runSequential(batch)
-//        }
-//        if (!model.MentionPairFeaturesDomain.dimensionDomain.frozen) model.MentionPairFeaturesDomain.dimensionDomain.freeze()
-//        optimizer match {case o: ParameterAveraging => o.setWeightsToAverage(model.parameters) }
-//        println("Train docs")
-//        doTest(trainDocs.take((trainDocs.length*options.trainPortionForTest).toInt), wn, trainTrueMaps, "Train")
-//        println("Test docs")
-//        accuracy = doTest(testDocs, wn, testTrueMaps, "Test")
-//
-//      if(saveModelBetweenEpochs && iter % saveFrequency == 0)
-//        serialize(filename + "-" + iter)
-//
-//        optimizer match {case o: ParameterAveraging => o.unSetWeightsToAverage(model.parameters) }
-//      }
-//      optimizer match {case o: ParameterAveraging => o.setWeightsToAverage(model.parameters) }
-//      accuracy
-//    } finally {
-//      pool.shutdown()
-//    }
-//  }
-//
-//  abstract class CorefTester(model: PairwiseCorefModel, scorer: CorefScorer[Mention], scorerMutex: Object, testTrueMaps: Map[String, GenericEntityMap[Mention]], val pool: ExecutorService)
-//    extends CorefParallelHelper[Null] {
-//    def getPredMap(doc: Document, model: PairwiseCorefModel): GenericEntityMap[Mention]
-//    def reduce(states: Iterable[Null]) { }
-//    def map(doc: Document): Null = {
-//      val fId = doc.name
-//      val trueMap = testTrueMaps(fId)
-//      val predMap = getPredMap(doc, model)
-//
-//      val gtMentions = trueMap.entities.values.flatten.toSet
-//      val predMentions = predMap.entities.values.flatten.toSet
-//
-//      val nm = predMap.numMentions
-//      gtMentions.diff(predMentions).seq.toSeq.zipWithIndex.foreach(mi =>  predMap.addMention(mi._1, mi._2+ nm))
-//      val pw = CorefEvaluator.Pairwise.evaluate(predMap, trueMap)
-//      val b3 = CorefEvaluator.BCubedNoSingletons.evaluate(predMap, trueMap)
-//      val muc = CorefEvaluator.MUC.evaluate(predMap, trueMap)
-//
-//      scorerMutex.synchronized {
-//        scorer.macroMUC.macroAppend(muc)
-//        scorer.macroPW.macroAppend(pw)
-//        scorer.microB3.microAppend(b3)
-//        scorer.microMUC.microAppend(muc)
-//        scorer.microPW.microAppend(pw)
-//      }
-//      null
-//    }
-//  }
-//
-//  def mergeFeatures(l: MentionPairFeatures, mergeables: Seq[MentionPairFeatures]) {
-//    if (options.mergeFeaturesAtAll) {
-//      assert(l.features.activeCategories.forall(!_.startsWith("NBR")))
-//      val mergeLeft = ArrayBuffer[MentionPairLabel]()
-//      mergeables.take(1).diff(mergeLeft).foreach(l.features ++= _.features.mergeableAllFeatures.map("NBRR_" + _))
-//    }
-//  }
-//  def assertSorted(ments: Seq[Mention]): Unit = {
-//     val len = ments.length
-//     var i = 1
-//     while(i < len){
-//       // assert(ments(i).tokens.head.stringStart >= ments(i-1).tokens.head.stringStart, "the mentions are not sorted by their position in the document. Error at position " +i+ " of " + len)
-//       i +=1
-//     }
-//  }
-//
-//  def processDocumentOneModel(doc: Document): GenericEntityMap[Mention] = {
-//    val ments = doc.attr[MentionList]
-//    assertSorted(ments)
-//    val corefMentions = ments.map(CorefMention.mentionToCorefMention)
-//    val map = processDocumentOneModelFromMentions(corefMentions)
-//    map
-//  }
-//
-//  def processDocumentOneModelFromMentions(ments: Seq[CorefMention]): GenericEntityMap[Mention] = {
-//    val predMap = new GenericEntityMap[Mention]
-//    assertSorted(ments.map(_.mention))
-//    ments.foreach(m => predMap.addMention(m.mention, predMap.numMentions.toLong))
-//    for (i <- 0 until ments.size) {
-//      val m1 = ments(i)
-//      val bestCand = processOneMention(ments, i, predMap)
-//      if (bestCand != null) {
-//        predMap.addCoreferentPair(m1.mention, bestCand.mention)
-//      }
-//    }
-//    predMap
-//  }
-//
-//  def processDocumentOneModelFromEntities(doc: Document): GenericEntityMap[Mention] = {
-//    processDocumentOneModelFromEntitiesFromMentions(doc.attr[MentionList].sortBy(mention => (mention.phrase.tokens.head.stringStart, mention.phrase.length)))
-//  }
-//
-//  def processDocumentOneModelFromEntitiesFromMentions(inputMentions: Seq[Mention]): GenericEntityMap[Mention] = {
-//
-//    val allMents = inputMentions.map(CorefMention.mentionToCorefMention)
-//    val ments = if(options.usePronounRules) allMents.filter(!_.isPRO) else allMents
-//
-//    val predMap = new GenericEntityMap[CorefMention]
-//    allMents.foreach(m => predMap.addMention(m, predMap.numMentions.toLong))
-//    val candidateMentionsToTheLeft = ArrayBuffer[CorefMention]()
-//
-//    for (i <- 0 until ments.size) {
-//      val m1 = ments(i)
-//      val bestCand = processOneMentionByEntities(ments, i, candidateMentionsToTheLeft ,predMap)
-//      if (bestCand != null) {
-//        predMap.addCoreferentPair(m1, bestCand)
-//      }
-//      if(bestCand != null || m1.isProper){
-//        candidateMentionsToTheLeft += m1
-//      }
-//    }
-//    if(options.usePronounRules)
-//      doCorefOnPronounsUsingRules(predMap,allMents)
-//
-//    // we need to convert it into an entity Map of Mentions, rather than CorefMentions
-//    val predMap2 = new GenericEntityMap[Mention]
-//    predMap2.entities ++= predMap.entities.map(kv => (kv._1,kv._2.map(m => m.mention)))
-//    predMap2.reverseMap ++= predMap.reverseMap.map(kv => (kv._1.mention,kv._2))
-//    predMap2
-//  }
-//
-//  case class CoarseMentionType(gender: String, number: String)
-//
-//  def doCorefOnPronounsUsingRules(predMap: GenericEntityMap[CorefMention],allMentions: Seq[CorefMention]): Unit = {
-//
-//    //first, make a map from entity ids in the predMap to sets of CoarseMentionTypes that appear somewhere in the entity.
-//    val numGenderSetsForEntities = predMap.entities.map(kv => (kv._1,kv._2.map(m => CoarseMentionType(m.gender,m.number)).toSet))
-//
-//    //make such a set for every mention. For those mentions that aren't in entities, the set is just a singleton.
-//    val numGenderSets = allMentions.map(m => numGenderSetsForEntities.getOrElse(predMap.getEntity(m),Set(CoarseMentionType(m.gender,m.number))))
-//
-//    for(i <- 0 until allMentions.length; if allMentions(i).isPRO){
-//      val m1 = allMentions(i)
-//      assert(numGenderSets(i).size == 1)
-//      val numGender1 = numGenderSets(i).head
-//      var j = i -1
-//      var searching = true
-//      while(j > 0 && searching){
-//        val m2 = allMentions(j)
-//        //find the first mention that isn't a pronoun and has a number-gender that is compatible with m1
-//        if(!m2.isPRO &&  numGenderSets(j).contains(numGender1)){
-//          predMap.addCoreferentPair(m1,m2)
-//          searching = false
-//        }
-//        j -= 1
-//      }
-//    }
-//  }
-//
-//
-//  def processOneMention(orderedMentions: Seq[CorefMention], mentionIndex: Int, predMap: GenericEntityMap[Mention]): CorefMention = {
-//    val m1 = orderedMentions(mentionIndex)
-//    val candLabels = ArrayBuffer[MentionPairFeatures]()
-//    var bestCand: CorefMention = null
-//    var bestScore = Double.MinValue
-//
-//    var j = mentionIndex - 1
-//    var numPositivePairs = 0
-//    val m1IsPro = m1.isPRO
-//    while (j >= 0 && (numPositivePairs < options.numPositivePairsTest || !options.pruneNegTest)) {
-//      val m2 = orderedMentions(j)
-//
-//      val cataphora = m2.isPRO && !m1IsPro
-//
-//      if (!cataphora || options.allowTestCataphora) {
-//        val candLabel = new MentionPairFeatures(model, m1, m2, orderedMentions, options=options)
-//        val mergeables = candLabels.filter(l => predMap.reverseMap(l.mention2.mention) == predMap.reverseMap(m2.mention))
-//        mergeFeatures(candLabel, mergeables)
-//        candLabels += candLabel
-//        val score = if (m1.isProper && m1.nounWords.forall(m2.nounWords.contains) && m2.nounWords.forall(m1.nounWords.contains)  || options.mergeMentionWithApposition && (m1.isAppositionOf(m2) || m2.isAppositionOf(m1))) Double.PositiveInfinity
-//        else model.predict(candLabel.value)
-//        // Pronouns should always link to something
-//        if (score > 0.0) {
-//          numPositivePairs += 1
-//          if (bestScore <= score) {
-//            bestCand = m2
-//            bestScore = score
-//          }
-//        }
-//      }
-//      j -= 1
-//    }
-//    bestCand
-//  }
-//
-//  //this doesn't look at the preceeding mentions, but only the mentions that are in an existing entity or are proper
-//  def processOneMentionByEntities(orderedMentions: Seq[CorefMention], mentionIndex: Int, candidateMentionsToTheLeft: ArrayBuffer[CorefMention], predMap: GenericEntityMap[CorefMention]): CorefMention = {
-//    val m1 = orderedMentions(mentionIndex)
-//    val candLabels = ArrayBuffer[MentionPairFeatures]()
-//    var bestCand: CorefMention = null
-//    var bestScore = Double.MinValue
-//
-//    var j = mentionIndex - 1
-//    val m1IsPro = m1.isPRO
-//    var numPositivePairs = 0
-//    val mentionsComparedWith = collection.mutable.HashSet[CorefMention]()
-//    //this while loop is the same as in the normal left-right code
-//    var numCompared = 0
-//    while (j >= 0 && (numPositivePairs < options.numPositivePairsTest || !options.pruneNegTest) && numCompared < options.numCompareToTheLeft){
-//      val m2 = orderedMentions(j)
-//      numCompared += 1
-//      val cataphora = m2.isPRO && !m1IsPro
-//      //val proPro = m1.isPRO && m2.isPRO       //uncomment this and the !proPro part below if you want to prohibit
-//      //pronoun-pronoun comparison
-//
-//      if (/*!proPro && */ !cataphora || options.allowTestCataphora) {
-//        val candLabel = new MentionPairFeatures(model, m1, m2, orderedMentions, options=options)
-//        val mergeables = candLabels.filter(l => predMap.reverseMap(l.mention2) == predMap.reverseMap(m2))
-//        mergeFeatures(candLabel, mergeables)
-//        candLabels += candLabel
-//        // Always link exact head matches
-//        val score = if (m1.isProper && m1.nounWords.forall(m2.nounWords.contains) &&  m2.nounWords.forall(m1.nounWords.contains) || options.mergeMentionWithApposition && (m1.isAppositionOf(m2) || m2.isAppositionOf(m1))) Double.PositiveInfinity
-//             else model.predict(candLabel.value)
-//        // Pronouns should always link to something
-//        if (score > 0.0) {
-//          numPositivePairs += 1
-//          if (bestScore <= score) {
-//            bestCand = m2
-//            bestScore = score
-//          }
-//        }
-//        mentionsComparedWith += m2
-//      }
-//      j -= 1
-//    }
-//    //now, look at the list of candidateMentionsToTheLeft and compare to things that you haven't compared to yet
-//    //the expectation is that candidateMentionsToTheLeft is sorted
-//
-//    var candidateIdx = candidateMentionsToTheLeft.length - 1
-//    val thereAreMentionsRemaining = j > 0
-//    if(thereAreMentionsRemaining){
-//      while(candidateIdx >= 0 && numPositivePairs < options.numPositivePairsTest) {
-//        val m2 = candidateMentionsToTheLeft(candidateIdx)
-//        if(!mentionsComparedWith.contains(m2)){
-//          val cataphora = m2.isPRO && !m1.isPRO
-//          if(!cataphora || options.allowTestCataphora){
-//            val candLabel = new MentionPairFeatures(model, m1, m2, orderedMentions, options=options)
-//            val mergeables = candLabels.filter(l => predMap.reverseMap(l.mention2) == predMap.reverseMap(m2))
-//            mergeFeatures(candLabel, mergeables)
-//            candLabels += candLabel
-//            // Always link exact head matches
-//            val score = if (m1.isProper && m1.nounWords.forall(m2.nounWords.contains) && m2.nounWords.forall(m1.nounWords.contains) || options.mergeMentionWithApposition && (m1.isAppositionOf(m2) || m2.isAppositionOf(m1))) Double.PositiveInfinity
-//            else model.predict(candLabel.value)
-//            // Pronouns should always link to something
-//            if (score > 0.0) {
-//              numPositivePairs += 1
-//              if (bestScore <= score) {
-//                bestCand = m2
-//                bestScore = score
-//              }
-//            }
-//          }
-//        }
-//        candidateIdx -= 1
-//      }
-//    }
-//    bestCand
-//  }
-//
-//  trait LeftRightTester {
-//    def getPredMap(doc: Document, model: PairwiseCorefModel): GenericEntityMap[Mention] =
-//      processDocumentOneModel(doc)
-//  }
-//
-//  trait LeftRightTesterFromEntities {
-//    def getPredMap(doc: Document, model: PairwiseCorefModel): GenericEntityMap[Mention] =
-//      processDocumentOneModelFromEntities(doc)
-//  }
-//
-//  def doTest(testDocs: Seq[Document], wn: WordNet, testTrueMaps: Map[String, GenericEntityMap[Mention]], name: String): Double = {
-//    val scorer = new CorefScorer[Mention]
-//    object ScorerMutex
-//    val pool = java.util.concurrent.Executors.newFixedThreadPool(options.numThreads)
-//    var accuracy = 0.0
-//    try {
-//      if(options.usePronounRules) assert(options.useEntityLR)
-//      val tester = if (options.useEntityLR) new CorefTester(model, scorer, ScorerMutex, testTrueMaps, pool) with LeftRightTesterFromEntities
-//      else new CorefTester(model, scorer, ScorerMutex, testTrueMaps, pool) with LeftRightTester
-//      tester.runParallel(testDocs)
-//      println("-----------------------")
-//      println("  * Overall scores")
-//      scorer.printInhouseScore(name)
-//      accuracy = scorer.microPW.f1
-//    } finally pool.shutdown()
-//    accuracy
-//
-//  }
-//}
-//
-//class ForwardCoref extends ForwardCorefBase {
-//  val model = new BaseCorefModel
-//}
-//
-//class ForwardCorefImplicitConjunctions extends ForwardCorefBase {
-//  val model = new ImplicitCrossProductCorefModel
-//}
-//
-//object ForwardCoref extends ForwardCoref {
-//  override def prereqAttrs: Seq[Class[_]] = Seq(classOf[OntonotesPhraseEntityType], classOf[PhraseGender], classOf[PhraseNumber])
-//  deserialize(new DataInputStream(ClasspathURL[ForwardCoref](".factorie").openConnection().getInputStream))
-//}
-//
-//// This should only be used when using the NerAndPronounMentionFinder to find mentions
-//class NerForwardCoref extends ForwardCoref {
-//  override def prereqAttrs: Seq[Class[_]] = ??? // was: Seq(classOf[NerMentionList], classOf[OntonotesPhraseEntityType], classOf[PhraseGender], classOf[PhraseNumber])
-//}
-//object NerForwardCoref extends NerForwardCoref {
-//  deserialize(new DataInputStream(ClasspathURL[NerForwardCoref](".factorie").openConnection().getInputStream))
-//}
->>>>>>> 77e30c52
+}