--- conflicted
+++ resolved
@@ -2,10 +2,7 @@
 
 import cc.factorie.app.nlp.wordnet.WordNet
 import scala.collection.mutable
-<<<<<<< HEAD
-=======
 import cc.factorie.util.{EvaluatableClustering,BasicEvaluatableClustering}
->>>>>>> 01af88a4
 import cc.factorie.app.nlp._
 import cc.factorie.app.nlp.coref._
 import cc.factorie.app.nlp.pos.{PennPosDomain, PennPosTag}
@@ -21,14 +18,7 @@
  * Time: 12:51 PM
  */
 
-<<<<<<< HEAD
-/*
-
-
-
- */
-
-object MentionAlignment{
+object MentionFilterAlignment{
   def main(args:Array[String]):Unit={
     val allTrainDocs = LoadConll2011.loadWithParse("src/main/resources/conll-train-clean.txt",true)
     val trainDocs = allTrainDocs.take(300)
@@ -120,8 +110,8 @@
           if (currentBiggest != null && ((ment.start < currentBiggest.start && ment.end < currentBiggest.end) || (ment.start > currentBiggest.start && ment.end > currentBiggest.end))) {
             println("WARNING: mentions with the same head but neither contains the other");
             println(currentBiggest.string + "("+currentBiggest.start +","+currentBiggest.end+")" + "    :   " + ment.string+ "("+ment.start +","+ment.end+")")
-           // println(("  " + rawDoc.words(sentIdx).slice(ment.startIdx, ment.endIdx) + ", head = " + rawDoc.words(sentIdx)(head));
-           // println(("  " + rawDoc.words(sentIdx).slice(currentBiggest.startIdx, currentBiggest.endIdx) + ", head = " + rawDoc.words(sentIdx)(head));
+            // println(("  " + rawDoc.words(sentIdx).slice(ment.startIdx, ment.endIdx) + ", head = " + rawDoc.words(sentIdx)(head));
+            // println(("  " + rawDoc.words(sentIdx).slice(currentBiggest.startIdx, currentBiggest.endIdx) + ", head = " + rawDoc.words(sentIdx)(head));
           }
           // This one is bigger
           if (currentBiggest == null || (ment.start <= currentBiggest.start && ment.end >= currentBiggest.end)) {
@@ -149,40 +139,23 @@
   }
   def filterNE(phrase:Phrase): Boolean = {
     Vector(OntonotesEntityTypeDomain.QUANTITY,
-           OntonotesEntityTypeDomain.CARDINAL,
-           OntonotesEntityTypeDomain.PERCENT).contains(phrase.attr[OntonotesPhraseEntityType].intValue) && phrase.attr[OntonotesPhraseEntityType].exactMatch
-  }
-      // ENGLISH ONLY: Annoyingly, NE's often don't contain trailing 's, so add this manually
+      OntonotesEntityTypeDomain.CARDINAL,
+      OntonotesEntityTypeDomain.PERCENT).contains(phrase.attr[OntonotesPhraseEntityType].intValue) && phrase.attr[OntonotesPhraseEntityType].exactMatch
+  }
+  // ENGLISH ONLY: Annoyingly, NE's often don't contain trailing 's, so add this manually
   def expandNEsToIncludePossessive(phrase:Phrase): Phrase = {
     val sent = phrase.sentence
     if (phrase.last != sent.last && phrase.last.next.posTag.intValue == PennPosDomain.posIndex) {
       val newPhrase = new Phrase(phrase.section,phrase.start,phrase.length+1,phrase.headTokenOffset);newPhrase.attr += phrase.attr; newPhrase
     } else phrase
   }
-
 }
-=======
+
 object MentionAlignment {
   def makeLabeledData(f: String, outfile: String ,portion: Double, useEntityTypes: Boolean, options: Coref1Options, map: DocumentAnnotatorMap): (Seq[Document],mutable.HashMap[String,EvaluatableClustering[String,String]]) = {
     //first, get the gold data (in the form of factorie Mentions)
     val documentsAll = LoadConll2011.loadWithParse(f)
     val documents = documentsAll.take((documentsAll.length*portion).toInt)
->>>>>>> 01af88a4
-
-
-
-//
-//
-object MentionAlignmentCreation {
-  def makeLabeledData(f: String, outfile: String ,portion: Double, useEntityTypes: Boolean, options: Coref1Options, map: DocumentAnnotatorMap): (Seq[Document]) = {
-//    //first, get the gold data (in the form of factorie Mentions)
-    val documentsAll = LoadConll2011.loadWithParse(f)
-    val documents = documentsAll.take((documentsAll.length*portion).toInt)
-
-    for(doc <- documents; mention <- doc.getTargetCoref.mentions){
-      assert(mention.phrase.attr[OntonotesPhraseEntityType] ne null,"missing entity type")
-      doc.coref.addMention(mention.phrase).phrase.attr += mention.phrase.attr[OntonotesPhraseEntityType]
-    }
     documents.foreach( d => d.tokens.foreach(t => t.attr.remove[PennPosTag]))  //remove the gold POS annotation
     val shifts =  ArrayBuffer[Int]()
     shifts += 0
@@ -190,7 +163,133 @@
       shifts +=  i
       shifts += -1*i
     }
-<<<<<<< HEAD
+    //align gold mentions to detected mentions in order to get labels for detected mentions
+    val documentsToBeProcessedAll =  LoadConll2011.loadWithParse(f)
+    val documentsToBeProcessed =  documentsToBeProcessedAll.take((documentsToBeProcessedAll.length*portion).toInt)
+    //make sure that they have the same names, i.e. they were loaded in the same order and subspampled consistently
+    documents.zip(documentsToBeProcessed).foreach(dd => assert(dd._1.name == dd._2.name))
+    //
+    //
+    //    //documents.foreach(_.attr.remove[MentionList])
+    //    //now do POS tagging and parsing on the extracted tokens
+    if(options.useNonGoldBoundaries){
+      cc.factorie.util.Threading.parForeach(documentsToBeProcessed, Runtime.getRuntime.availableProcessors())(findMentions(_)(map))
+    }
+    //
+    val alignmentInfo =  documents.zip(documentsToBeProcessed).par.map(d => alignMentions(d._1,d._2,WordNet,useEntityTypes, options, shifts))
+    val entityMaps = new HashMap[String,EvaluatableClustering[String,String]]() ++=  alignmentInfo.map(_._1).seq.toSeq
+
+    //do some analysis of the accuracy of this alignment
+    val prReports = alignmentInfo.map(_._2)
+  }
+  def findMentions(d: Document)(implicit annotatorMap: DocumentAnnotatorMap) {
+    cc.factorie.app.nlp.coref.mention.ParseBasedMentionFinding.FILTER_APPOS = true
+    DocumentAnnotatorPipeline[MentionList](annotatorMap).process(d)
+  }
+  case class PrecRecReport(numcorrect: Int,numGT: Int, numDetected: Int)
+  def alignMentions(gtDoc: Document, detectedDoc: Document,wn: WordNet, useEntityTypes: Boolean, options: Coref1Options, shifts: Seq[Int]): ((String,EvaluatableClustering[String,String]),PrecRecReport) = {
+    val groundTruthMentions = gtDoc.attr[MentionList]
+    val detectedMentions = detectedDoc.attr[MentionList]
+    val name = detectedDoc.name
+
+    val gtSpanHash = mutable.HashMap[(Int,Int),Mention]()
+    gtSpanHash ++= groundTruthMentions.map(m => ((m.phrase.start, m.phrase.length), m))
+    val gtHeadHash = mutable.HashMap[Int,Mention]()
+    gtHeadHash ++= groundTruthMentions.map(m => (getHeadTokenInDoc(m),m))
+
+    val gtAligned = mutable.HashMap[Mention,Boolean]()
+    gtAligned ++= groundTruthMentions.map(m => (m,false))
+    var exactMatches = 0
+    var relevantExactMatches = 0
+    var unAlignedEntityCount = 0
+    var debug = false
+    //here, we create a bunch of new entity objects, that differ from the entities that the ground truth mentions point to
+    //however, we index them by the same uIDs that the ground mentions use
+    val entityHash = groundTruthMentions.groupBy(m => m.entity).toMap
+    val falsePositives1 = ArrayBuffer[Mention]()
+    detectedMentions.foreach(m => {
+      val alignment = checkContainment(gtSpanHash,gtHeadHash,m, options, shifts)
+      if(alignment.isDefined){
+        val gtMention = alignment.get
+        m.attr +=  gtMention.entity
+        if(entityHash(gtMention.entity).length > 1) relevantExactMatches += 1
+        exactMatches += 1
+        //val predictedEntityType = if(useEntityTypes) MentionEntityTypeAnnotator1Util.classifyUsingRules(m.span.tokens.map(_.lemmaString))  else "O"
+        //m.attr += new MentionEntityType(m,predictedEntityType)
+        gtAligned(gtMention) = true
+        if(debug) println("aligned: " + gtMention.string +":" + gtMention.phrase.start   + "  " + m.phrase.string + ":" + m.phrase.start)
+      }else{
+        if(debug) println("not aligned: "  +  m.string + ":" + m.phrase.start)
+        val entityUID = m.phrase.document.name + unAlignedEntityCount
+        // TODO We still have to examine all this carefully concerning which Mentions are created in the target and non-target WithinDocCoref. -akm
+        val newEntity = detectedDoc.getTargetCoref.entityFromUniqueId(entityUID) // was: new Entity(entityUID)
+        m.attr += newEntity
+        // val predictedEntityType = if(useEntityTypes) MentionEntityTypeAnnotator1Util.classifyUsingRules(m.span.tokens.map(_.lemmaString))  else "O"
+        // m.attr += new MentionEntityType(m,predictedEntityType)
+        unAlignedEntityCount += 1
+        falsePositives1 += m
+      }
+    })
+    //now, we make a generic entity map
+    val entityMap = new BasicEvaluatableClustering //[Mention]
+
+    val unAlignedGTMentions = gtAligned.filter(kv => !kv._2).map(_._1)
+    val allCorefMentions =  detectedDoc.attr[MentionList] ++ unAlignedGTMentions
+
+    allCorefMentions.foreach(m => entityMap(m.uniqueId) = entityMap.pointIds.size.toString)
+
+    val corefEntities = allCorefMentions.groupBy(_.entity)
+    corefEntities.flatMap(_._2.sliding(2)).foreach(p => {
+      if (p.size == 2) entityMap.mergeClosure(p(0).uniqueId, p(1).uniqueId)
+    })
+    val relevantGTMentions = groundTruthMentions.count(m => entityHash(m.entity).length > 1)
+    (entityMap,new PrecRecReport(relevantExactMatches,relevantGTMentions,detectedMentions.length))
+  }
+
+  def checkContainment(startLengthHash: mutable.HashMap[(Int,Int),Mention], headHash: mutable.HashMap[Int,Mention] ,m: Mention, options: Coref1Options, shifts: Seq[Int]): Option[Mention] = {
+    val start = m.phrase.start
+    val length = m.phrase.length
+    val headTokIdxInDoc = m.phrase.headTokenOffset + m.phrase.start
+    val startIdx = start
+    val endIdx = start + length
+
+    for (startShift <- shifts; endShift <- shifts; if startIdx + startShift <= endIdx + endShift) {
+      val newStart = startIdx + startShift
+      val newEnd = endIdx + endShift
+      val key = (newStart, newEnd - newStart)
+      if(startLengthHash.contains(key))
+        return Some(startLengthHash(key))
+    }
+
+    //next, back off to aligning it based on the head token
+    if(headHash.contains(headTokIdxInDoc))
+      return Some(headHash(headTokIdxInDoc))
+    None
+  }
+  def getHeadTokenInDoc(m: Mention): Int = {
+    m.phrase.start + m.phrase.headTokenOffset
+  }
+
+}
+//
+//
+object MentionAlignmentCreation {
+  def makeLabeledData(f: String, outfile: String ,portion: Double, useEntityTypes: Boolean, options: Coref1Options, map: DocumentAnnotatorMap): (Seq[Document]) = {
+//    //first, get the gold data (in the form of factorie Mentions)
+    val documentsAll = LoadConll2011.loadWithParse(f)
+    val documents = documentsAll.take((documentsAll.length*portion).toInt)
+
+    for(doc <- documents; mention <- doc.getTargetCoref.mentions){
+      assert(mention.phrase.attr[OntonotesPhraseEntityType] ne null,"missing entity type")
+      doc.coref.addMention(mention.phrase).phrase.attr += mention.phrase.attr[OntonotesPhraseEntityType]
+    }
+    documents.foreach( d => d.tokens.foreach(t => t.attr.remove[PennPosTag]))  //remove the gold POS annotation
+    val shifts =  ArrayBuffer[Int]()
+    shifts += 0
+    for(i <- 1 to options.mentionAlignmentShiftWidth){
+      shifts +=  i
+      shifts += -1*i
+    }
 //
 //    //align gold mentions to detected mentions in order to get labels for detected mentions
 //
@@ -199,16 +298,7 @@
 //
 //    //do some analysis of the accuracy of this alignment
     val prReports = alignmentInfo
-=======
-
-    //align gold mentions to detected mentions in order to get labels for detected mentions
-
-    val alignmentInfo =  documents.zip(documentsToBeProcessed).par.map(d => alignMentions(d._1,d._2,WordNet,useEntityTypes, options, shifts))
-    val entityMaps = new HashMap[String,EvaluatableClustering[String,String]]() ++=  alignmentInfo.map(_._1).seq.toSeq
-
-    //do some analysis of the accuracy of this alignment
-    val prReports = alignmentInfo.map(_._2)
->>>>>>> 01af88a4
+
     val numCorrect = prReports.map(_.numcorrect).sum.toDouble
     val numGT = prReports.map(_.numGT).sum.toDouble
     val numDetected = prReports.map(_.numDetected).sum.toDouble
@@ -225,17 +315,13 @@
 
   case class PrecRecReport(numcorrect: Int,numGT: Int, numDetected: Int)
 
-<<<<<<< HEAD
+
+  //for each of the mentions in detectedMentions, this adds a reference to a ground truth entity
+  //the alignment is based on an **exact match** between the mention boundaries
+
   def alignMentions(gtDoc: Document, detectedDoc: Document,wn: WordNet, useEntityTypes: Boolean, options: Coref1Options, shifts: Seq[Int]): (PrecRecReport) = {
     val groundTruthMentions = gtDoc.getTargetCoref.mentions.toSeq
     val detectedMentions = detectedDoc.coref.mentions.toSeq
-=======
-  //for each of the mentions in detectedMentions, this adds a reference to a ground truth entity
-  //the alignment is based on an **exact match** between the mention boundaries
-  def alignMentions(gtDoc: Document, detectedDoc: Document,wn: WordNet, useEntityTypes: Boolean, options: Coref1Options, shifts: Seq[Int]): ((String,EvaluatableClustering[String,String]),PrecRecReport) = {
-    val groundTruthMentions = gtDoc.attr[MentionList]
-    val detectedMentions = detectedDoc.attr[MentionList]
->>>>>>> 01af88a4
 
     val name = detectedDoc.name
 
@@ -277,8 +363,6 @@
           falsePositives1 += m
       }
     })
-
-<<<<<<< HEAD
     //now, we make a coref map
     val entityMap = new WithinDocCoref(gtDoc)
 
@@ -291,20 +375,6 @@
     //corefEntities.flatMap(_._2.sliding(2)).foreach(p => {
     //  if (p.size == 2) entityMap.addCoreferentPair(p(0), p(1))
     //})
-=======
-    //now, we make a generic entity map
-    val entityMap = new BasicEvaluatableClustering //[Mention]
-
-    val unAlignedGTMentions = gtAligned.filter(kv => !kv._2).map(_._1)
-    val allCorefMentions =  detectedDoc.attr[MentionList] ++ unAlignedGTMentions
-
-    allCorefMentions.foreach(m => entityMap(m.uniqueId) = entityMap.pointIds.size.toString)
-
-    val corefEntities = allCorefMentions.groupBy(_.entity)
-    corefEntities.flatMap(_._2.sliding(2)).foreach(p => {
-      if (p.size == 2) entityMap.mergeClosure(p(0).uniqueId, p(1).uniqueId)
-    })
->>>>>>> 01af88a4
 
 
     val relevantGTMentions = groundTruthMentions.count(m => entityHash(m.entity).length > 1)
