/* Copyright (C) 2008-2010 University of Massachusetts Amherst,
   Department of Computer Science.
   This file is part of "FACTORIE" (Factor graphs, Imperative, Extensible)
   http://factorie.cs.umass.edu, http://code.google.com/p/factorie/
   Licensed under the Apache License, Version 2.0 (the "License");
   you may not use this file except in compliance with the License.
   You may obtain a copy of the License at
    http://www.apache.org/licenses/LICENSE-2.0
   Unless required by applicable law or agreed to in writing, software
   distributed under the License is distributed on an "AS IS" BASIS,
   WITHOUT WARRANTIES OR CONDITIONS OF ANY KIND, either express or implied.
   See the License for the specific language governing permissions and
   limitations under the License. */

package cc.factorie.app.nlp.coref
import cc.factorie._
import cc.factorie.app.nlp._
import scala.collection.mutable.{ArrayBuffer,ListBuffer,LinkedList}
import cc.factorie.util.{Cubbie,CubbieRefs}
import cc.factorie.util.Attr

/** A pointer from a child Entity (or Mention) to its parent Entity in an coreference problem. */
class EntityRef(theSrc:Entity, initialDst:Entity) extends ArrowVariable(theSrc, initialDst) {
  if (dst ne null) dst._addChildEntity(src)(null)
  override def set(e:Entity)(implicit d:DiffList): Unit = {
    if (e ne dst) {
      val old = dst
      if (dst ne null) {
        dst._removeChildEntity(src)
        dst.removedChildHook(src)
      }
      super.set(e)
      src.changedParentEntityHook(old,e)
      if(e!=null){
        e._addChildEntity(src)
        e.addedChildHook(src)
      }
    }
  }
  final def mention = src
  final def entity = dst
}




/** A trait for entities (and mentions, sub-entities and parent-entities) in a coreference problem.
    Abstract classes here are string, parentEntityRef, childEntities, _addChildEntity and _removeChildEntity. */
trait Entity extends Attr {
  @deprecated("Will be removed.  Entities are not guaranteed to have string names.") def string: String
  def id: Any = this // Override to make some persistent id
  attr += new EntityRef(this,null)
  def initializeAttributesOfStructure:Unit = {}
  def removedChildHook(entity:Entity)(implicit d:DiffList)={}
  def addedChildHook(entity:Entity)(implicit d:DiffList)={}
  def changedParentEntityHook(oldEntity:Entity,newEntity:Entity)(implicit d:DiffList)={}
  /** Ensure that we return a non-null value. */
  private def _ensuredChildEntities: ChildEntities = {
    var result = childEntities
    if (result eq null) {
      result = new ChildEntities(this)
      attr += result
    }
    result
  }
  def childEntities: ChildEntities = attr[ChildEntities]
  // The following two methods will work even if childEntities is null
  def childEntitiesSize: Int = { val se = childEntities; if (se eq null) 0 else se.size }
  def childEntitiesIterator: Iterator[Entity] = { val se = childEntities; if (se eq null) Iterator.empty else se.iterator }
  //the other iterator will break if you call setParentEntity(someEntity)(d) on a child while you are iterating over it, a common use case in MCMC.
  def safeChildEntitiesSeq: Seq[Entity]={val r = new ArrayBuffer[Entity];for(e<-childEntitiesIterator)r += e;r}
  // Next two methods should only be called in EntityRef
  def _addChildEntity(e:Entity)(implicit d:DiffList): Unit = _ensuredChildEntities.add(e)
  def _removeChildEntity(e:Entity)(implicit d:DiffList): Unit = _ensuredChildEntities.remove(e)
  def parentEntityRef: EntityRef = attr[EntityRef]
  def parentEntity: Entity = { val ref = parentEntityRef; if (ref eq null) null else parentEntityRef.dst }
  def parentEntityOption: Option[Entity] = { val ref = parentEntityRef; if (ref eq null) None else if (ref.value eq null) None else Some(ref.dst) }
  final def setParentEntity(e:Entity)(implicit d:DiffList): Unit = parentEntityRef.set(e) // Just a convenient alias
  def isConnected: Boolean = (parentEntity ne null) || childEntitiesSize > 0 || isObserved
  //def entityRoot: Entity = { val s = parentEntity; if (s eq null) this else this.entityRoot }©
  def entityRoot: Entity = if (isRoot) this else parentEntity.entityRoot
  def isRoot:Boolean = (parentEntityRef == null || parentEntityRef.dst == null)
  def isLeaf:Boolean = childEntitiesSize==0
  var isObserved:Boolean = false
  //var treatAsObserved:Boolean=false
  /** Recursively descend sub-entities and return only those matching criterion */
  def filterDescendants(test:Entity=>Boolean): Seq[Entity] = childEntitiesIterator.filter(test).toSeq
  def descendantsOfClass[A<:Entity](cls:Class[A]): Seq[A] = {
    var result = new ListBuffer[A]
    for (entity <-childEntitiesIterator) {
      if (cls.isAssignableFrom(entity.getClass))
        result += entity.asInstanceOf[A]
      result ++= entity.descendantsOfClass[A](cls)
    }
    result
  }
  def descendantsOfClass[A<:Entity](implicit m:Manifest[A]): Seq[A] = descendantsOfClass[A](m.erasure.asInstanceOf[Class[A]])
}

/** This variable should not be changed directly.  Change EntityRef variables, and they will automatically coordinate with ChildEntities variables. */
class ChildEntities(val entity:Entity) extends SetVariable[Entity]

<<<<<<< HEAD
trait EntityAttr extends Variable {
  def entity: Entity
}
=======
/**An attribute that knows what entity it belongs to*/
trait EntityAttr extends Variable {def entity:Entity}
>>>>>>> 53e91096

// Cubbie storage
abstract class EntityCubbie extends Cubbie {
  val entityRef = RefSlot("entityRef", () => newEntityCubbie)
  def newEntity: Entity
  def newEntityCubbie: EntityCubbie
  def storeEntity(e:Entity): this.type = {
    if(e.parentEntity!=null)entityRef := e.parentEntity.id
    finishStoreEntity(e)
    this
  }
  def finishStoreEntity(e:Entity): Unit = {}
  def fetchEntity(cr:CubbieRefs=null): Entity = {
    val e = newEntity
    if(cr!=null && entityRef.cubbie._map.contains(entityRef.name))
      e.setParentEntity(cr(entityRef.value).asInstanceOf[Entity])(null)
    finishFetchEntity(e)
    e
  }
  def finishFetchEntity(e:Entity): Unit = {}
}
<|MERGE_RESOLUTION|>--- conflicted
+++ resolved
@@ -100,14 +100,10 @@
 /** This variable should not be changed directly.  Change EntityRef variables, and they will automatically coordinate with ChildEntities variables. */
 class ChildEntities(val entity:Entity) extends SetVariable[Entity]
 
-<<<<<<< HEAD
+/**An attribute that knows what entity it belongs to*/
 trait EntityAttr extends Variable {
   def entity: Entity
 }
-=======
-/**An attribute that knows what entity it belongs to*/
-trait EntityAttr extends Variable {def entity:Entity}
->>>>>>> 53e91096
 
 // Cubbie storage
 abstract class EntityCubbie extends Cubbie {
