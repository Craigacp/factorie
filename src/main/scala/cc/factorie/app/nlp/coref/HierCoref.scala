--- conflicted
+++ resolved
@@ -137,11 +137,7 @@
       if(tries==1)performMaintenance(samplePool)
     }
     //if(e!=null && !e.isConnected)throw new Exception("NOT CONNECTED")
-<<<<<<< HEAD
-    if(e == null || !e.isConnected)e=null.asInstanceOf[T]
-=======
-    if(e == null || e!= null && !e.isConnected)e=null.asInstanceOf[T]
->>>>>>> 83c31c29
+    if(e != null && !e.isConnected)e=null.asInstanceOf[T]
     e
   }
   def setEntities(ents:Iterable[T]) = {entities = new ArrayBuffer[T];for(e<-ents)addEntity(e);deletedEntities = new ArrayBuffer[T]}
