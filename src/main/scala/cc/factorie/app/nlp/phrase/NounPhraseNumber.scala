--- conflicted
+++ resolved
@@ -52,11 +52,7 @@
   }
   override def tokenAnnotationString(token:Token): String = { val phrases = token.document.attr()(ctList).filter(_.contains(token)); phrases.map(_.attr[NumberLabel[P]].categoryValue).mkString(",") }
   override def phraseAnnotationString(phrase:Phrase): String = { val t = phrase.attr[NumberLabel[P]]; if (t ne null) t.categoryValue else "_" }
-<<<<<<< HEAD
-  def prereqAttrs: Iterable[Class[_]] = List(classOf[PennPosTag], ctList.runtimeClass) //Require some TokenSpanList containing subclass of Phrase elements
-=======
   def prereqAttrs: Iterable[Class[_]] = List(classOf[PennPosTag], ctList.runtimeClass)
->>>>>>> 046e018e
   def postAttrs: Iterable[Class[_]] = List(classOf[NumberLabel[P]])
 }
 
