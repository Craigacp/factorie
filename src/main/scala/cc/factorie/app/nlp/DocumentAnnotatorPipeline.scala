--- conflicted
+++ resolved
@@ -67,12 +67,6 @@
     classOf[ner.BilouOntonotesNerTag] -> (() => ner.NER2),
     classOf[coref.mention.NerMentionList] -> (() => coref.mention.NerAndPronounMentionFinder),
     classOf[coref.mention.ParseBasedMentionList] -> (() => coref.mention.ParseBasedMentionFinding),
-<<<<<<< HEAD
-    classOf[phrase.GenderLabel[coref.mention.Mention]] -> (() => phrase.MentionGenderLabeler),
-    classOf[phrase.NumberLabel[coref.mention.Mention]] -> (() => phrase.MentionNumberLabeler),
-    classOf[MentionEntityType] ->  (() => coref.mention.MentionEntityTypeLabeler),
-    classOf[cc.factorie.util.coref.GenericEntityMap[coref.mention.Mention]] -> (() => coref.NerForwardCoref)
-=======
     //classOf[phrase.GenderLabel[coref.Mention]] -> (() => phrase.GenderLabeler[]),
     classOf[phrase.Gender] -> (() => phrase.MentionPhraseGenderLabeler),
     classOf[phrase.Number] -> (() => phrase.MentionPhraseNumberLabeler),
@@ -80,7 +74,6 @@
     //classOf[MentionEntityType] ->  (() => coref.mention.MentionEntityTypeLabeler),
     //classOf[cc.factorie.util.coref.GenericEntityMap[coref.mention.Mention]] -> (() => coref.NerForwardCoref)
     classOf[coref.WithinDocCoref] -> (() => coref.NerForwardCoref)
->>>>>>> d9560878
   )
 
   //def apply(goal: Class[_]): DocumentAnnotationPipeline = apply(Seq(goal), defaultDocumentAnnotationMap)
