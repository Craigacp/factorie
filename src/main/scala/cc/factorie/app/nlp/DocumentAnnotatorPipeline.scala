package cc.factorie.app.nlp

/**
 * User: apassos
 * Date: 8/7/13
 * Time: 2:48 PM
 */

/** A sequence of DocumentAnnotators packaged as a single DocumentAnnotator.
    This class also properly populates the Document.annotators with a record of which DocumentAnnotator classes provided which annotation classes. */
class DocumentAnnotationPipeline(val annotators: Seq[DocumentAnnotator], val prereqAttrs: Seq[Class[_]] = Seq()) extends DocumentAnnotator {
  def postAttrs = annotators.flatMap(_.postAttrs).distinct
  def process(document: Document) = {
    var doc = document
    for (annotator <- annotators; if annotator.postAttrs.forall(!doc.hasAnnotation(_))) {
      doc = annotator.process(doc)
      annotator.postAttrs.foreach(a => document.annotators(a) = annotator.getClass)
    }
    doc
  }
  def tokenAnnotationString(token: Token) = annotators.map(_.tokenAnnotationString(token)).mkString("\t")
}

/** A Map from annotation class to DocumentAnnotator that provides that annotation. 
    Used to store default ways of getting certain prerequisite annotations. */
class MutableDocumentAnnotatorMap extends collection.mutable.HashMap[Class[_], () => DocumentAnnotator] {
  def +=(annotator: DocumentAnnotator) = annotator.postAttrs.foreach(a => this(a) = () => annotator)
}

/** A factory for creating DocumentAnnotatorPipelines given requirements about which annotations or which DocumentAnnotators are desired. */
object DocumentAnnotatorPipeline {
  type DocumentAnnotatorMap = collection.Map[Class[_], () => DocumentAnnotator]
  val defaultDocumentAnnotationMap: DocumentAnnotatorMap = Seq(
    classOf[pos.PTBPosLabel] -> (() => pos.POS1),
    classOf[parse.ParseTree] -> (() => parse.DepParser1),
    classOf[segment.PlainNormalizedTokenString] -> (() => segment.PlainTokenNormalizer),
    classOf[Token] -> (() => cc.factorie.app.nlp.segment.Tokenizer1),
    classOf[Sentence] -> (() => cc.factorie.app.nlp.segment.SentenceSegmenter1),
    classOf[lemma.WordNetTokenLemma] -> (() => cc.factorie.app.nlp.lemma.WordNetLemmatizer),
    classOf[lemma.SimplifyDigitsTokenLemma] -> (() => lemma.SimplifyDigitsLemmatizer),
    classOf[lemma.CollapseDigitsTokenLemma] -> (() => lemma.CollapseDigitsLemmatizer),
    classOf[lemma.PorterTokenLemma] -> (() => lemma.PorterLemmatizer),
    classOf[lemma.LowercaseTokenLemma] -> (() => lemma.LowercaseLemmatizer),
    classOf[ner.BilouConllNerLabel] -> (() => ner.NER1),
    classOf[ner.BilouOntonotesNerLabel] -> (() => ner.NER2),
    classOf[mention.ParseBasedMentionList] -> (() => mention.ParseBasedMentionFinding),
    classOf[mention.NerMentionList] -> (() => mention.NerAndPronounMentionFinder),
<<<<<<< HEAD
    classOf[cc.factorie.util.coref.GenericEntityMap[mention.Mention]] -> (() => coref.WithinDocCoref1)
  ).toMap
=======
    classOf[mention.MentionEntityType] ->  (() => mention.MentionEntityTypeLabeler),
    classOf[cc.factorie.util.coref.GenericEntityMap[mention.Mention]] -> (() => coref.WithinDocCoref1)).toMap
>>>>>>> 81d19c13

  def apply(goal: Class[_]): DocumentAnnotationPipeline = apply(Seq(goal), defaultDocumentAnnotationMap)
  def apply[A](implicit m:Manifest[A]): DocumentAnnotationPipeline = apply(m.erasure)
  def apply[A,B](implicit m1:Manifest[A], m2:Manifest[B]): DocumentAnnotationPipeline = apply(Seq(m1.erasure, m2.erasure))
  def apply[A,B,C](implicit m1:Manifest[A], m2:Manifest[B], m3:Manifest[C]): DocumentAnnotationPipeline = apply(Seq(m1.erasure, m2.erasure, m3.erasure))
  def apply[A,B,C,D](implicit m1:Manifest[A], m2:Manifest[B], m3:Manifest[C], m4:Manifest[D]): DocumentAnnotationPipeline = apply(Seq(m1.erasure, m2.erasure, m3.erasure, m4.erasure))
  def apply(goal: Class[_], map: DocumentAnnotatorMap): DocumentAnnotationPipeline = apply(Seq(goal), map)
  def apply[A](map: DocumentAnnotatorMap)(implicit m:Manifest[A]): DocumentAnnotationPipeline = apply(m.erasure, map)
  def apply[A,B](map: DocumentAnnotatorMap)(implicit m1:Manifest[A], m2:Manifest[B]): DocumentAnnotationPipeline = apply(Seq(m1.erasure, m2.erasure), map)
  def apply[A,B,C](map: DocumentAnnotatorMap)(implicit m1:Manifest[A], m2:Manifest[B], m3:Manifest[C]): DocumentAnnotationPipeline = apply(Seq(m1.erasure, m2.erasure, m3.erasure), map)
  def apply[A,B,C,D](map: DocumentAnnotatorMap)(implicit m1:Manifest[A], m2:Manifest[B], m3:Manifest[C], m4:Manifest[D]): DocumentAnnotationPipeline = apply(Seq(m1.erasure, m2.erasure, m3.erasure, m4.erasure), map)

  def apply(goals: Iterable[Class[_]]): DocumentAnnotationPipeline = apply(goals, Seq(), defaultDocumentAnnotationMap)
  def apply(goals: Iterable[Class[_]], prereqs: Seq[Class[_]]): DocumentAnnotationPipeline = apply(goals, prereqs, defaultDocumentAnnotationMap)
  def apply(goals: Iterable[Class[_]], map: DocumentAnnotatorMap): DocumentAnnotationPipeline = apply(goals, Seq(), map)
  def apply(goals: Iterable[Class[_]], prereqs: Seq[Class[_]], map: DocumentAnnotatorMap): DocumentAnnotationPipeline = {
    val pipeSet = collection.mutable.LinkedHashSet[DocumentAnnotator]()
    val preSet = prereqs.toSet
    def recursiveSatisfyPrereqs(goal: Class[_]) {
      if (!preSet.contains(goal)) {
        val provider = map(goal)()
        if (!pipeSet.contains(provider)) {
          provider.prereqAttrs.foreach(recursiveSatisfyPrereqs)
          pipeSet += provider
        }
      }
    }
    goals.foreach(recursiveSatisfyPrereqs)
    checkPipeline(pipeSet.toSeq)
    new DocumentAnnotationPipeline(pipeSet.toSeq)
  }

  def apply(annotator: DocumentAnnotator, map: DocumentAnnotatorMap = defaultDocumentAnnotationMap): DocumentAnnotationPipeline = {
    val other = new MutableDocumentAnnotatorMap
    map.foreach(k => other += k)
    other += annotator
    apply(annotator.postAttrs, prereqs=Seq(), map=other)
  }

  def process(goals: Iterable[Class[_]], document: Document): Document = apply(goals, map=defaultDocumentAnnotationMap).process(document)
  def process(annotator: DocumentAnnotator, document: Document): Document = apply(annotator, map=defaultDocumentAnnotationMap).process(document)
  def process(goals: Iterable[Class[_]], document: Document, map: DocumentAnnotatorMap): Document = apply(goals, map=map).process(document)
  def process(annotator: DocumentAnnotator, document: Document, map: DocumentAnnotatorMap): Document = apply(annotator, map=map).process(document)

  def checkPipeline(pipeline: Seq[DocumentAnnotator]) {
    val satisfiedSet = collection.mutable.HashSet[Class[_]]()
    for (annotator <- pipeline) {
      for (requirement <- annotator.prereqAttrs
           if !satisfiedSet.contains(requirement)
           if !satisfiedSet.exists(c => requirement.isAssignableFrom(c)))
        assert(1 == 0, s"Prerequisite $requirement not satisfied before $annotator gets called in pipeline ${pipeline.mkString(" ")}")
      for (provision <- annotator.postAttrs) {
        assert(!satisfiedSet.contains(provision), s"Pipeline attempting to provide $provision twice. Pipeline: ${pipeline.mkString(" ")}")
        satisfiedSet += provision
      }
    }
  }
}
<|MERGE_RESOLUTION|>--- conflicted
+++ resolved
@@ -45,13 +45,9 @@
     classOf[ner.BilouOntonotesNerLabel] -> (() => ner.NER2),
     classOf[mention.ParseBasedMentionList] -> (() => mention.ParseBasedMentionFinding),
     classOf[mention.NerMentionList] -> (() => mention.NerAndPronounMentionFinder),
-<<<<<<< HEAD
+    classOf[mention.MentionEntityType] ->  (() => mention.MentionEntityTypeLabeler),
     classOf[cc.factorie.util.coref.GenericEntityMap[mention.Mention]] -> (() => coref.WithinDocCoref1)
   ).toMap
-=======
-    classOf[mention.MentionEntityType] ->  (() => mention.MentionEntityTypeLabeler),
-    classOf[cc.factorie.util.coref.GenericEntityMap[mention.Mention]] -> (() => coref.WithinDocCoref1)).toMap
->>>>>>> 81d19c13
 
   def apply(goal: Class[_]): DocumentAnnotationPipeline = apply(Seq(goal), defaultDocumentAnnotationMap)
   def apply[A](implicit m:Manifest[A]): DocumentAnnotationPipeline = apply(m.erasure)
