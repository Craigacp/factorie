--- conflicted
+++ resolved
@@ -11,10 +11,8 @@
    See the License for the specific language governing permissions and
    limitations under the License. */
 package cc.factorie.app.nlp.lemma
-<<<<<<< HEAD
-=======
+
 import java.io.{FileInputStream, InputStream}
->>>>>>> ee10995d
 
 import cc.factorie.app.nlp._
 import cc.factorie.app.nlp.pos.{PennPosDomain, PennPosTag}
