/* Copyright (C) 2008-2014 University of Massachusetts Amherst.
   This file is part of "FACTORIE" (Factor graphs, Imperative, Extensible)
   http://factorie.cs.umass.edu, http://github.com/factorie
   Licensed under the Apache License, Version 2.0 (the "License");
   you may not use this file except in compliance with the License.
   You may obtain a copy of the License at
    http://www.apache.org/licenses/LICENSE-2.0
   Unless required by applicable law or agreed to in writing, software
   distributed under the License is distributed on an "AS IS" BASIS,
   WITHOUT WARRANTIES OR CONDITIONS OF ANY KIND, either express or implied.
   See the License for the specific language governing permissions and
   limitations under the License. */

package cc.factorie.app.nlp.lexicon
import java.io.File

import cc.factorie.app.chain.Observation
import cc.factorie.app.nlp.{Token, TokenSpan}
import cc.factorie.app.nlp.lemma.{Lemmatizer, LowercaseLemmatizer}
import cc.factorie.app.strings.StringSegmenter
import cc.factorie.variable.CategoricalVectorVar

import scala.collection.mutable.{ArrayBuffer, HashMap}
import scala.io.Source
<<<<<<< HEAD
import java.io.{InputStream, File}
import cc.factorie.app.chain.Observation
=======
>>>>>>> ee10995d

/** The general interface to a lexicon.  Both WordLexicon and PhraseLexicon are subclasses.
    @author Andrew McCallum */
trait Lexicon {
  /** An identifier for this lexicon, suitable for adding as a category to a FeatureVectorVariable[String]. */
  def name: String
  // For pre-processing of lexicon and query strings
  /** The string segmenter that breaks a lexicon entries and queries into (potentially) multi-word phrases. */
  def tokenizer:StringSegmenter
  /** The string lemmatizer that simplifies lexicon entries and queries before searching for a match.
      For example, a common lemmatizer is one that lowercases all strings. */
  def lemmatizer:Lemmatizer
  /** Is this single word in the lexicon?  The input String will not be processed by tokenizer, but will be processed by the lemmatizer. */
  def containsLemmatizedWord(word:String): Boolean
  // For querying the lexicon
  /** Is this single word in the lexicon?  The input String will not be processed by tokenizer, but will be processed by the lemmatizer. */
  def containsWord(word:String): Boolean = containsLemmatizedWord(lemmatizer.lemmatize(word))
  /** Is the pre-tokenized sequence of words in the lexicon?  The input words are expected to already be processed by the lemmatizer. */
  def containsLemmatizedWords(words: Seq[String]): Boolean
  /** Is the pre-tokenized sequence of words in the lexicon?  Each of the input words will be processed by the lemmatizer. */
  def containsWords(words: Seq[String]): Boolean = containsLemmatizedWords(words.map(lemmatizer.lemmatize(_)))
  /** Is this Token (or more generally Observation) a member of a phrase in the lexicon (including single-word phrases)?
      The query.string will be processed by the lemmatizer.
      For example if query.string is "New" and query.next.string is "York" and the two-word phrase "New York" is in the lexicon, 
      then this method will return true.  But if query.next.string is "shoes" (and "New shoes" is not in the lexicon) this method will return false. */
  def contains[T<:Observation[T]](query:T): Boolean
  def contains[T<:Observation[T]](query:Seq[T]): Boolean
  def contains(span:TokenSpan): Boolean = contains(span.value)
  /** Is the input String in the lexicon.  The input is tokenized and lemmatized; 
      if the tokenizer indicates that it is a multi-word phrase, it will be processed by containsWords, otherwise containsWord. */
  def contains(untokenizedString:String): Boolean = { val words = tokenizer(untokenizedString).map(lemmatizer.lemmatize(_)).toSeq; if (words.length == 1) containsWord(words.head) else containsWords(words) }
}

trait MutableLexicon extends Lexicon {
  // For populating the lexicon
  /** Tokenize and lemmatize the input String and add it as a single entry to the Lexicon */
  def +=(phrase:String): Unit
  /** All a lines from the input Source to this lexicon.  Source is assumed to contain multiple newline-separated lexicon entries */
  def ++=(source:Source): this.type = { for (line <- source.getLines()) { val phrase = line.trim; if (phrase.length > 0 && !phrase.startsWith("#")) MutableLexicon.this.+=(phrase) }; source.close(); this }
  /** All a lines from the input String to this lexicon.  String contains multiple newline-separated lexicon entries */
  def ++=(phrases:String): this.type = ++=(Source.fromString(phrases))
  /** All a lines from the input File to this lexicon.  File contains multiple newline-separated lexicon entries */
  def ++=(file:File, enc:String = "UTF-8"): this.type = ++=(Source.fromFile(file, enc))
  /** Add all lines from the InputStream to this lexicon */
  def ++=(is:InputStream): this.type = this.++=(Source.fromInputStream(is)(io.Codec.UTF8))
}

/** Support for constructing Lexicons
    @author Andrew McCallum */
object Lexicon {
  def fromSource(name:String, source:Source, tokenizer:StringSegmenter = cc.factorie.app.strings.nonWhitespaceSegmenter, lemmatizer:Lemmatizer = LowercaseLemmatizer): Lexicon = {
    var result: MutableLexicon = new PhraseLexicon(name, tokenizer, lemmatizer)
    result ++= source
    source.close()
    result
  }
  def fromFilename(filename:String, tokenizer:StringSegmenter = cc.factorie.app.strings.nonWhitespaceSegmenter, lemmatizer:Lemmatizer = LowercaseLemmatizer): Lexicon =
    fromSource(filename, Source.fromFile(new File(filename))(scala.io.Codec.UTF8))
  def fromResource(resourceFilename:String, tokenizer:StringSegmenter = cc.factorie.app.strings.nonWhitespaceSegmenter, lemmatizer:Lemmatizer = LowercaseLemmatizer): Lexicon =
    fromSource(resourceFilename, io.Source.fromInputStream(getClass.getResourceAsStream(resourceFilename)))
}

/** A lexicon containing single words or multi-word phrases.
  * @author Kate Silverstein
  */
@deprecated("Use TriePhraseLexicon instead", "Before 10/1/15")
class PhraseLexicon(val name: String, val tokenizer: StringSegmenter = cc.factorie.app.strings.nonWhitespaceSegmenter, val lemmatizer: Lemmatizer = LowercaseLemmatizer) extends MutableLexicon {
  def this(file: File) = { this(file.toString, cc.factorie.app.strings.nonWhitespaceSegmenter, LowercaseLemmatizer); this.++=(Source.fromFile(file)(scala.io.Codec.UTF8))}
  val wordTree = new SuffixTree(false)
  def +=(phrase:String): Unit = {
    val words: Seq[String] = tokenizer(phrase).toSeq
    wordTree.add(words.map(lemmatizer.lemmatize(_)))
  }
  /** Checks whether the lexicon contains this already-lemmatized/tokenized single word */
  def containsLemmatizedWord(word: String): Boolean = {
    containsLemmatizedWords(List(word).toSeq)
  }
  /** Checks whether the lexicon contains this already-lemmatized/tokenized phrase, where 'words' can either be
    * single word or a multi-word expression. */
  def containsLemmatizedWords(words: Seq[String]): Boolean = {
    wordTree.contains(words)
  }
  /** Tokenizes and lemmatizes the string of each entry in 'query', then checks if the sequence is in the lexicon*/
  def contains[T<:Observation[T]](query: Seq[T]): Boolean = {
    val strings = query.map(_.string)
    val tokenized = strings.flatMap(tokenizer(_))
    val lemmatized = tokenized.map(lemmatizer.lemmatize(_)).toSeq
    containsLemmatizedWords(lemmatized)
  }
  /** Tokenizes and lemmatizes query.string, then checks if the sequence is in the lexicon */
  def contains[T<:Observation[T]](query: T): Boolean = {
    val tokenized = tokenizer(query.string).toSeq
    val lemmatized = tokenized.map(lemmatizer.lemmatize(_))
    containsLemmatizedWords(lemmatized)
  }
  override def toString(): String = { "<PhraseLexicon with "+wordTree.size+" words>" }

  /** Return length of match, or -1 if no match. */
  def startsAt[T<:Observation[T]](query:T): Int = {
    if (contains(query)){
      val tokenized = tokenizer(query.string).toSeq
      val lemmatized = tokenized.map(lemmatizer.lemmatize(_))
      return wordTree.getSuffixIndex(lemmatized, true)
    }
    -1
  }
}

/** a union of many PhraseLexicons
  * @author Kate Silverstein */
class UnionLexicon(val name: String, val members: PhraseLexicon*) extends MutableLexicon {
  def tokenizer: StringSegmenter = members.head.tokenizer
  def lemmatizer: Lemmatizer = members.head.lemmatizer
  def containsLemmatizedWord(word: String): Boolean = members.exists(_.containsLemmatizedWord(word))
  def containsLemmatizedWords(word: Seq[String]): Boolean = members.exists(_.containsLemmatizedWords(word))
  def contains[T<:Observation[T]](query: T): Boolean = members.exists(_.contains(query))
  def contains[T<:Observation[T]](query: Seq[T]): Boolean = members.exists(_.contains(query))
  def +=(s:String): Unit = {throw new Error("method not implemented for UnionLexicon")}
  override def toString: String = {
    var st = "UNION { "
    members.foreach(st += _.toString()+" , ")
    st += " } "
    st
  }
}

/**
 * A phrase lexicon based on Aho-Corasick Trie lookups.
 * Use the tag text methods in preference to the other methods, which are preserved for compatibility.
 * The other methods have the same semantics as the PhraseLexicon, which return true iff the whole string is in the lexicon.
 */
class TriePhraseLexicon(val name: String, val tokenizer: StringSegmenter = cc.factorie.app.strings.nonWhitespaceSegmenter, val lemmatizer: Lemmatizer = LowercaseLemmatizer, val sep: String = " ") extends MutableLexicon {
  val trie = new AhoCorasick(sep)
  
  def +=(phrase:String): Unit = synchronized {
    val words: Seq[String] = tokenizer(phrase).toSeq
    trie += words.map(lemmatizer.lemmatize)
  }
  
  /** All a lines from the input Source to this lexicon.  Source is assumed to contain multiple newline-separated lexicon entries.
   * Overriden to call setTransitions after reading the file.
   */
  override def ++=(source:Source): this.type = synchronized { for (line <- source.getLines()) { val phrase = line.trim; if (phrase.length > 0) TriePhraseLexicon.this.+=(phrase) }; trie.setTransitions(); source.close(); this }
  
  def setTransitions() : Unit = synchronized { trie.setTransitions() }

  /** Checks whether the lexicon contains this already-lemmatized/tokenized single word */
  def containsLemmatizedWord(word: String): Boolean = { containsLemmatizedWords(List(word).toSeq) }
  
  /** Checks whether the lexicon contains this already-lemmatized/tokenized phrase, where 'words' can either be
   * single word or a multi-word expression. */
  def containsLemmatizedWords(words: Seq[String]): Boolean = {
    trie.findExactMention(words)
  }
  
  /** Tokenizes and lemmatizes the string of each entry in 'query', then checks if the exact sequence is in the lexicon*/
  def contains[T<:Observation[T]](query: Seq[T]): Boolean = {
    val strings = query.map(_.string)
    val tokenized = strings.flatMap(tokenizer(_))
    val lemmatized = tokenized.map(lemmatizer.lemmatize(_)).toSeq
    containsLemmatizedWords(lemmatized)
  }
  
  /** Tokenizes and lemmatizes query.string, then checks if the exact sequence is in the lexicon */
  def contains[T<:Observation[T]](query: T): Boolean = {
    val tokenized = tokenizer(query.string).toSeq
    val lemmatized = tokenized.map(lemmatizer.lemmatize(_))
    containsLemmatizedWords(lemmatized)
  }
  
  override def toString(): String = { "<PhraseLexicon with "+trie.size+" words>" }
  
  /** Tags each token with the specified tag, if it is present in the lexicon */
  def tagLemmatizedText(tokens : Seq[Token], featureFunc : (Token => CategoricalVectorVar[String]), tag : String) : Unit = {
    trie.tagMentions(tokens,featureFunc,tag)
  }
  
  /** Tags each token with the specified tag, if the lemmatized form is present in the lexicon */
  def tagText(tokens : Seq[Token], featureFunc : (Token => CategoricalVectorVar[String]), tag : String) : Unit = {
    trie.lemmatizeAndTagMentions(tokens,featureFunc,tag,lemmatizer)
  }
}

/**
 * A union lexicon of multiple TriePhraseLexicons.
 * Has similar semantics to the TriePhraseLexicon.
 */
class TrieUnionLexicon[L <: TriePhraseLexicon](val name: String, val members: L*) extends MutableLexicon {
  def tokenizer: StringSegmenter = members.head.tokenizer
  def lemmatizer: Lemmatizer = members.head.lemmatizer
  def containsLemmatizedWord(word: String): Boolean = members.exists(_.containsLemmatizedWord(word))
  def containsLemmatizedWords(word: Seq[String]): Boolean = members.exists(_.containsLemmatizedWords(word))
  def contains[T<:Observation[T]](query: T): Boolean = members.exists(_.contains(query))
  def contains[T<:Observation[T]](query: Seq[T]): Boolean = members.exists(_.contains(query))
  def +=(s:String): Unit = {throw new Error("TrieUnionLexicon is immutable. Append to the appropriate TriePhraseLexicon.")}
  override def toString(): String = {
    var st = "UNION { "
    members.foreach(st += _.toString()+" , ")
    st += " } "
    st
  }
  
  def tagLemmatizedText(tokens : Seq[Token], featureFunc : (Token => CategoricalVectorVar[String]), tag : String) : Unit = {
    members.map(_.tagLemmatizedText(tokens,featureFunc,tag))
  }
  
  def tagText(tokens : Seq[Token], featureFunc : (Token => CategoricalVectorVar[String]), tag : String) : Unit = {
    members.map(_.tagText(tokens,featureFunc,tag))
  }
}

/** A union of multiple lexicons.  Answer "contains" queries with true, if any of the member Lexicons contain the query.
    @author Andrew McCallum */
@deprecated("Use TriePhraseLexicon instead", "Before 10/1/15")
class ChainUnionLexicon(val name: String, val members:Lexicon*) extends Lexicon {
  def tokenizer: StringSegmenter = members.head.tokenizer
  def lemmatizer: Lemmatizer = members.head.lemmatizer
  def containsLemmatizedWord(word:String): Boolean = members.exists(_.containsLemmatizedWord(word))
  def containsLemmatizedWords(words: Seq[String]): Boolean = members.exists(_.containsLemmatizedWords(words))
  def contains[T<:Observation[T]](query:T): Boolean = members.exists(_.contains(query))
  def contains[T<:Observation[T]](query:Seq[T]): Boolean = members.exists(_.contains(query))
}

/** A Lexicon that can only hold single-word lexicon entries, but which is efficient for this case.
    with methods to check whether a String or Token (or more generally a cc.factorie.app.chain.Observation) is in the list.
    @author Andrew McCallum */
@deprecated("Use TriePhraseLexicon instead", "Before 10/1/15")
class ChainWordLexicon(val name:String, val tokenizer:StringSegmenter = cc.factorie.app.strings.nonWhitespaceSegmenter, val lemmatizer:Lemmatizer = LowercaseLemmatizer) extends MutableLexicon {
  val contents = new scala.collection.mutable.HashSet[String]
  def +=(phrase:String): Unit = {
    val words: Seq[String] = tokenizer(phrase).toSeq
    if (words.length == 1) contents += lemmatizer.lemmatize(words.head) else throw new MultiWordException("Cannot add multi-word phrase to WordLexicon: "+phrase+" => "+words+" by segmenter "+tokenizer.getClass)
  }
  final def containsLemmatizedWord(word:String): Boolean = contents.contains(word)
  def contains[T<:Observation[T]](query:T): Boolean = containsWord(query.string)
  def containsLemmatizedWords(words: Seq[String]): Boolean = if (words.length == 1) containsLemmatizedWord(words.head) else false
  def contains[T<:Observation[T]](query:Seq[T]): Boolean = if (query.length == 1) containsWord(query.head.string) else false
}

/** An exception thrown when someone tries to add a multi-word phrase to a WordLexicon. */
class MultiWordException(msg:String) extends Exception(msg)

/** A list of words or phrases, with methods to check whether a String, Seq[String], or Token (or more generally a cc.factorie.app.chain.Observation) is in the list.
    @author Andrew McCallum */
@deprecated("Use TriePhraseLexicon instead", "Before 10/1/15")
class ChainPhraseLexicon(val name:String, val tokenizer:StringSegmenter = cc.factorie.app.strings.nonWhitespaceSegmenter, val lemmatizer:Lemmatizer = LowercaseLemmatizer) extends MutableLexicon {
  // The next two constructors are there just to support legacy usage, and should ultimately be removed.
  /** Populate lexicon from file, with one entry per line, consisting of space-separated tokens. */
  def this(file:File) = { this(file.toString, cc.factorie.app.strings.nonWhitespaceSegmenter, LowercaseLemmatizer); this.++=(Source.fromFile(file)(scala.io.Codec.UTF8)) }
  //def this(caseSensitive:Boolean) = this(lemmatizer = if (caseSensitive) LowercaseLemmatizer else NoopLemmatizer)
  
  class LexiconToken extends Observation[LexiconToken] {
    def string: String = throw new Error("string unknown; in key only.")
    def next: LexiconToken = null
    def next_=(lt:LexiconToken): Unit = throw new Error
    def prev_=(lt:LexiconToken): Unit = throw new Error
    def prev: LexiconToken = null
    def hasNext = false
    def hasPrev = false
    def position = 0
    def lengthToEnd = 1
  }
  object LexiconToken extends LexiconToken // Used to efficiently represent single-word lexicon entries
  class LexiconPhraseToken(override val string:String) extends LexiconToken {
    override var next: LexiconToken = null
    override var prev: LexiconToken = null
    override def hasNext = next != null
    override def hasPrev = prev != null
    override def position = lengthToEnd
    override def lengthToEnd: Int = if (next == null) 1 else 1 + next.lengthToEnd
  }
  private def newLexiconTokens(words:Seq[String]): Seq[LexiconPhraseToken] = {
    val result = new ArrayBuffer[LexiconPhraseToken]
    var t: LexiconPhraseToken = null
    for (word <- words) {
      val t2 = new LexiconPhraseToken(word)
      t2.prev = t
      if (t != null) t.next = t2
      t = t2
      result += t2
    }
    result
  }
  val contents = new HashMap[String,List[LexiconToken]]
  private def +=(t:LexiconPhraseToken): Unit = {
    val key = lemmatizer.lemmatize(t.string)
    val old: List[LexiconToken] = contents.getOrElse(key, Nil)
    contents(key) = t :: old
  }
  /** Add a new lexicon entry consisting of one or more words.  The Lexicon's tokenizer will be used to split the string, if possible. */
  def +=(phrase:String): Unit = {
    val words: Seq[String] = tokenizer(phrase).toSeq
    if (words.length == 1) {
        val word = words.head
        val key = lemmatizer.lemmatize(word)
        val old: List[LexiconToken] = contents.getOrElse(key, Nil)
        contents(key) = LexiconToken :: old
      } else {
      ChainPhraseLexicon.this += newLexiconTokens(words.map(lemmatizer.lemmatize(_)))
    }
  }
  private def +=(ts:Seq[LexiconPhraseToken]): Unit = {
    //println("Lexicon adding "+ts.map(_.word))
    ts.foreach(t => ChainPhraseLexicon.this += t)
  }
  /** Add a new lexicon entry consisting of a multi-string phrase. */
  //def +=(ws:Seq[String]): Unit = this.+=(newLexiconTokens(ws.map(lemmatizer.lemmatize(_))))
  //def ++=(source:Source): Unit = for (line <- source.getLines()) yield { PhraseLexicon.this.+=(line); /*println("TokenSeqs.Lexicon adding "+line)*/ }
  /** String contains multiple newline-separated lexicon entries */
  //def ++=(phrases:String): Unit = ++=(Source.fromString(phrases))
  //def ++=(file:File, enc:String = "UTF-8"): Unit = ++=(Source.fromFile(file, enc))
  def phrases: Seq[String] = {
    def phrase(entry:LexiconToken): String = if (entry.hasNext) entry.string + " " + phrase(entry.next) else entry.string 
    val result = new ArrayBuffer[String]
    for (key <- contents.keys; entry <- contents(key)) {
      if (entry eq LexiconToken) result += key
      else result += phrase(entry.chainHead)
    }
    result.distinct
  }
  /** Do any of the Lexicon entries contain the given word string. */
  def containsLemmatizedWord(word:String): Boolean = contents.contains(word)
  def containsLemmatizedWords(words: Seq[String]): Boolean = newLexiconTokens(words).nonEmpty && contains(newLexiconTokens(words).head.asInstanceOf[Observation[LexiconToken]])
  def contains[T<:Observation[T]](query:Seq[T]): Boolean = {
    val queryToken = query.head
    val entries = contents.getOrElse(lemmatizer.lemmatize(queryToken.string), Nil)
    for (entry <- entries) {
      if (entry eq LexiconToken) return true // The lexicon entry is a single word, indicated just by the presence (keyString, object LexiconToken) 
      var te: LexiconToken = entry
      var tq = queryToken
      var result = true
      // Check for match all the way to the end of this lexicon entry
      do {
        if (te.string != lemmatizer.lemmatize(tq.string)) result = false
        //if ((!caseSensitive && te.string != tq.string.toLowerCase) || (caseSensitive && te.string != tq.string)) result = false
        te = te.next; tq = tq.next
      } while (te != null && tq != null && result)
      if (result && te == null) {
        //print(" contains length="+entry.length+"  "+entry.seq.map(_.word).toList)
        return true
      }
    }
    false
  }

  /** Is 'query' in the lexicon, accounting for lexicon phrases and the context of 'query' */
  def contains[T<:Observation[T]](query:T): Boolean = {
    //println("contains "+query.word+" "+query.hasPrev+" "+query)
    val entries = contents.getOrElse(lemmatizer.lemmatize(query.string), Nil)
    for (entry <- entries) {
      if (entry eq LexiconToken) return true // The lexicon entry is a single word, indicated just by the presence (keyString, object LexiconToken) 
      var te: LexiconToken = entry
      var tq = query
      var result = true
      // Go the beginning of this lexicon entry
      while (te.hasPrev && result) {
        if (!tq.hasPrev) return false
        te = te.prev; tq = tq.prev
      }
      //println("  Trying "+query.word+" "+entry.seq.map(_.word).toList)
      // Check for match all the way to the end of this lexicon entry
      do {
        if (te.string != lemmatizer.lemmatize(tq.string)) result = false
        //if ((!caseSensitive && te.string != tq.string.toLowerCase) || (caseSensitive && te.string != tq.string)) result = false
        te = te.next; tq = tq.next
      } while (te != null && tq != null && result)
      if (result && te == null) {
        //print(" contains length="+entry.length+"  "+entry.seq.map(_.word).toList)
        return true
      }
    }
    false
  }
  /** Is 'query' in the lexicon, ignoring context. */
  def containsSingle[T<:Observation[T]](query:T): Boolean = contents.contains(lemmatizer.lemmatize(query.string))

  // TODO this method seems to be broken -KS
  /** Return length of match, or -1 if no match. */
  def startsAt[T<:Observation[T]](query:T): Int = {
    val key = lemmatizer.lemmatize(query.string)
    val entries = contents.getOrElse(key, Nil)
    for (entry <- entries.filter(_.hasPrev == false).sortBy(entry => -entry.lengthToEnd)) { // Sort so that we look for long entries first
      var te = entry
      var tq = query
      var len = 0
      var found = true
      // Query must be at the the beginning of this lexicon entry
      // Check for match all the way to the end of this lexicon entry
      do {
        // accessing te.string throws an Error
        if (te.string != lemmatizer.lemmatize(tq.string)) found = false
        //if ((!caseSensitive && te.string != tq.string.toLowerCase) || (caseSensitive && te.string != tq.string)) found = false
        len += 1
        te = te.next; tq = tq.next
      } while (te != null && tq != null && found)
      if (found && te == null) {
        //print(" contains length="+entry.length+"  "+entry.seq.map(_.word).toList)
        return len
      }
    }
    -1
  }
}
<|MERGE_RESOLUTION|>--- conflicted
+++ resolved
@@ -12,9 +12,7 @@
    limitations under the License. */
 
 package cc.factorie.app.nlp.lexicon
-import java.io.File
-
-import cc.factorie.app.chain.Observation
+
 import cc.factorie.app.nlp.{Token, TokenSpan}
 import cc.factorie.app.nlp.lemma.{Lemmatizer, LowercaseLemmatizer}
 import cc.factorie.app.strings.StringSegmenter
@@ -22,11 +20,8 @@
 
 import scala.collection.mutable.{ArrayBuffer, HashMap}
 import scala.io.Source
-<<<<<<< HEAD
 import java.io.{InputStream, File}
 import cc.factorie.app.chain.Observation
-=======
->>>>>>> ee10995d
 
 /** The general interface to a lexicon.  Both WordLexicon and PhraseLexicon are subclasses.
     @author Andrew McCallum */
