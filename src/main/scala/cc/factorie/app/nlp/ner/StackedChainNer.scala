--- conflicted
+++ resolved
@@ -41,23 +41,15 @@
   def key = this.mkString("-")
 }
 
-<<<<<<< HEAD
-abstract class StackedChainNer[S <: NerSpan : ClassTag, L<:NerTag : ClassTag ](labelDomain: CategoricalDomain[String],
-=======
 abstract class StackedChainNer[L<:NerTag](labelDomain: CategoricalDomain[String],
->>>>>>> e76b7707
                                  newLabel: (Token, String) => L,
                                  labelToToken: L => Token,
                                  embeddingMap: SkipGramEmbedding,
                                  embeddingDim: Int,
                                  scale: Double,
                                  useOffsetEmbedding: Boolean,
-<<<<<<< HEAD
                                  modelIs: InputStream=null,
-                                 lexicon:StaticLexicons) extends NerAnnotator[S, L] {
-=======
-                                 url: java.net.URL=null)(implicit m: ClassTag[L]) extends DocumentAnnotator with Serializable {
->>>>>>> e76b7707
+                                 lexicon:StaticLexicons)(implicit m: ClassTag[L]) extends DocumentAnnotator with Serializable {
 
   val FEATURE_PREFIX_REGEX = "^[^@]*$".r
   val ALPHA_REGEX = "[A-Za-z]+".r
@@ -66,28 +58,6 @@
     val argsList = new scala.collection.mutable.HashMap[String, String]()
     argsList += ("scale" -> scale.toString)
     argsList += ("embeddingDim" -> embeddingDim.toString)
-  }
-
-<<<<<<< HEAD
-  def annotateTokens(document: Document) =
-  if(document.tokenCount > 0) {
-    if (!document.tokens.head.attr.contains[L])
-      document.tokens.map(token => token.attr += newLabel(token, "O"))
-    if (!document.tokens.head.attr.contains(classOf[ChainNerFeatures])) {
-      document.tokens.map(token => {token.attr += new ChainNerFeatures(token)})
-      initFeatures(document,(t:Token)=>t.attr[ChainNerFeatures])
-    }
-    process(document, useModel2 = false)
-    if (!document.tokens.head.attr.contains(classOf[ChainNer2Features])) {
-      document.tokens.map(token => token.attr += new ChainNer2Features(token))
-      initFeatures(document,(t:Token)=>t.attr[ChainNer2Features])
-      initSecondaryFeatures(document)
-=======
-  object Demonyms extends lexicon.PhraseLexicon("iesl/demonyms") {
-    for (line <- io.Source.fromInputStream(lexicon.ClasspathResourceLexicons.getClass.getResourceAsStream("iesl/demonyms.txt")).getLines()) {
-      val fields = line.trim.split(" ?\t ?") // TODO The currently checked in version has extra spaces in it; when this is fixed, use simply: ('\t')
-      for (phrase <- fields.drop(1)) this += phrase
-    }
   }
 
   def process(document:Document) =
@@ -108,7 +78,6 @@
       document
     } else {
       document
->>>>>>> e76b7707
     }
 
   val prereqAttrs = Seq(classOf[Sentence])
@@ -668,9 +637,8 @@
 class ConllStackedChainNer(embeddingMap: SkipGramEmbedding,
                            embeddingDim: Int,
                            scale: Double,
-<<<<<<< HEAD
                            useOffsetEmbedding: Boolean)(implicit mp:ModelProvider[ConllStackedChainNer], lexicons:StaticLexicons)
-  extends StackedChainNer[ConllNerSpan, BilouConllNerTag](
+  extends StackedChainNer[BilouConllNerTag](
     BilouConllNerDomain,
     (t, s) => new BilouConllNerTag(t, s),
     l => l.token,
@@ -678,15 +646,8 @@
     embeddingDim,
     scale,
     useOffsetEmbedding,
-    mp.provide, lexicons) with Serializable {
-=======
-                           useOffsetEmbedding: Boolean,
-                           url: java.net.URL=null) extends StackedChainNer[BilouConllNerTag](BilouConllNerDomain, (t, s) => new BilouConllNerTag(t, s), l => l.token, embeddingMap, embeddingDim, scale, useOffsetEmbedding, url) {
->>>>>>> e76b7707
-  def newSpan(sec: Section, start: Int, length: Int, category: String) = new ConllNerSpan(sec, start, length, category)
-
-  def newBuffer = new ConllNerSpanBuffer
-}
+    mp.provide, lexicons)
+
 //object ConllStackedChainNer extends ConllStackedChainNer(SkipGramEmbedding, 100, 1.0, true, ClasspathURL[ConllStackedChainNer](".factorie"))
 class NoEmbeddingsConllStackedChainNer()(implicit mp:ModelProvider[NoEmbeddingsConllStackedChainNer], lexcons:StaticLexicons) extends ConllStackedChainNer(null, 0, 0.0, false)(mp, lexcons) with Serializable
 object NoEmbeddingsConllStackedChainNer extends NoEmbeddingsConllStackedChainNer()(ModelProvider.classpath(), new StaticLexicons()(LexiconsProvider.classpath)) with Serializable
@@ -694,9 +655,8 @@
 class OntonotesStackedChainNer(embeddingMap: SkipGramEmbedding,
                                embeddingDim: Int,
                                scale: Double,
-<<<<<<< HEAD
                                useOffsetEmbedding: Boolean)(implicit mp:ModelProvider[ConllStackedChainNer], lexicons:StaticLexicons)
-  extends StackedChainNer[OntonotesNerSpan, BilouOntonotesNerTag](
+  extends StackedChainNer[BilouOntonotesNerTag](
     BilouOntonotesNerDomain,
     (t, s) => new BilouOntonotesNerTag(t, s),
     l => l.token,
@@ -704,15 +664,7 @@
     embeddingDim,
     scale,
     useOffsetEmbedding,
-    mp.provide, lexicons) with Serializable {
-=======
-                               useOffsetEmbedding: Boolean,
-                               url: java.net.URL=null) extends StackedChainNer[BilouOntonotesNerTag](BilouOntonotesNerDomain, (t, s) => new BilouOntonotesNerTag(t, s), l => l.token, embeddingMap, embeddingDim, scale, useOffsetEmbedding, url) {
-
->>>>>>> e76b7707
-  def newSpan(sec: Section, start: Int, length: Int, category: String) = new OntonotesNerSpan(sec, start, length, category)
-  def newBuffer = new OntonotesNerSpanBuffer
-}
+    mp.provide, lexicons)
 
 class NoEmbeddingsOntonotesStackedChainNer()(implicit mp:ModelProvider[NoEmbeddingsConllStackedChainNer], lexicons:StaticLexicons) extends OntonotesStackedChainNer(null, 0, 0.0, false)(mp, lexicons) with Serializable
 object NoEmbeddingsOntonotesStackedChainNer extends NoEmbeddingsOntonotesStackedChainNer()(ModelProvider.classpath(), new StaticLexicons()(LexiconsProvider.classpath)) with Serializable
