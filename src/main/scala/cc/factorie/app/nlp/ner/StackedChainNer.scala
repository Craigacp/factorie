--- conflicted
+++ resolved
@@ -37,22 +37,18 @@
   def key = this.mkString("-")
 }
 
-abstract class StackedChainNer[S <: NerSpan, L<:NerTag](labelDomain: CategoricalDomain[String],
+abstract class StackedChainNer[S <: NerSpan : ClassTag, L<:NerTag ](labelDomain: CategoricalDomain[String],
                                  newLabel: (Token, String) => L,
                                  labelToToken: L => Token,
                                  embeddingMap: SkipGramEmbedding,
                                  embeddingDim: Int,
                                  scale: Double,
                                  useOffsetEmbedding: Boolean,
-<<<<<<< HEAD
-                                 url: java.net.URL=null)(implicit m: ClassTag[L]) extends DocumentAnnotator {
+                                 url: java.net.URL=null)(implicit m: ClassTag[L]) extends NerAnnotator[S, L] {
 
   val FEATURE_PREFIX_REGEX = "^[^@]*$".r
   val ALPHA_REGEX = "[A-Za-z]+".r
 
-=======
-                                 url: java.net.URL=null)(implicit m: ClassTag[L], s:ClassTag[S]) extends NerAnnotator[S, L] {
->>>>>>> 496494cc
   object NERModelOpts {
     val argsList = new scala.collection.mutable.HashMap[String, String]()
     argsList += ("scale" -> scale.toString)
@@ -638,31 +634,10 @@
                            embeddingDim: Int,
                            scale: Double,
                            useOffsetEmbedding: Boolean,
-<<<<<<< HEAD
-                           url: java.net.URL=null)
-  extends StackedChainNer[BilouConllNerTag](
-    BilouConllNerDomain,
-    (t, s) => new BilouConllNerTag(t, s),
-    l => l.token,
-    embeddingMap,
-    embeddingDim,
-    scale,
-    useOffsetEmbedding,
-    url) with Serializable {
-  override def process(document:Document): Document = {
-    if (document.tokenCount > 0) {
-      val doc = super.process(document)
-      // Add and populated NerSpanList attr to the document 
-      doc.attr.+=(new ner.ConllNerSpanBuffer ++= document.sections.flatMap(section => BilouConllNerDomain.spanList(section)))
-      doc
-    } else document
-  }
-=======
                            url: java.net.URL=null) extends StackedChainNer[ConllNerSpan, BilouConllNerTag](BilouConllNerDomain, (t, s) => new BilouConllNerTag(t, s), l => l.token, embeddingMap, embeddingDim, scale, useOffsetEmbedding, url) {
   def newSpan(sec: Section, start: Int, length: Int, category: String) = new ConllNerSpan(sec, start, length, category)
 
   def newBuffer = new ConllNerSpanBuffer
->>>>>>> 496494cc
 }
 //object ConllStackedChainNer extends ConllStackedChainNer(SkipGramEmbedding, 100, 1.0, true, ClasspathURL[ConllStackedChainNer](".factorie"))
 class NoEmbeddingsConllStackedChainNer(url:java.net.URL) extends ConllStackedChainNer(null, 0, 0.0, false, url) with Serializable
@@ -672,35 +647,14 @@
                                embeddingDim: Int,
                                scale: Double,
                                useOffsetEmbedding: Boolean,
-<<<<<<< HEAD
-                               url: java.net.URL=null)
-  extends StackedChainNer[BilouOntonotesNerTag](
-    BilouOntonotesNerDomain,
-    (t, s) => new BilouOntonotesNerTag(t, s),
-    l => l.token,
-    embeddingMap,
-    embeddingDim,
-    scale,
-    useOffsetEmbedding,
-    url) with Serializable {
-  override def process(document:Document): Document = {
-    if (document.tokenCount > 0) {
-      val doc = super.process(document)
-      // Add and populated NerSpanList attr to the document
-      doc.attr.+= (new ner.OntonotesNerSpanBuffer() ++= document.sections.flatMap(section => BilouOntonotesNerDomain.spanList(section))) 
-      doc
-    } else document
-  }
-=======
                                url: java.net.URL=null) extends StackedChainNer[OntonotesNerSpan, BilouOntonotesNerTag](BilouOntonotesNerDomain, (t, s) => new BilouOntonotesNerTag(t, s), l => l.token, embeddingMap, embeddingDim, scale, useOffsetEmbedding, url) {
 
   def newSpan(sec: Section, start: Int, length: Int, category: String) = new OntonotesNerSpan(sec, start, length, category)
   def newBuffer = new OntonotesNerSpanBuffer
->>>>>>> 496494cc
 }
 
-class NoEmbeddingsOntonotesStackedChainNer(url:java.net.URL) extends OntonotesStackedChainNer(null, 0, 0.0, false, url) with Serializable
-object NoEmbeddingsOntonotesStackedChainNer extends NoEmbeddingsOntonotesStackedChainNer(ClasspathURL[NoEmbeddingsOntonotesStackedChainNer](".factorie")) with Serializable
+class NoEmbeddingsOntonotesStackedChainNer(url:java.net.URL) extends OntonotesStackedChainNer(null, 0, 0.0, false, url)
+object NoEmbeddingsOntonotesStackedChainNer extends NoEmbeddingsOntonotesStackedChainNer(ClasspathURL[NoEmbeddingsOntonotesStackedChainNer](".factorie"))
 
 class StackedChainNerOpts extends CmdOptions with SharedNLPCmdOptions{
   val trainFile =     new CmdOption("train", "eng.train", "FILE", "CoNLL formatted training file.")
