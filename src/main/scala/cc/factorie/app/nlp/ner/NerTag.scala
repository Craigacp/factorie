--- conflicted
+++ resolved
@@ -12,10 +12,7 @@
    limitations under the License. */
 
 package cc.factorie.app.nlp.ner
-<<<<<<< HEAD
-=======
-
->>>>>>> e265e37d
+
 import cc.factorie.app.nlp._
 import cc.factorie.variable._
 
@@ -25,12 +22,12 @@
      More specific subclasses have a domain, such as BilouConllNerDomain.
      @author Andrew McCallum */
 abstract class NerTag(val token:Token, initialCategory:String) extends CategoricalVariable(initialCategory) {
-  /** Return "PER" instead of "I-PER". */
-  def shortCategoryValue: String = if (categoryValue.length > 1 && categoryValue(1) == '-') categoryValue.substring(2) else categoryValue
-
-  @deprecated("use shortCategoryValue instead")
-  def baseCategoryValue: String = shortCategoryValue
-}
+   /** Return "PER" instead of "I-PER". */
+   def baseCategoryValue: String = if (categoryValue.length > 1 && categoryValue(1) == '-') categoryValue.substring(2) else categoryValue
+
+   @deprecated("Use baseCategoryValue instead. This will be removed in the next release.")
+   def shortCategoryValue: String = baseCategoryValue
+ }
 
 /** A categorical variable holding the named entity type of a TokenSpan.
     More specific subclasses have a domain, such as ConllNerDomain.
