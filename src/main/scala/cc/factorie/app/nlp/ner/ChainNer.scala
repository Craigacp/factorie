package cc.factorie.app.nlp.ner


/**
 * Created by kate on 6/17/14.
 */

import java.io._

<<<<<<< HEAD
import cc.factorie.app.nlp.lexicon.{LexiconsProvider, StaticLexicons}

=======
import cc.factorie._
>>>>>>> e76b7707
import cc.factorie.app.chain.{ChainModel, SegmentEvaluation}
import cc.factorie.app.nlp._
import cc.factorie.optimize.{AdaGrad, ParameterAveraging, Trainer}
import cc.factorie.util.{ModelProvider, BinarySerializer, JavaHashMap}
import cc.factorie.variable._

import scala.reflect.{ClassTag, classTag}

/**
 * NER tagger for the CoNLL 2003 corpus
 *
 * Training time: ~3 minutes (on blake, 30 Oct. 4:00pm)
 * tokens per second: 8431.02310444517
 * docs per second: 48.24287793720109 (avg doc length = 200 tokens)
 *
 * CoNLL 2003 dev set (eng.testa)
 * OVERALL  f1=0.933593 p=0.939802 r=0.927465 (tp=5511 fp=353 fn=431 true=5942 pred=5864) acc=0.985865 (50636/51362)
 * LOC      f1=0.965931 p=0.967249 r=0.964616 (tp=1772 fp=60 fn=65 true=1837 pred=1832)
 * MISC     f1=0.876404 p=0.909091 r=0.845987 (tp=780 fp=78 fn=142 true=922 pred=858)
 * ORG      f1=0.892065 p=0.899848 r=0.884415 (tp=1186 fp=132 fn=155 true=1341 pred=1318)
 * PER      f1=0.958897 p=0.955280 r=0.962541 (tp=1773 fp=83 fn=69 true=1842 pred=1856)
 *
 * CoNLL 2003 test set (eng.testb)
 * OVERALL  f1=0.885633 p=0.888315 r=0.882967 (tp=4987 fp=627 fn=661 true=5648 pred=5614) acc=0.973253 (45193/46435)
 * LOC      f1=0.915375 p=0.909953 r=0.920863 (tp=1536 fp=152 fn=132 true=1668 pred=1688)
 * MISC     f1=0.791034 p=0.803231 r=0.779202 (tp=547 fp=134 fn=155 true=702 pred=681)
 * ORG      f1=0.842767 p=0.838498 r=0.847080 (tp=1407 fp=271 fn=254 true=1661 pred=1678)
 * PER      f1=0.940327 p=0.955329 r=0.925788 (tp=1497 fp=70 fn=120 true=1617 pred=1567)
 *
 */
<<<<<<< HEAD
class ConllChainNer(implicit mp:ModelProvider[ConllChainNer], lexicons:StaticLexicons)
  extends ChainNer[ConllNerSpan, BilouConllNerTag](
    BilouConllNerDomain,
    (t, s) => new BilouConllNerTag(t, s),
    l => l.token,
    mp.provide,
    lexicons) with Serializable {
=======
class ConllChainNer(url: java.net.URL=null) extends ChainNer[BilouConllNerTag](BilouConllNerDomain, (t, s) => new BilouConllNerTag(t, s), l => l.token, url) {
>>>>>>> e76b7707
  def loadDocs(fileName: String): Seq[Document] = cc.factorie.app.nlp.load.LoadConll2003(BILOU=true).fromFilename(fileName)

  def newSpan(sec: Section, start: Int, length: Int, category: String) = new ConllNerSpan(sec, start, length, category)

  def newBuffer = new ConllNerSpanBuffer
}

//TODO this serialized model doesn't exist yet?
object ConllChainNer extends ConllChainNer()(ModelProvider.classpath(), new StaticLexicons()(LexiconsProvider.classpath)) with Serializable

<<<<<<< HEAD
class OntonotesChainNer()(implicit sCt:ClassTag[OntonotesNerSpan], tCt:ClassTag[BilouOntonotesNerTag], mp:ModelProvider[OntonotesChainNer], lexicons:StaticLexicons)
  extends ChainNer[OntonotesNerSpan, BilouOntonotesNerTag](BilouOntonotesNerDomain, (t, s) => new BilouOntonotesNerTag(t, s), l => l.token, mp.provide, lexicons) {
=======
class OntonotesChainNer(url: java.net.URL=null)(implicit ct:ClassTag[OntonotesNerSpan]) extends ChainNer[BilouOntonotesNerTag](BilouOntonotesNerDomain, (t, s) => new BilouOntonotesNerTag(t, s), l => l.token, url) {
>>>>>>> e76b7707
  def newBuffer = new OntonotesNerSpanBuffer()

  def newSpan(sec: Section, start: Int, length: Int, category: String) = new OntonotesNerSpan(sec, start, length, category)
}

// todo a serialized model for this does not exist
object OntonotesChainNer extends OntonotesChainNer()(classTag[OntonotesNerSpan], classTag[BilouOntonotesNerTag], ModelProvider.classpath(), new StaticLexicons()(LexiconsProvider.classpath))

/**
 * A base class for finite-state named entity recognizers
 */
abstract class ChainNer[L<:NerTag](labelDomain: CategoricalDomain[String],
                                   newLabel: (Token, String) => L,
                                   labelToToken: L => Token,
<<<<<<< HEAD
                                   modelIs: InputStream=null,
                                   val lexicon: StaticLexicons)(implicit m: ClassTag[L], s: ClassTag[S]) extends NerAnnotator[S, L] {
=======
                                   url: java.net.URL=null)(implicit m: ClassTag[L]) extends DocumentAnnotator with Serializable {
>>>>>>> e76b7707

  val prereqAttrs = Seq(classOf[Sentence])
  val postAttrs = Seq(m.runtimeClass)

  def process(document:Document) =
    if(document.tokenCount > 0) {
      if (!document.tokens.head.attr.contains(m.runtimeClass))
        document.tokens.map(token => token.attr += newLabel(token, "O"))
      if (!document.tokens.head.attr.contains(classOf[ChainNERFeatures])) {
        document.tokens.map(token => {token.attr += new ChainNERFeatures(token)})
        addFeatures(document, (t:Token)=>t.attr[ChainNERFeatures])
      }
      document.sentences.collect {
        case sentence if sentence.nonEmpty =>
          val vars = sentence.tokens.map(_.attr[L]).toSeq
          model.maximize(vars)(null)
      }
      document
    } else {
      document
    }

<<<<<<< HEAD
  synchronized {

    lexicon.iesl.Month.toString()
    lexicon.iesl.Day.toString()

    lexicon.iesl.PersonFirst.toString()
    lexicon.iesl.PersonFirstHigh.toString()
    lexicon.iesl.PersonFirstHighest.toString()
    lexicon.iesl.PersonFirstMedium.toString()

    lexicon.iesl.PersonLast.toString()
    lexicon.iesl.PersonLastHigh.toString()
    lexicon.iesl.PersonLastHighest.toString()
    lexicon.iesl.PersonLastMedium.toString()

    lexicon.iesl.PersonHonorific.toString()

    lexicon.iesl.Company.toString()
    lexicon.iesl.JobTitle.toString()
    lexicon.iesl.OrgSuffix.toString()

    lexicon.iesl.Country.toString()
    lexicon.iesl.City.toString()
    lexicon.iesl.PlaceSuffix.toString()
    lexicon.iesl.UsState.toString()
    lexicon.iesl.Continents.toString()

    lexicon.wikipedia.Person.toString()
    lexicon.wikipedia.Event.toString()
    lexicon.wikipedia.Location.toString()
    lexicon.wikipedia.Organization.toString()
    lexicon.wikipedia.ManMadeThing.toString()
    lexicon.iesl.Demonym.toString()

    lexicon.wikipedia.Book.toString()
    lexicon.wikipedia.Business.toString()
    lexicon.wikipedia.Film.toString()

    lexicon.wikipedia.LocationAndRedirect.toString()
    lexicon.wikipedia.PersonAndRedirect.toString()
    lexicon.wikipedia.OrganizationAndRedirect.toString()
  }

  println("loaded lexicons")
=======
  def tokenAnnotationString(token: Token) = token.attr[L].categoryValue
>>>>>>> e76b7707

  object ChainNERFeaturesDomain extends CategoricalVectorDomain[String]
  class ChainNERFeatures(val token: Token) extends BinaryFeatureVectorVariable[String] {
    def domain = ChainNERFeaturesDomain
    override def skipNonCategories = true
  }
  class ChainNERModel[Features <: CategoricalVectorVar[String]:ClassTag](featuresDomain: CategoricalVectorDomain[String],
                                                                labelToFeatures: L => Features,
                                                                labelToToken: L => Token,
                                                                tokenToLabel: Token => L)
    extends ChainModel(labelDomain, featuresDomain, labelToFeatures, labelToToken, tokenToLabel) //with Parameters {

  val model = new ChainNERModel[ChainNERFeatures](ChainNERFeaturesDomain, l => labelToToken(l).attr[ChainNERFeatures], labelToToken, t => t.attr[L])
  val objective = cc.factorie.variable.HammingObjective

  if (modelIs != null) {
    deserialize(modelIs)
    ChainNERFeaturesDomain.freeze()
    println("found model")
  }

  def serialize(stream: java.io.OutputStream): Unit = {
    import cc.factorie.util.CubbieConversions._
    val is = new DataOutputStream(new BufferedOutputStream(stream))
    BinarySerializer.serialize(ChainNERFeaturesDomain.dimensionDomain, is)
    BinarySerializer.serialize(model, is)
    is.close()
  }

  def deserialize(stream: java.io.InputStream): Unit = {
    import cc.factorie.util.CubbieConversions._
    val is = new DataInputStream(new BufferedInputStream(stream))
    BinarySerializer.deserialize(ChainNERFeaturesDomain.dimensionDomain, is)
    BinarySerializer.deserialize(model, is)
    is.close()
  }

  def prefix( prefixSize : Int, cluster : String ) : String = if(cluster.length > prefixSize) cluster.substring(0, prefixSize) else cluster
  val clusters = JavaHashMap[String, String]()

  def addFeatures(document: Document, vf: Token => CategoricalVectorVar[String]): Unit = {
    document.annotators(classOf[ChainNERFeatures]) = ChainNer.this.getClass
    import cc.factorie.app.strings.simplifyDigits
    val tokenSequence = document.tokens.toSeq

    lexicon.iesl.Month.tagText(tokenSequence,vf,"MONTH")
    lexicon.iesl.Day.tagText(tokenSequence,vf,"DAY")

    lexicon.iesl.PersonFirst.tagText(tokenSequence,vf,"PERSON-FIRST")
    lexicon.iesl.PersonFirstHigh.tagText(tokenSequence,vf,"PERSON-FIRST-HIGH")
    lexicon.iesl.PersonFirstHighest.tagText(tokenSequence,vf,"PERSON-FIRST-HIGHEST")
    lexicon.iesl.PersonFirstMedium.tagText(tokenSequence,vf,"PERSON-FIRST-MEDIUM")

    lexicon.iesl.PersonLast.tagText(tokenSequence,vf,"PERSON-LAST")
    lexicon.iesl.PersonLastHigh.tagText(tokenSequence,vf,"PERSON-LAST-HIGH")
    lexicon.iesl.PersonLastHighest.tagText(tokenSequence,vf,"PERSON-LAST-HIGHEST")
    lexicon.iesl.PersonLastMedium.tagText(tokenSequence,vf,"PERSON-LAST-MEDIUM")

    lexicon.iesl.PersonHonorific.tagText(tokenSequence,vf,"PERSON-HONORIFIC")

    lexicon.iesl.Company.tagText(tokenSequence,vf, "COMPANY")
    lexicon.iesl.JobTitle.tagText(tokenSequence,vf, "JOB-TITLE")
    lexicon.iesl.OrgSuffix.tagText(tokenSequence,vf, "ORG-SUFFIX")

    lexicon.iesl.Country.tagText(tokenSequence,vf, "COUNTRY")
    lexicon.iesl.City.tagText(tokenSequence,vf, "CITY")
    lexicon.iesl.PlaceSuffix.tagText(tokenSequence,vf, "PLACE-SUFFIX")
    lexicon.iesl.UsState.tagText(tokenSequence,vf, "USSTATE")
    lexicon.iesl.Continents.tagText(tokenSequence,vf, "CONTINENT")

    lexicon.wikipedia.Person.tagText(tokenSequence,vf, "WIKI-PERSON")
    lexicon.wikipedia.Event.tagText(tokenSequence,vf, "WIKI-EVENT")
    lexicon.wikipedia.Location.tagText(tokenSequence,vf, "WIKI-LOCATION")
    lexicon.wikipedia.Organization.tagText(tokenSequence,vf, "WIKI-ORG")
    lexicon.wikipedia.ManMadeThing.tagText(tokenSequence,vf, "MANMADE")
    lexicon.iesl.Demonym.tagText(tokenSequence,vf, "DEMONYM")

    lexicon.wikipedia.Book.tagText(tokenSequence,vf, "WIKI-BOOK")
    lexicon.wikipedia.Business.tagText(tokenSequence,vf, "WIKI-BUSINESS")
    lexicon.wikipedia.Film.tagText(tokenSequence,vf, "WIKI-FILM")

    lexicon.wikipedia.LocationAndRedirect.tagText(tokenSequence,vf, "WIKI-LOCATION-REDIRECT")
    lexicon.wikipedia.PersonAndRedirect.tagText(tokenSequence,vf, "WIKI-PERSON-REDIRECT")
    lexicon.wikipedia.OrganizationAndRedirect.tagText(tokenSequence,vf, "WIKI-ORG-REDIRECT")

    for (token <- document.tokens) {
      val features = vf(token)
      val rawWord = token.string
      val word = simplifyDigits(rawWord).toLowerCase
      features += s"W=$word"
      features += s"SHAPE=${cc.factorie.app.strings.stringShape(rawWord, 2)}"
      if (token.isPunctuation) features += "PUNCTUATION"
      if (clusters.nonEmpty && clusters.contains(rawWord)) {
        features += "CLUS="+prefix(4,clusters(rawWord))
        features += "CLUS="+prefix(6,clusters(rawWord))
        features += "CLUS="+prefix(10,clusters(rawWord))
        features += "CLUS="+prefix(20,clusters(rawWord))
      }
    }

    for (sentence <- document.sentences)
      cc.factorie.app.chain.Observations.addNeighboringFeatureConjunctions(sentence.tokens, vf, "^[^@]*$", List(0), List(1), List(2), List(-1), List(-2))

    for (token <- document.tokens) {
      val word = simplifyDigits(token.string).toLowerCase
      val features = vf(token)
      if (word.length < 5){
        features += "P="+cc.factorie.app.strings.prefix(word, 4)
        features += "S="+cc.factorie.app.strings.suffix(word, 4)
      }
    }

    // Add features from window of 4 words before and after
    document.tokens.foreach(t => vf(t) ++= t.prevWindow(4).map(t2 => "PREVWINDOW="+simplifyDigits(t2.string).toLowerCase))
    document.tokens.foreach(t => vf(t) ++= t.nextWindow(4).map(t2 => "NEXTWINDOW="+simplifyDigits(t2.string).toLowerCase))

    document.tokens.foreach(t => {
      if (t.isCapitalized && t.string.length > 1 &&
        !vf(t).activeCategories.exists(f => f.matches(".*FIRSTMENTION.*")))
      {
        var t2 = t
        while (t2.hasNext) {
          t2 = t2.next
          if (t2.string == t.string) {
            vf(t2) ++= vf(t).activeCategories.map(f => "FIRSTMENTION="+f)
          }
        }
      }
    })
    document.tokens.foreach(t => if (t.string.matches("[A-Za-z]+")) vf(t) ++= t.charNGrams(2,5).map(n => "NGRAM="+n))
  }

  def sampleOutputString(tokens: Iterable[Token]): String = {
    val sb = new StringBuffer
    for (token <- tokens)
      sb.append(
        "%s %20s %10s %10s\n".format(
          if (token.attr[L with LabeledMutableCategoricalVar[String]].valueIsTarget) " " else "*",
          token.string, token.attr[L with LabeledMutableCategoricalVar[String]].target.categoryValue,
          token.attr[L].categoryValue))
    sb.toString
  }

  def train(trainDocs: Seq[Document], testDocs: Seq[Document], rate: Double=0.18, delta: Double=0.066)(implicit random: scala.util.Random): Double = {

    def labels(docs: Iterable[Document]): Iterable[L with LabeledMutableDiscreteVar] = {
      docs.flatMap(doc => doc.tokens.map(_.attr[L with LabeledMutableDiscreteVar]))
    }

    println("initializing training features...")
    (trainDocs ++ testDocs).foreach(_.tokens.map(token => token.attr += new ChainNERFeatures(token)))
    trainDocs.foreach(addFeatures(_, (t:Token)=>t.attr[ChainNERFeatures]))
    ChainNERFeaturesDomain.freeze()
    println("initializing testing features...")
    testDocs.foreach(addFeatures(_, (t:Token)=>t.attr[ChainNERFeatures]))
    println(sampleOutputString(trainDocs.take(20).last.tokens.take(100)))

    val trainLabels = labels(trainDocs).toIndexedSeq
    val testLabels = labels(testDocs).toIndexedSeq
    val labelDomain: CategoricalDomain[String] = trainLabels.head.domain.asInstanceOf[CategoricalDomain[String]]
    (trainLabels ++ testLabels).foreach(_.setRandomly)

    val examples = trainDocs.flatMap(_.sentences.filter(_.length > 1).map(sentence => new model.ChainLikelihoodExample(sentence.tokens.map(_.attr[L with LabeledMutableDiscreteVar]))))
    val optimizer = new AdaGrad(rate=rate, delta=delta) with ParameterAveraging

    def evaluate(){
      val segmentEvaluation = new SegmentEvaluation[L with CategoricalLabeling[String]](
        labelDomain.categories.filter(_.length > 2).map(_.substring(2)),
        "(B|U)-", "(I|L)-"
      )
      trainDocs.foreach(doc => {
        process(doc)
        for (sentence <- doc.sentences) segmentEvaluation += sentence.tokens.map(_.attr[L with CategoricalLabeling[String]])
      })
      println(s"Train accuracy ${objective.accuracy(trainLabels)}")
      println(segmentEvaluation)
      if (testDocs.nonEmpty) {
        val testSegmentEvaluation = new SegmentEvaluation[L with LabeledMutableCategoricalVar[String]](
          labelDomain.categories.filter(_.length > 2).map(_.substring(2)),
          "(B|U)-", "(I|L)-"
        )
        testDocs.foreach(doc => {
          process(doc)
          for (sentence <- doc.sentences) testSegmentEvaluation += sentence.tokens.map(_.attr[L with CategoricalLabeling[String]])
        })
        println(s"Test accuracy ${objective.accuracy(testLabels)}")
        println(testSegmentEvaluation)
      }
      println(model.parameters.tensors.sumInts(t => t.toSeq.count(x => x == 0)).toFloat/model.parameters.tensors.sumInts(_.length)+" sparsity")
    }

    println(s"training with ${examples.length} examples")
    Trainer.onlineTrain(model.parameters, examples, optimizer=optimizer, evaluate=evaluate)

    val finalEval = new SegmentEvaluation[L with LabeledMutableCategoricalVar[String]](labelDomain.categories.filter(_.length > 2).map(_.substring(2)), "(B|U)-", "(I|L)-")
    val buf = new StringBuffer
    buf.append(new LabeledDiscreteEvaluation(testDocs.flatMap(_.tokens.map(_.attr[L with LabeledMutableDiscreteVar]))))
    for (doc <- testDocs; sentence <- doc.sentences) finalEval += sentence.tokens.map(_.attr[L with LabeledMutableCategoricalVar[String]])
    println("final results:")
    println(finalEval)
    finalEval.f1
  }

  def printEvaluation(trainDocs: Iterable[Document], testDocs: Iterable[Document], iteration: String): Double = {
    println(s"TRAIN ${evaluationString(trainDocs)}")
    val result = evaluationString(testDocs)
    println(s"TEST $result")
    result
  }

  def evaluationString(documents: Iterable[Document]): Double = {
    val buf = new StringBuffer
    buf.append(new LabeledDiscreteEvaluation(documents.flatMap(_.tokens.map(_.attr[L with LabeledMutableDiscreteVar]))))
    val segmentEvaluation = new cc.factorie.app.chain.SegmentEvaluation[L with LabeledMutableCategoricalVar[String]](labelDomain.categories.filter(_.length > 2).map(_.substring(2)), "(B|U)-", "(I|L)-")
    for (doc <- documents; sentence <- doc.sentences)
      segmentEvaluation += sentence.tokens.map(_.attr[L with LabeledMutableCategoricalVar[String]])
    println(s"Segment evaluation $segmentEvaluation")
    segmentEvaluation.f1
  }
}

class ChainNerOpts extends cc.factorie.util.CmdOptions with SharedNLPCmdOptions {
  val saveModel = new CmdOption("save-model", "CoNLLChainNer.factorie", "FILE", "Filename for the model (saving a trained model or reading a running model.")
  val serialize = new CmdOption("serialize", true, "BOOLEAN", "Whether to serialize at all")
  val train = new CmdOption("train", "", "STRING", "Filename(s) from which to read training data in CoNLL 2003 one-word-per-lineformat.")
  val test = new CmdOption("test", "", "STRING", "Filename(s) from which to read test data in CoNLL 2003 one-word-per-lineformat.")
  val brownClusFile = new CmdOption("brown", "brownBllipClusters", "FILE", "File containing brown clusters.")
  val trainDir = new CmdOption("train-dir", "", "STRING", "Path to directory of training data.")
  val testDir = new CmdOption("test-dir", "/iesl/canvas/ksilvers/data/final-ace/test", "STRING", "Path to directory of test data.")
  val l1 = new CmdOption("l1", 0.02, "FLOAT", "L1 regularizer for AdaGradRDA training.")
  val l2 = new CmdOption("l2", 0.000001, "FLOAT", "L2 regularizer for AdaGradRDA training.")
  val learningRate = new CmdOption("learning-rate", 1.0, "FLOAT", "L2 regularizer for AdaGradRDA training.")
  val rate = new CmdOption("rate", 0.18, "DOUBLE", "learning rate")
  val delta = new CmdOption("delta", 0.066, "DOUBLE", "learning delta")
  val modelFile = new CmdOption("model-file", "", "STRING", "Filename of the serialized model that you want to load.")
  val useTagger = new CmdOption("use-tagger", "", "STRING", "Which tagger? (remove me later)")
}


object ConllChainNerTrainer extends cc.factorie.util.HyperparameterMain {
  def evaluateParameters(args:Array[String]): Double = {
    val opts = new ChainNerOpts
    implicit val random = new scala.util.Random(0)
    opts.parse(args)
    val ner = new ConllChainNer()(ModelProvider.empty, new StaticLexicons()(LexiconsProvider.classpath))
    if (opts.brownClusFile.wasInvoked) {
      println(s"Reading brown cluster file: ${opts.brownClusFile.value}")
      for (line <- scala.io.Source.fromFile(opts.brownClusFile.value).getLines()) {
        val splitLine = line.split("\t")
        ner.clusters(splitLine(1)) = splitLine(0)
      }
    }
    assert(opts.train.wasInvoked && opts.test.wasInvoked, "No train/test data file provided.")
    val trainPortionToTake = if(opts.trainPortion.wasInvoked) opts.trainPortion.value else 1.0
    val testPortionToTake =  if(opts.testPortion.wasInvoked) opts.testPortion.value else 1.0
    val trainDocsFull = ner.loadDocs(opts.train.value)
    val testDocsFull = ner.loadDocs(opts.test.value)
    val trainDocs = trainDocsFull.take((trainDocsFull.length*trainPortionToTake).floor.toInt)
    val testDocs = testDocsFull.take((testDocsFull.length*testPortionToTake).floor.toInt)
    println(s"using training set: ${opts.train.value} ; test set: ${opts.test.value}")
    println(s"$trainPortionToTake of training data; $testPortionToTake of test data:")
    println(s"using ${trainDocs.length} / ${trainDocsFull.length} train docs, ${trainDocs.map(_.tokenCount).sum} tokens")
    println(s"using ${testDocs.length} / ${testDocsFull.length} test docs, ${testDocs.map(_.tokenCount).sum} tokens")

    val ret = ner.train(trainDocs, testDocs, opts.rate.value, opts.delta.value)

    if (opts.serialize.value) {
      println("serializing model to " + opts.saveModel.value)
      ner.serialize(new FileOutputStream(opts.saveModel.value))
    }

    if(opts.targetAccuracy.wasInvoked) cc.factorie.assertMinimalAccuracy(ret,opts.targetAccuracy.value.toDouble)
    ret
  }
}

object ConllNerOptimizer {
  def main(args: Array[String]) {
    val opts = new ChainNerOpts
    opts.parse(args)
    opts.serialize.setValue(false)
    import cc.factorie.util.LogUniformDoubleSampler
    val l1 = cc.factorie.util.HyperParameter(opts.l1, new LogUniformDoubleSampler(1e-12, 1))
    val l2 = cc.factorie.util.HyperParameter(opts.l2, new LogUniformDoubleSampler(1e-12, 1))
    val lr = cc.factorie.util.HyperParameter(opts.learningRate, new LogUniformDoubleSampler(1e-3, 10))
    val qs = new cc.factorie.util.QSubExecutor(10, "cc.factorie.app.nlp.ner.ConllChainNerTrainer")
    val optimizer = new cc.factorie.util.HyperParameterSearcher(opts, Seq(l1, l2, lr), qs.execute, 100, 90, 60)
    val result = optimizer.optimize()
    println("Got results: " + result.mkString(" "))
    println("Best l1: " + opts.l1.value + " best l2: " + opts.l2.value)
    println("Running best configuration...")
    opts.serialize.setValue(true)
    import scala.concurrent.Await
    import scala.concurrent.duration._
    Await.result(qs.execute(opts.values.flatMap(_.unParse).toArray), 1.hours)
    println("Done.")
  }
}<|MERGE_RESOLUTION|>--- conflicted
+++ resolved
@@ -7,12 +7,9 @@
 
 import java.io._
 
-<<<<<<< HEAD
 import cc.factorie.app.nlp.lexicon.{LexiconsProvider, StaticLexicons}
 
-=======
 import cc.factorie._
->>>>>>> e76b7707
 import cc.factorie.app.chain.{ChainModel, SegmentEvaluation}
 import cc.factorie.app.nlp._
 import cc.factorie.optimize.{AdaGrad, ParameterAveraging, Trainer}
@@ -43,17 +40,13 @@
  * PER      f1=0.940327 p=0.955329 r=0.925788 (tp=1497 fp=70 fn=120 true=1617 pred=1567)
  *
  */
-<<<<<<< HEAD
 class ConllChainNer(implicit mp:ModelProvider[ConllChainNer], lexicons:StaticLexicons)
-  extends ChainNer[ConllNerSpan, BilouConllNerTag](
+  extends ChainNer[BilouConllNerTag](
     BilouConllNerDomain,
     (t, s) => new BilouConllNerTag(t, s),
     l => l.token,
     mp.provide,
     lexicons) with Serializable {
-=======
-class ConllChainNer(url: java.net.URL=null) extends ChainNer[BilouConllNerTag](BilouConllNerDomain, (t, s) => new BilouConllNerTag(t, s), l => l.token, url) {
->>>>>>> e76b7707
   def loadDocs(fileName: String): Seq[Document] = cc.factorie.app.nlp.load.LoadConll2003(BILOU=true).fromFilename(fileName)
 
   def newSpan(sec: Section, start: Int, length: Int, category: String) = new ConllNerSpan(sec, start, length, category)
@@ -64,12 +57,8 @@
 //TODO this serialized model doesn't exist yet?
 object ConllChainNer extends ConllChainNer()(ModelProvider.classpath(), new StaticLexicons()(LexiconsProvider.classpath)) with Serializable
 
-<<<<<<< HEAD
 class OntonotesChainNer()(implicit sCt:ClassTag[OntonotesNerSpan], tCt:ClassTag[BilouOntonotesNerTag], mp:ModelProvider[OntonotesChainNer], lexicons:StaticLexicons)
-  extends ChainNer[OntonotesNerSpan, BilouOntonotesNerTag](BilouOntonotesNerDomain, (t, s) => new BilouOntonotesNerTag(t, s), l => l.token, mp.provide, lexicons) {
-=======
-class OntonotesChainNer(url: java.net.URL=null)(implicit ct:ClassTag[OntonotesNerSpan]) extends ChainNer[BilouOntonotesNerTag](BilouOntonotesNerDomain, (t, s) => new BilouOntonotesNerTag(t, s), l => l.token, url) {
->>>>>>> e76b7707
+  extends ChainNer[BilouOntonotesNerTag](BilouOntonotesNerDomain, (t, s) => new BilouOntonotesNerTag(t, s), l => l.token, mp.provide, lexicons) {
   def newBuffer = new OntonotesNerSpanBuffer()
 
   def newSpan(sec: Section, start: Int, length: Int, category: String) = new OntonotesNerSpan(sec, start, length, category)
@@ -84,12 +73,8 @@
 abstract class ChainNer[L<:NerTag](labelDomain: CategoricalDomain[String],
                                    newLabel: (Token, String) => L,
                                    labelToToken: L => Token,
-<<<<<<< HEAD
                                    modelIs: InputStream=null,
-                                   val lexicon: StaticLexicons)(implicit m: ClassTag[L], s: ClassTag[S]) extends NerAnnotator[S, L] {
-=======
-                                   url: java.net.URL=null)(implicit m: ClassTag[L]) extends DocumentAnnotator with Serializable {
->>>>>>> e76b7707
+                                   val lexicon: StaticLexicons)(implicit m: ClassTag[L]) extends DocumentAnnotator with Serializable {
 
   val prereqAttrs = Seq(classOf[Sentence])
   val postAttrs = Seq(m.runtimeClass)
@@ -112,7 +97,6 @@
       document
     }
 
-<<<<<<< HEAD
   synchronized {
 
     lexicon.iesl.Month.toString()
@@ -157,9 +141,8 @@
   }
 
   println("loaded lexicons")
-=======
+
   def tokenAnnotationString(token: Token) = token.attr[L].categoryValue
->>>>>>> e76b7707
 
   object ChainNERFeaturesDomain extends CategoricalVectorDomain[String]
   class ChainNERFeatures(val token: Token) extends BinaryFeatureVectorVariable[String] {
