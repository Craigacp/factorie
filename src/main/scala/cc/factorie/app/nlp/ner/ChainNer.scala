--- conflicted
+++ resolved
@@ -7,7 +7,6 @@
 
 import java.io._
 import java.net.URL
-import java.nio.file.Path
 import cc.factorie._
 import cc.factorie.app.nlp._
 import cc.factorie.app.nlp.lexicon.{LexiconsProvider, Lexicon, StaticLexicons}
@@ -16,7 +15,7 @@
 import cc.factorie.app.chain.ChainModel
 import cc.factorie.optimize.{Trainer, AdaGrad, ParameterAveraging}
 import cc.factorie.app.chain.SegmentEvaluation
-import scala.reflect.ClassTag
+import scala.reflect.{ClassTag, classTag}
 
 /**
  * NER tagger for the CoNLL 2003 corpus
@@ -40,18 +39,13 @@
  * PER      f1=0.940327 p=0.955329 r=0.925788 (tp=1497 fp=70 fn=120 true=1617 pred=1567)
  *
  */
-<<<<<<< HEAD
-
 class ConllChainNer(implicit mp:ModelProvider[ConllChainNer, URL], lexMp:ModelProvider[Lexicon, URL])
-  extends ChainNer[BilouConllNerTag](
+  extends ChainNer[ConllNerSpan, BilouConllNerTag](
     BilouConllNerDomain,
     (t, s) => new BilouConllNerTag(t, s),
     l => l.token,
     mp.provide,
     lexMp.provide) with Serializable {
-=======
-class ConllChainNer(url: java.net.URL=null) extends ChainNer[ConllNerSpan, BilouConllNerTag](BilouConllNerDomain, (t, s) => new BilouConllNerTag(t, s), l => l.token, url) {
->>>>>>> cd259b92
   def loadDocs(fileName: String): Seq[Document] = cc.factorie.app.nlp.load.LoadConll2003(BILOU=true).fromFilename(fileName)
 
   def newSpan(sec: Section, start: Int, length: Int, category: String) = new ConllNerSpan(sec, start, length, category)
@@ -62,14 +56,15 @@
 //TODO this serialized model doesn't exist yet?
 object ConllChainNer extends ConllChainNer()(ModelProvider.classpath(), ModelProvider.classpathDir) with Serializable
 
-class OntonotesChainNer(url: java.net.URL=null)(implicit ct:ClassTag[OntonotesNerSpan]) extends ChainNer[OntonotesNerSpan, BilouOntonotesNerTag](BilouOntonotesNerDomain, (t, s) => new BilouOntonotesNerTag(t, s), l => l.token, url) {
+class OntonotesChainNer()(implicit sCt:ClassTag[OntonotesNerSpan], tCt:ClassTag[BilouOntonotesNerTag], mp:ModelProvider[OntonotesChainNer, URL], lexMp:ModelProvider[Lexicon, URL])
+  extends ChainNer[OntonotesNerSpan, BilouOntonotesNerTag](BilouOntonotesNerDomain, (t, s) => new BilouOntonotesNerTag(t, s), l => l.token, mp.provide, lexMp.provide) {
   def newBuffer = new OntonotesNerSpanBuffer()
 
   def newSpan(sec: Section, start: Int, length: Int, category: String) = new OntonotesNerSpan(sec, start, length, category)
 }
 
 // todo a serialized model for this does not exist
-object OntonotesChainNer extends OntonotesChainNer(cc.factorie.util.ClasspathURL[OntonotesChainNer](".factorie"))
+object OntonotesChainNer extends OntonotesChainNer()(classTag[OntonotesNerSpan], classTag[BilouOntonotesNerTag], ModelProvider.classpath(), ModelProvider.classpathDir)
 
 /**
  * A base class for finite-state named entity recognizers
@@ -77,28 +72,10 @@
 abstract class ChainNer[S<: NerSpan, L<:NerTag](labelDomain: CategoricalDomain[String],
                                    newLabel: (Token, String) => L,
                                    labelToToken: L => Token,
-<<<<<<< HEAD
                                    url: java.net.URL=null,
-                                   lexiconRoot: URL)(implicit m: ClassTag[L]) extends DocumentAnnotator {
-=======
-                                   url: java.net.URL=null)(implicit m: ClassTag[L], s: ClassTag[S]) extends NerAnnotator[S, L] {
->>>>>>> cd259b92
+                                   lexiconRoot: URL)(implicit m: ClassTag[L], s: ClassTag[S]) extends NerAnnotator[S, L] {
 
   def prereqAttrs = Seq(classOf[Sentence])
-<<<<<<< HEAD
-  def postAttrs = Seq(m.runtimeClass)
-  def process(document: Document): Document = {
-    if (document.tokenCount == 0) return document
-    if (!document.tokens.head.attr.contains(m.runtimeClass))
-      document.tokens.map(token => token.attr += newLabel(token, "O"))
-    if (!document.tokens.head.attr.contains(classOf[ChainNERFeatures])) {
-      document.tokens.map(token => {token.attr += new ChainNERFeatures(token)})
-      addFeatures(document, (t:Token)=>t.attr[ChainNERFeatures])
-    }
-    for (sentence <- document.sentences if sentence.tokens.size > 0) {
-      val vars = sentence.tokens.map(_.attr[L]).toSeq
-      model.maximize(vars)(null)
-=======
 
   def annotateTokens(document: Document) =
     if(document.tokenCount > 0) {
@@ -108,14 +85,14 @@
         document.tokens.map(token => {token.attr += new ChainNERFeatures(token)})
         addFeatures(document, (t:Token)=>t.attr[ChainNERFeatures])
       }
-      for (sentence <- document.sentences if sentence.tokens.size > 0) {
-        val vars = sentence.tokens.map(_.attr[L]).toSeq
-        model.maximize(vars)(null)
+      document.sentences.collect {
+        case sentence if sentence.nonEmpty =>
+          val vars = sentence.tokens.map(_.attr[L]).toSeq
+          model.maximize(vars)(null)
       }
       document
     } else {
       document
->>>>>>> cd259b92
     }
 
   object ChainNERFeaturesDomain extends CategoricalVectorDomain[String]
@@ -211,7 +188,7 @@
       features += s"W=$word"
       features += s"SHAPE=${cc.factorie.app.strings.stringShape(rawWord, 2)}"
       if (token.isPunctuation) features += "PUNCTUATION"
-      if (clusters.size > 0 && clusters.contains(rawWord)) {
+      if (clusters.nonEmpty && clusters.contains(rawWord)) {
         features += "CLUS="+prefix(4,clusters(rawWord))
         features += "CLUS="+prefix(6,clusters(rawWord))
         features += "CLUS="+prefix(10,clusters(rawWord))
@@ -279,7 +256,7 @@
     val trainLabels = labels(trainDocs).toIndexedSeq
     val testLabels = labels(testDocs).toIndexedSeq
 
-    val examples = trainDocs.flatMap(_.sentences.filter(_.length > 1).map(sentence => new model.ChainLikelihoodExample(sentence.tokens.map(_.attr[L with LabeledMutableDiscreteVar])))).toSeq
+    val examples = trainDocs.flatMap(_.sentences.filter(_.length > 1).map(sentence => new model.ChainLikelihoodExample(sentence.tokens.map(_.attr[L with LabeledMutableDiscreteVar]))))
     val optimizer = new AdaGrad(rate=rate, delta=delta) with ParameterAveraging
 
     def evaluate(){
@@ -370,8 +347,8 @@
       }
     }
     assert(opts.train.wasInvoked && opts.test.wasInvoked, "No train/test data file provided.")
-    val trainPortionToTake = if(opts.trainPortion.wasInvoked) opts.trainPortion.value.toDouble  else 1.0
-    val testPortionToTake =  if(opts.testPortion.wasInvoked) opts.testPortion.value.toDouble  else 1.0
+    val trainPortionToTake = if(opts.trainPortion.wasInvoked) opts.trainPortion.value else 1.0
+    val testPortionToTake =  if(opts.testPortion.wasInvoked) opts.testPortion.value else 1.0
     val trainDocsFull = ner.loadDocs(opts.train.value)
     val testDocsFull = ner.loadDocs(opts.test.value)
     val trainDocs = trainDocsFull.take((trainDocsFull.length*trainPortionToTake).floor.toInt)
