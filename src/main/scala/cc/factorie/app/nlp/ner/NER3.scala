--- conflicted
+++ resolved
@@ -65,15 +65,9 @@
     process(document,useModel2 = true)
     document
   }
-<<<<<<< HEAD
-  def prereqAttrs = Seq(classOf[Sentence], classOf[PTBPosLabel])
-  def postAttrs = Seq(m.runtimeClass)
-  def tokenAnnotationString(token:Token): String = token.attr[L].categoryValue
-=======
   def prereqAttrs = Seq(classOf[Sentence], classOf[PennPosLabel])
   def postAttrs = Seq(classOf[BilouConllNerLabel])
   def tokenAnnotationString(token:Token): String = token.attr[BilouConllNerLabel].categoryValue
->>>>>>> 43677ceb
 
   object ChainNer2FeaturesDomain extends CategoricalVectorDomain[String]
   class ChainNer2Features(val token:Token) extends BinaryFeatureVectorVariable[String] {
@@ -86,22 +80,11 @@
     override def skipNonCategories = true
   }
 
-<<<<<<< HEAD
-  class NER3EModel[Features <: CategoricalTensorVar[String]](featuresDomain1:CategoricalTensorDomain[String],
+  class NER3EModel[Features <: CategoricalVectorVar[String]](featuresDomain1:CategoricalVectorDomain[String],
                                                              labelToFeatures1:L=>Features,
                                                              labelToToken1:L=>Token,
                                                              tokenToLabel1:Token=>L)(implicit mf: Manifest[Features])
     extends ChainModel(labelDomain, featuresDomain1, labelToFeatures1, labelToToken1, tokenToLabel1) with Parameters {
-=======
-  class NER3EModel[Label<:LabeledMutableDiscreteVarWithTarget[_], Features<:CategoricalVectorVar[String], Token<:Observation[Token]]
-  (val labelDomain1:CategoricalDomain[String],
-   val featuresDomain1:CategoricalVectorDomain[String],
-   val labelToFeatures1:Label=>Features,
-   val labelToToken1:Label=>Token,
-   val tokenToLabel1:Token=>Label)
-  (implicit lm:Manifest[Label], fm:Manifest[Features], tm:Manifest[Token])
-    extends ChainModel(labelDomain1, featuresDomain1, labelToFeatures1, labelToToken1, tokenToLabel1) {
->>>>>>> 43677ceb
 
     // Factor for embedding of observed token
     val embedding = new DotFamilyWithStatistics2[L, EmbeddingVariable] {
