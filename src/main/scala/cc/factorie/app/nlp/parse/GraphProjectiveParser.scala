package cc.factorie.app.nlp.parse

import cc.factorie.app.nlp._
import cc.factorie._
import cc.factorie.app.nlp.pos.PennPosTag
import cc.factorie.la.{Tensor, WeightsMapAccumulator}
import cc.factorie.util.{Threading, HyperparameterMain, ClasspathURL, DoubleAccumulator}
import scala.collection.mutable.ArrayBuffer
import java.io._
import cc.factorie.variable.{TensorVar, HashFeatureVectorVariable, DiscreteDomain}
import cc.factorie.model.Parameters
import cc.factorie.optimize._

/**
 * User: apassos
 * Date: 5/19/13
 * Time: 9:44 AM
 */
class GraphProjectiveParser extends DocumentAnnotator {
  parser =>

  object MyFeaturesDomain extends DiscreteDomain(1e7.toInt) // 10 million features
  class FeatureVector extends HashFeatureVectorVariable {
    def domain = MyFeaturesDomain
  }

  def getTokenFeatureVector(t: Token): TensorVar = {
    val f = new FeatureVector
    val tWord = t.string
    val tPos = t.attr[PennPosTag].categoryValue
    f += "TOKENPOS="+tPos
    f += "TOKENWORD="+tWord
    f += "TOKENID="+tPos+"&"+tWord
    f
  }

  def getParentFeatureVector(p: Token): TensorVar = {
    val f = new FeatureVector
    val pWord = if (p ne null) p.string else "ROOT"
    val pPos = if (p ne null) p.attr[PennPosTag].categoryValue else "ROOTPOS"
    f += "PARENTPOS="+pPos
    f += "PARENTWORD="+pWord
    f += "PARENTID="+pPos+"&"+pWord
    assert(f ne null)
    f
  }

  override def tokenAnnotationString(token:Token): String = {
    val sentence = token.sentence
    val pt = if (sentence ne null) sentence.attr[ParseTree] else null
    if (pt eq null) "_\t_"
    else (pt.parentIndex(token.positionInSentence)+1).toString+"\t"
  }

  def getPairwiseFeatureVector(t: Token, p: Token): TensorVar = {
    val f = new FeatureVector
    val tWord = t.string
    val tPos = t.attr[PennPosTag].categoryValue
    val pWord = if (p ne null) p.string else "ROOT"
<<<<<<< HEAD
    val pPos = if (p ne null) p.attr[PennPosTag].categoryValue else "ROOTPOS"
    f += "WORDPAIR="+tWord+"&"+pWord
    f += "POSPAIR="+tPos+"&"+pPos
    f += "PARENTPAIRCHILDPOS="+pPos+"&"+pWord+"&"+tPos
    f += "PARENTPAIRCHILDWORD="+pPos+"&"+pWord+"&"+tWord
    f += "CHILDPAIRPARENTPOS="+tPos+"&"+tWord+"&"+pPos
    f += "CHILDPAIRPARENTWORD="+tPos+"&"+tWord+"&"+pWord
    f += "JOINTALL="+tPos+"&"+tWord+"&"+pWord+"&"+pPos
=======
    val pPos = if (p ne null) p.attr[PennPosLabel].categoryValue else "ROOTPOS"
    val pPosition = if (p ne null) p.positionInSentence else -1
    val tPosition = t.positionInSentence
    val dir = if (pPosition < tPosition) "R" else "L"
    f += dir+"WORDPAIR="+tWord+"&"+pWord
    f += dir+"POSPAIR="+tPos+"&"+pPos
    f += dir+"PARENTPAIRCHILDPOS="+pPos+"&"+pWord+"&"+tPos
    f += dir+"PARENTPAIRCHILDWORD="+pPos+"&"+pWord+"&"+tWord
    f += dir+"CHILDPAIRPARENTPOS="+tPos+"&"+tWord+"&"+pPos
    f += dir+"CHILDPAIRPARENTWORD="+tPos+"&"+tWord+"&"+pWord
    f += dir+"JOINTALL="+tPos+"&"+tWord+"&"+pWord+"&"+pPos
>>>>>>> 073a9fa3
    if ((p ne null) && (t ne null)) {
      val first = if (p.positionInSentence < t.positionInSentence) p else t
      val second = if (p.positionInSentence < t.positionInSentence) t else p
      var x = first
      while (x.sentenceNext ne second) {
        x = x.sentenceNext
<<<<<<< HEAD
        f += "BETWEENPOS="+pPos+"&"+x.attr[PennPosTag].categoryValue+"&"+tPos
      }
      val prevHeadPos = if (p.sentenceHasPrev) p.sentencePrev.attr[PennPosTag].categoryValue else "NOPREV"
      val prevTokPos = if (t.sentenceHasPrev) t.sentencePrev.attr[PennPosTag].categoryValue else "NOPREV"
      val nextHeadPos = if (p.sentenceHasNext) p.sentenceNext.attr[PennPosTag].categoryValue else "NONEXT"
      val nextTokPos = if (t.sentenceHasNext) t.sentenceNext.attr[PennPosTag].categoryValue else "NONEXT"
      f += "HNhPcC="+pPos+"&"+nextHeadPos+"&"+prevTokPos+"&"+tPos
      f += "PhHPcC="+prevHeadPos+"&"+pPos+"&"+prevTokPos+"&"+tPos
      f += "HNhCNc="+pPos+"&"+nextHeadPos+"&"+tPos+"&"+nextTokPos
      f += "PhHCNc="+prevHeadPos+"&"+pPos+"&"+tPos+"&"+nextTokPos
=======
        f += dir+"BETWEENPOS="+pPos+"&"+x.attr[PennPosLabel].categoryValue+"&"+tPos
      }
      val prevHeadPos = if (p.sentenceHasPrev) p.sentencePrev.attr[PennPosLabel].categoryValue else "NOPREV"
      val prevTokPos = if (t.sentenceHasPrev) t.sentencePrev.attr[PennPosLabel].categoryValue else "NOPREV"
      val nextHeadPos = if (p.sentenceHasNext) p.sentenceNext.attr[PennPosLabel].categoryValue else "NONEXT"
      val nextTokPos = if (t.sentenceHasNext) t.sentenceNext.attr[PennPosLabel].categoryValue else "NONEXT"
      def addFourGramFeature(f: FeatureVector, name: String, a: String, b: String, c: String, d: String): Unit = {
        f += name+a+b+c+d
        f += 1+name+a+b+c
        f += 2+name+a+b+d
        f += 3+name+a+c+d
        f += 4+name+b+c+d
      }
      addFourGramFeature(f, dir+"HNhPcC=",pPos,nextHeadPos,prevTokPos,tPos)
      addFourGramFeature(f, dir+"PhHPcC=", prevHeadPos, pPos, prevTokPos, tPos)
      addFourGramFeature(f, dir+"HNhCNc=", pPos, nextHeadPos, tPos, nextTokPos)
      addFourGramFeature(f, dir+"PhHCNc=", prevHeadPos, pPos, tPos, nextTokPos)
>>>>>>> 073a9fa3
      val distance = math.abs(t.positionInSentence - p.positionInSentence)
      for (i <- 0 to distance) {
        f += dir+"EdgeLength>="+i
      }
      val normDistance = distance*10/ t.sentence.length
      for (i <- 0 to normDistance) {
        f += dir+"NormDistance>="+i
      }
    }
    f
  }

  def groundTruthEdges(s: Sentence): Seq[TensorVar] = {
    s.attr[ParseTree]._targetParents.zipWithIndex.flatMap(i => {
      val parentToken = if (i._1 < 0) null else s.tokens(i._1)
      val childToken = s.tokens(i._2)
      Seq(getTokenFeatureVector(childToken), getParentFeatureVector(parentToken), getPairwiseFeatureVector(childToken, parentToken))
    })
  }
  object DependencyModel extends Parameters {
    val weights = Weights(new cc.factorie.la.DenseTensor1(MyFeaturesDomain.dimensionSize))
  }

  class ProjectiveParser(val weights: Tensor, val sent: Sentence, val negativeExamples: Seq[(Int,Int)]) {
    val knownParents = ArrayBuffer[Int]()
    val sentLength = sent.length
    (0 until sentLength).foreach(e => knownParents.append(-3))
    negativeExamples.foreach(e => knownParents(e._2) = e._1)
    val tokenScores = Array.fill(sent.length+1)(0.0)
    val parentScores = Array.fill(sent.length+1)(0.0)
    parentScores(0) = weights.dot(getParentFeatureVector(null).value)
    for (i <- 0 until sentLength) {
      tokenScores(i+1) = weights.dot(getTokenFeatureVector(sent.tokens(i)).value)
      parentScores(i+1) = weights.dot(getParentFeatureVector(sent.tokens(i)).value)
    }
    val edgeScores = Array.fill(sent.length+1,sent.length+1)(Double.NaN)
    def getEdgeScore(parent: Int, child: Int) : Double = {
      assert(parent != child, "can't add an edge from a token to itself")
      if (edgeScores(parent)(child).isNaN) {
        val loss = if ((child > 0) && (knownParents(child-1) == parent -1)) -1.0 else 0.0
        edgeScores(parent)(child) = if (child > 0)
          loss + weights.dot(getPairwiseFeatureVector(sent.tokens(child - 1), if (parent > 0) sent.tokens(parent - 1) else null).value) + tokenScores(child) + parentScores(parent)
        else 0
      }
      edgeScores(parent)(child)
    }


    class SpanData(val split: Int, val score: Double)
    case class LeftComplete(override val split: Int, override val score: Double) extends SpanData(split, score)
    case class LeftIncomplete(override val split: Int, override val score: Double) extends SpanData(split, score)
    case class RightComplete(override val split: Int, override val score: Double) extends SpanData(split, score)
    case class RightIncomplete(override val split: Int, override val score: Double) extends SpanData(split, score)

    def backwardSearch(left: Int, right: Int, d: SpanData, edges: ArrayBuffer[(Int, Int)]) {
      if (left >= right) return
      d match {
        case d: LeftComplete =>
          val node = lcTable(left)(right)
          // println("searching lc " + left + " " + right)
          backwardSearch(left, node.split, LeftIncomplete(0, 0), edges)
          backwardSearch(node.split, right, LeftComplete(0, 0), edges)
        case d: RightComplete =>
          val node = rcTable(left)(right)
          // println("searching rc " + left + " " + right)
          backwardSearch(left, node.split, RightComplete(0, 0), edges)
          backwardSearch(node.split, right, RightIncomplete(0, 0), edges)
        case d: LeftIncomplete =>
          val node = liTable(left)(right)
          // println("searching li " + left + " " + right)
          edges.append((left, right))
          backwardSearch(left, node.split, LeftComplete(0, 0), edges)
          backwardSearch(node.split+1, right, RightComplete(0, 0), edges)
        case d: RightIncomplete =>
          // println("searching ri " + left + " " + right)
          val node = riTable(left)(right)
          edges.append((right, left))
          backwardSearch(left, node.split, LeftComplete(0, 0), edges)
          backwardSearch(node.split+1, right, RightComplete(0, 0), edges)
      }
    }

    val lcTable = Array.fill[LeftComplete](sentLength+1, sentLength+1)(null)
    val liTable = Array.fill[LeftIncomplete](sentLength+1, sentLength+1)(null)
    val rcTable = Array.fill[RightComplete](sentLength+1, sentLength+1)(null)
    val riTable = Array.fill[RightIncomplete](sentLength+1, sentLength+1)(null)

    def parse() = {
      for (i <- 0 until sentLength+1) {
        lcTable(i)(i) = LeftComplete(i, 0)
        liTable(i)(i) = LeftIncomplete(i, 0)
        rcTable(i)(i) = RightComplete(i, 0)
        riTable(i)(i) = RightIncomplete(i, 0)
      }

      for (height <- 1 until sentLength+1) {
        for (left <- 0 until sentLength+1 - height) {
          // here we'll fill the table cell left,left+height
          val right = left+height
          var bestLI = null.asInstanceOf[LeftIncomplete]
          var bestRI = null.asInstanceOf[RightIncomplete]
          for (split <- left until left+height) {
            val li = LeftIncomplete(split, lcTable(left)(split).score + rcTable(split+1)(right).score)
            bestLI = if ((bestLI eq null) || (li.score > bestLI.score)) li else bestLI
            val ri = RightIncomplete(split, lcTable(left)(split).score + rcTable(split+1)(right).score)
            bestRI = if ((bestRI eq null) || (ri.score > bestRI.score)) ri else bestRI
          }
          liTable(left)(right) = LeftIncomplete(bestLI.split, bestLI.score + getEdgeScore(left, right))
          riTable(left)(right) = RightIncomplete(bestRI.split, bestRI.score + getEdgeScore(right, left))

          var bestLC = null.asInstanceOf[LeftComplete]
          for (split <- left+1 to left+height) {
            // println(left + " " + split + " " + (left+height))
            val lc = LeftComplete(split, liTable(left)(split).score + lcTable(split)(right).score)
            bestLC = if ((bestLC eq null) || (lc.score > bestLC.score)) lc else bestLC
          }
          lcTable(left)(right) = bestLC

          var bestRC = null.asInstanceOf[RightComplete]
          for (split <- left until left+height) {
            val rc = RightComplete(split, rcTable(left)(split).score + riTable(split)(right).score)
            bestRC = if ((bestRC eq null) || (rc.score > bestRC.score)) rc else bestRC
          }
          rcTable(left)(right) = bestRC
        }
      }
      val finalParse = lcTable(0)(sentLength)
      val score = finalParse.score
      val edges = ArrayBuffer[(Int, Int)]()
      backwardSearch(0, sentLength, finalParse, edges)
      val parents = Array.ofDim[Int](sentLength)
      var sum = 0.0
      edges.foreach(e => {
        sum += getEdgeScore(e._1, e._2)
        assert(parents(e._2-1) == 0)
        assert(e._2 != 0)
        parents(e._2-1) = e._1-1
      })
      assert(math.abs(score - sum) < 0.01*math.abs(score) + 0.0001, "edge scores should match: " + score + " " + sum)
      (parents, score)
    }
  }

  class StructuredPerceptronParsingExample(val sent: Sentence) extends cc.factorie.optimize.Example {
    def accumulateValueAndGradient(value: DoubleAccumulator, gradient: WeightsMapAccumulator) {
      if (gradient ne null) {
        val gt = groundTruthEdges(sent)
        gt.foreach(f => gradient.accumulate(DependencyModel.weights, f.value))

        val projectiveParser = new ProjectiveParser(DependencyModel.weights.value,
          sent,
          sent.attr[ParseTree].targetParents.zipWithIndex)
        val (parents, score) = projectiveParser.parse()
        for (i <- 0 until sent.tokens.length) {
          gradient.accumulate(DependencyModel.weights,
            getPairwiseFeatureVector(sent.tokens(i), if (parents(i) == -1) null else sent.tokens(parents(i))).value,
            -1.0)
          gradient.accumulate(DependencyModel.weights,
            getTokenFeatureVector(sent.tokens(i)).value,
            -1.0)
          gradient.accumulate(DependencyModel.weights,
            getParentFeatureVector(if (parents(i) == -1) null else sent.tokens(parents(i))).value,
            -1.0)
          if (value ne null) {
            val trueParent = sent.attr[ParseTree].parents(i)
            val returned = parents(i)
            value.accumulate(math.min(0, projectiveParser.getEdgeScore(trueParent+1,i+1) - projectiveParser.getEdgeScore(returned+1, i+1)))
          }
        }
      }
    }
  }

  def serialize(filename: String) = {
    val file = new File(filename); if (file.getParentFile != null && !file.getParentFile.exists) file.getParentFile.mkdirs()
    cc.factorie.util.BinarySerializer.serialize(DependencyModel, file)
  }
  def deserialize(file: String) = cc.factorie.util.BinarySerializer.deserialize(DependencyModel, new File(file))
  def deserialize(url: java.net.URL) = cc.factorie.util.BinarySerializer.deserialize(DependencyModel, new DataInputStream(url.openConnection().getInputStream))

  def train(trainSentences: Seq[Sentence], testSentences: Seq[Sentence], file: String, nThreads: Int, nIters: Int = 10) {
    val examples = trainSentences.map(new StructuredPerceptronParsingExample(_))
    val rng = new scala.util.Random(0)
    val opt = new AdaMira(0.1) with ParameterAveraging // new cc.factorie.optimize.AdaGradRDA(1.0, 0.0, 0.0001, 0.0001)
    val trainer = new optimize.SynchronizedOptimizerOnlineTrainer(DependencyModel.parameters, opt, maxIterations = 10, nThreads = 1)
    for (iteration <- 0 until nIters) {
      trainer.processExamples(rng.shuffle(examples))
      opt match { case op: ParameterAveraging => op.setWeightsToAverage(DependencyModel.parameters) }
      val t0 = System.currentTimeMillis()
      println("Predicting train set..."); Threading.parForeach(trainSentences, nThreads) { s => parse(s) } // Was par
      println("Predicting test set...");  Threading.parForeach(testSentences, nThreads) { s => parse(s) } // Was par
      println("Processed in " + (trainSentences.map(_.tokens.length).sum+testSentences.map(_.tokens.length).sum)*1000.0/(System.currentTimeMillis()-t0) + " tokens per second")
      println("Training UAS = "+ ParserEval.calcUas(trainSentences.map(_.attr[ParseTree])))
      println(" Testing UAS = "+ ParserEval.calcUas(testSentences.map(_.attr[ParseTree])))
      opt match { case op: ParameterAveraging => op.unSetWeightsToAverage(DependencyModel.parameters) }
      println()
      //println("Saving model...")
      //if (file != "") serialize(file + "-iter-"+iteration)
    }
    println("Finished training.")
    opt.finalizeWeights(DependencyModel.parameters)
  }

  def parse(sent: Sentence) {
    val tree = sent.attr.getOrElseUpdate(new ParseTree(sent))
    val parser = new ProjectiveParser(DependencyModel.weights.value, sent, Seq())
    val (parents, _) = parser.parse()
    for (i <- 0 until sent.length) tree.setParent(i, parents(i))
  }

  def process(document: Document) = {
    document.sentences.foreach(parse)
    document
  }
  def prereqAttrs: Iterable[Class[_]] = List(classOf[Sentence], classOf[pos.PennPosTag]) // TODO Also TokenLemma?  But we don't have a lemmatizer that matches the training data
  def postAttrs: Iterable[Class[_]] = List(classOf[ParseTree])
}

object GraphProjectiveParser extends GraphProjectiveParser {
  deserialize(ClasspathURL[GraphProjectiveParser](".factorie"))
}

object GraphProjectiveParserOpts extends cc.factorie.util.DefaultCmdOptions with SharedNLPCmdOptions{
  val trainFile = new CmdOption("train", "", "FILES", "CoNLL-2008 train file.")
  //val devFile =   new CmdOption("dev", "", "FILES", "CoNLL-2008 dev file")
  val testFile =  new CmdOption("test", "", "FILES", "CoNLL-2008 test file.")
  val model      = new CmdOption("model", "parser-model", "FILE", "File in which to save the trained model.")
  val nThreads   = new CmdOption("nThreads", Runtime.getRuntime.availableProcessors(), "INT", "Number of threads to use.")
}

object GraphProjectiveParserTrainer extends HyperparameterMain {
  def evaluateParameters(args: Array[String]): Double = {
    val opts = GraphProjectiveParserOpts
    opts.parse(args)

    val parser = new GraphProjectiveParser


    val trainDoc = load.LoadOntonotes5.fromFilename(opts.trainFile.value).head
    val testDoc = load.LoadOntonotes5.fromFilename(opts.testFile.value).head

    val trainPortionToTake = if(opts.trainPortion.wasInvoked) opts.trainPortion.value.toDouble  else 1.0
    val testPortionToTake =  if(opts.testPortion.wasInvoked) opts.testPortion.value.toDouble  else 1.0
    val trainSentencesFull = trainDoc.sentences.toSeq
    val trainSentences = trainSentencesFull.take((trainPortionToTake*trainSentencesFull.length).floor.toInt)
    val testSentencesFull = testDoc.sentences.toSeq
    val testSentences = testSentencesFull.take((testPortionToTake*testSentencesFull.length).floor.toInt)



    // Train
    parser.train(trainSentences, testSentences, opts.model.value, math.min(opts.nThreads.value, Runtime.getRuntime.availableProcessors()))
    // Test

    // Print accuracy diagnostics
    println("Predicting train set..."); parser.process(trainDoc)
    println("Predicting test set...");  parser.process(testDoc)
    println("Training UAS = "+ ParserEval.calcUas(trainDoc.sentences.toSeq.map(_.attr[ParseTree])))
    val testUAS = ParserEval.calcUas(testDoc.sentences.toSeq.map(_.attr[ParseTree]))
    println("Testing UAS = "+ testUAS)
    println()
    println("Done.")
    if(opts.targetAccuracy.wasInvoked) PerformanceChecking.assertAccuracy(testUAS,opts.targetAccuracy.value.toDouble)

    testUAS
  }

}<|MERGE_RESOLUTION|>--- conflicted
+++ resolved
@@ -57,17 +57,7 @@
     val tWord = t.string
     val tPos = t.attr[PennPosTag].categoryValue
     val pWord = if (p ne null) p.string else "ROOT"
-<<<<<<< HEAD
     val pPos = if (p ne null) p.attr[PennPosTag].categoryValue else "ROOTPOS"
-    f += "WORDPAIR="+tWord+"&"+pWord
-    f += "POSPAIR="+tPos+"&"+pPos
-    f += "PARENTPAIRCHILDPOS="+pPos+"&"+pWord+"&"+tPos
-    f += "PARENTPAIRCHILDWORD="+pPos+"&"+pWord+"&"+tWord
-    f += "CHILDPAIRPARENTPOS="+tPos+"&"+tWord+"&"+pPos
-    f += "CHILDPAIRPARENTWORD="+tPos+"&"+tWord+"&"+pWord
-    f += "JOINTALL="+tPos+"&"+tWord+"&"+pWord+"&"+pPos
-=======
-    val pPos = if (p ne null) p.attr[PennPosLabel].categoryValue else "ROOTPOS"
     val pPosition = if (p ne null) p.positionInSentence else -1
     val tPosition = t.positionInSentence
     val dir = if (pPosition < tPosition) "R" else "L"
@@ -78,31 +68,18 @@
     f += dir+"CHILDPAIRPARENTPOS="+tPos+"&"+tWord+"&"+pPos
     f += dir+"CHILDPAIRPARENTWORD="+tPos+"&"+tWord+"&"+pWord
     f += dir+"JOINTALL="+tPos+"&"+tWord+"&"+pWord+"&"+pPos
->>>>>>> 073a9fa3
     if ((p ne null) && (t ne null)) {
       val first = if (p.positionInSentence < t.positionInSentence) p else t
       val second = if (p.positionInSentence < t.positionInSentence) t else p
       var x = first
       while (x.sentenceNext ne second) {
         x = x.sentenceNext
-<<<<<<< HEAD
-        f += "BETWEENPOS="+pPos+"&"+x.attr[PennPosTag].categoryValue+"&"+tPos
+        f += dir+"BETWEENPOS="+pPos+"&"+x.attr[PennPosTag].categoryValue+"&"+tPos
       }
       val prevHeadPos = if (p.sentenceHasPrev) p.sentencePrev.attr[PennPosTag].categoryValue else "NOPREV"
       val prevTokPos = if (t.sentenceHasPrev) t.sentencePrev.attr[PennPosTag].categoryValue else "NOPREV"
       val nextHeadPos = if (p.sentenceHasNext) p.sentenceNext.attr[PennPosTag].categoryValue else "NONEXT"
       val nextTokPos = if (t.sentenceHasNext) t.sentenceNext.attr[PennPosTag].categoryValue else "NONEXT"
-      f += "HNhPcC="+pPos+"&"+nextHeadPos+"&"+prevTokPos+"&"+tPos
-      f += "PhHPcC="+prevHeadPos+"&"+pPos+"&"+prevTokPos+"&"+tPos
-      f += "HNhCNc="+pPos+"&"+nextHeadPos+"&"+tPos+"&"+nextTokPos
-      f += "PhHCNc="+prevHeadPos+"&"+pPos+"&"+tPos+"&"+nextTokPos
-=======
-        f += dir+"BETWEENPOS="+pPos+"&"+x.attr[PennPosLabel].categoryValue+"&"+tPos
-      }
-      val prevHeadPos = if (p.sentenceHasPrev) p.sentencePrev.attr[PennPosLabel].categoryValue else "NOPREV"
-      val prevTokPos = if (t.sentenceHasPrev) t.sentencePrev.attr[PennPosLabel].categoryValue else "NOPREV"
-      val nextHeadPos = if (p.sentenceHasNext) p.sentenceNext.attr[PennPosLabel].categoryValue else "NONEXT"
-      val nextTokPos = if (t.sentenceHasNext) t.sentenceNext.attr[PennPosLabel].categoryValue else "NONEXT"
       def addFourGramFeature(f: FeatureVector, name: String, a: String, b: String, c: String, d: String): Unit = {
         f += name+a+b+c+d
         f += 1+name+a+b+c
@@ -114,7 +91,6 @@
       addFourGramFeature(f, dir+"PhHPcC=", prevHeadPos, pPos, prevTokPos, tPos)
       addFourGramFeature(f, dir+"HNhCNc=", pPos, nextHeadPos, tPos, nextTokPos)
       addFourGramFeature(f, dir+"PhHCNc=", prevHeadPos, pPos, tPos, nextTokPos)
->>>>>>> 073a9fa3
       val distance = math.abs(t.positionInSentence - p.positionInSentence)
       for (i <- 0 to distance) {
         f += dir+"EdgeLength>="+i
