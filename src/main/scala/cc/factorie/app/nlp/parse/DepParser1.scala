--- conflicted
+++ resolved
@@ -32,137 +32,10 @@
     val features = new NonProjDependencyParserFeatures(this)
     features ++= featureGenerators.map(_.apply(state))
   }
-<<<<<<< HEAD
-  class Action(targetAction: (Int, String), val stack: ParserStack, val input: ParserStack, tree: ParseTree) extends LabeledCategoricalVariable(targetAction) {
-    def domain = ActionDomain
-    val features = new Features(this, stack, input, tree)
-    val allowedActions = (1 to 4).filter(actionIdx => {
-      actionIdx match {
-        /*Left*/   case 1 => { stack.size > 1 && tree.parentIndex(stack.head) == ParseTree.noIndex && input.size > 0 }
-        /*Right*/  case 2 => { input.size > 0 }
-        /*Shift*/  case 3 => { input.size > 1 }
-        /*Reduce*/ case 4 => { stack.size > 1 && tree.parentIndex(stack.head) != ParseTree.noIndex }
-      }
-    }).toSet
-    val validTargetList = domain.filter(a => allowedActions.contains(a.category._1)).toSeq.map(_.intValue).iterator
-  }
-
-  // The features representing the input and stacks
-  object FeaturesDomain extends CategoricalTensorDomain[String]
-  val nullLemma = new TokenLemma(null, "null")
-  class Features(val label: Action, stack: ParserStack, input: ParserStack, tree: ParseTree) extends BinaryFeatureVectorVariable[String] {
-    def domain = FeaturesDomain
-    override def skipNonCategories = FeaturesDomain.dimensionDomain.frozen // TODO was: featuresSkipNonCategories -akm
-    import cc.factorie.app.strings.simplifyDigits
-    // assumes all locations > 0
-    def formFeatures(s: String, seq: ParserStack, locations: Seq[Int], tree: ParseTree): Seq[String] =
-      locations.filter(_ < seq.size).map(i => s + "sf-" + { if (seq(i) == ParseTree.noIndex || seq(i) == ParseTree.rootIndex) "null" else simplifyDigits(tree.sentence.tokens(seq(i)).string) } + i)
-    def lemmaFeatures(s: String, seq: ParserStack, locations: Seq[Int], tree: ParseTree): Seq[String] =
-      locations.filter(_ < seq.size).map(i => s + "lf-" + { if (seq(i) == ParseTree.noIndex || seq(i) == ParseTree.rootIndex) "null" else tree.sentence.tokens(seq(i)).attr.getOrElse[TokenLemma](nullLemma).value }+ i)
-    def tagFeatures(s: String, seq: ParserStack, locations: Seq[Int], tree: ParseTree): Seq[String] =
-      locations.filter(_ < seq.size).map(i => s + "it-" + { if (seq(i) == ParseTree.noIndex || seq(i) == ParseTree.rootIndex) "null" else tree.sentence.tokens(seq(i)).attr[pos.PTBPosLabel].categoryValue }+ i)
-    def depRelFeatures(s: String, seq: ParserStack, locations: Seq[Int], tree: ParseTree): Seq[String] =
-      locations.filter(_ < seq.size).map(i => s + "sd-" + { if (seq(i) == ParseTree.noIndex || seq(i) == ParseTree.rootIndex) "null" else tree.label(seq(i)).value } + i)
-    def lChildDepRelFeatures(s: String, seq: ParserStack, locations: Seq[Int], tree: ParseTree): Seq[String] =
-      locations.filter(_ < seq.size).flatMap(i => tree.leftChildren(seq(i)).map(t => s + "lcd-" + tree.label(t.positionInSentence).value.toString() + i))
-    def rChildDepRelFeatures(s: String, seq: ParserStack, locations: Seq[Int], tree: ParseTree): Seq[String] =
-      locations.filter(_ < seq.size).flatMap(i => tree.rightChildren(seq(i)).map(t => s + "rcd-" + tree.label(t.positionInSentence).value.toString() + i))
-    // Initialize the Features value
-    def initialize() {
-      val sff = formFeatures("s", stack, Seq(0,1), tree)
-      val iff = formFeatures("i", input, Seq(0,1), tree)
-      // TODO We don't have have a good lemma annotator for new text
-      val slf = lemmaFeatures("s", stack, Seq(0,1), tree)
-      val ilf = lemmaFeatures("i", input, Seq(0,1), tree)
-      val stf = tagFeatures("s", stack, Seq(0,1,2,3), tree)
-      val itf = tagFeatures("i", input, Seq(0,1,2,3), tree)
-      val sdr = depRelFeatures("s", stack, Seq(0), tree)
-      val idr = depRelFeatures("i", input, Seq(0), tree)
-      val slc = lChildDepRelFeatures("s", stack, Seq(0), tree)
-      val ilc = lChildDepRelFeatures("i", input, Seq(0), tree)
-      val src = rChildDepRelFeatures("s", stack, Seq(0), tree)
-      val irc = rChildDepRelFeatures("i", input, Seq(0), tree)
-      Seq(sff, iff, slf, ilf, stf, itf, sdr, idr, slc, ilc, src, irc).foreach(this ++= _)
-      for ((stack,input) <- Seq((sff, iff), (slf, ilf), (sdr, idr));
-           left <- stack; right <- input) {
-        this += (left + "&" + right)
-      }
-    }
-    initialize()
-  }
-  var featuresSkipNonCategories = true
-  
-  // The model scoring an Action in the context of Features
-  lazy val model = new LinearMultiClassClassifier(ActionDomain.size, FeaturesDomain.dimensionSize)
-  
-  // Action implementations
-  def applyLeftArc(tree: ParseTree, stack: ParserStack, input: ParserStack, relation: String = ""): Unit = {
-    val child: Int = stack.pop()
-    val parent: Int = input.head
-    tree.setParent(child, parent)
-    tree.label(child).setCategory(relation)(null)
-    assert(tree.label(child).intValue != -1, "Relation is: " + relation)
-  }
-  def applyRightArc(tree: ParseTree, stack: ParserStack, input: ParserStack, relation: String = ""): Unit = {
-    val child: Int = input.pop()
-    val parent: Int = stack.head
-    tree.setParent(child, parent)
-    tree.label(child).setCategory(relation)(null)
-    assert(tree.label(child).intValue != -1)
-    stack.push(child)
-  }
-  def applyShift(tree: ParseTree, stack: ParserStack, input: ParserStack, relation: String = ""): Unit =
-    stack.push(input.pop())
-  def applyReduce(tree: ParseTree, stack: ParserStack, input: ParserStack, relation: String = ""): Unit =
-    stack.pop()
-  def applyAction(tree: ParseTree, stack: ParserStack, input: ParserStack, actionIdx: Int, relation: String) {
-    actionIdx match {
-      case 1 => applyLeftArc(tree,stack,input,relation)
-      case 2 => applyRightArc(tree,stack,input,relation)
-      case 3 => applyShift(tree,stack,input,relation)
-      case 4 => applyReduce(tree,stack,input,relation)
-      case _ => throw new Error("Action category value is invalid.")
-    }
-  }
-
-  def predict(stack: ParserStack, input: ParserStack, tree: ParseTree): (Action, (Int, String)) = {
-    val v = new Action((4, ""), stack, input, tree)
-    val prediction = model.classification(v.features.value).score
-    (v, v.domain.categories(v.validTargetList.maxBy(prediction(_))))
-  }
-
-  def parse(s: Sentence): Seq[Action] = {
-    val actionsPerformed = new ArrayBuffer[Action]
-    //s.attr.remove[ParseTree]
-    val tree = s.attr.getOrElseUpdate(new ParseTree(s))
-    for (i <- 0 until s.length) tree._parents(i) = ParseTree.noIndex // need to clear the parse tree before parsing
-    val stack = new ParserStack
-    stack.push(ParseTree.rootIndex)
-    val input = new ParserStack; for (i <- (0 until s.length).reverse) input.push(i)
-    while(input.nonEmpty) {
-      val (action,  (actionIdx, relation)) = predict(stack, input, tree)
-      actionsPerformed.append(action)
-      applyAction(tree, stack, input, actionIdx, relation)
-      while (input.isEmpty && stack.size > 1) {
-        if (tree.parentIndex(stack.head) == ParseTree.noIndex)
-          input.push(stack.pop())
-        else
-          stack.pop()
-      }
-    }
-    actionsPerformed
-  }
-  
-  def freezeDomains(): Unit = {
-    featuresSkipNonCategories = true
-    FeaturesDomain.freeze()
-    ActionDomain.freeze()
-=======
   object featuresDomain extends CategoricalTensorDomain[String]
   class NonProjDependencyParserFeatures(val decisionVariable: ParseDecisionVariable) extends BinaryFeatureVectorVariable[String] {
     def domain = featuresDomain
     override def skipNonCategories = domain.dimensionDomain.frozen
->>>>>>> 2c7a15b3
   }
   
   // Serialization
@@ -202,7 +75,7 @@
     
     
     
-  def classify(v: ParseDecisionVariable) = new ParseDecision(labelDomain.category(model.classification(v.features.tensor).bestLabelIndex))
+  def classify(v: ParseDecisionVariable) = new ParseDecision(labelDomain.category(model.classification(v.features.value).bestLabelIndex))
   lazy val model = new LinearMultiClassClassifier(labelDomain.size, featuresDomain.dimensionSize)
 
 
@@ -294,7 +167,7 @@
     val sentence = token.sentence
     val pt = if (sentence ne null) sentence.attr[ParseTree] else null
     if (pt eq null) "_\t_"
-    else (pt.parentIndex(token.sentencePosition)+1).toString+"\t"+pt.label(token.sentencePosition).categoryValue
+    else (pt.parentIndex(token.positionInSentence)+1).toString+"\t"+pt.label(token.positionInSentence).categoryValue
   }
   //override def tokenAnnotationString(token:Token): String = { val parse = token.parseParent; if (parse ne null) parse.positionInSentence+"\t"+token.parseLabel.categoryValue else "_\t_" }
 
@@ -388,29 +261,6 @@
         }
       new ParseDecision(getGoldLRN(state) + " " + shiftOrReduceOrPass + " " + getGoldLabel(state))
     }
-<<<<<<< HEAD
-    var iter = 0
-    def evaluate() {
-      trainActions.foreach(a => {
-        a.set(model.classification(a.features.value).bestLabelIndex)(null)
-      })
-      println("Train action accuracy = "+HammingObjective.accuracy(trainActions))
-      //opt.setWeightsToAverage(model.weightsSet)
-      val t0 = System.currentTimeMillis()
-
-      println("Predicting train set..."); trainSentences.foreach { s => parse(s) } // Was par
-      println("Predicting test set...");  testSentences.foreach { s => parse(s) } // Was par
-      println("Processed in " + (trainSentences.toSeq.length+testSentences.toSeq.length)*1000.0/(System.currentTimeMillis()-t0) + " sentences per second")
-      println("Training UAS = "+ ParserEval.calcUas(trainSentences.map(_.attr[ParseTree])))
-      println(" Testing UAS = "+ ParserEval.calcUas(testSentences.map(_.attr[ParseTree])))
-      println()
-      println("Training LAS = "+ ParserEval.calcLas(trainSentences.map(_.attr[ParseTree])))
-      println(" Testing LAS = "+ ParserEval.calcLas(testSentences.map(_.attr[ParseTree])))
-      println()
-      if (name != null && name != "") {
-        println("Saving intermediate model...")
-        serialize(name + "-iter-"+iter)
-=======
 
     def getGoldLabel(state: ParseState): String = {
       if (goldHeads(state.stack)._1 == state.input) goldHeads(state.stack)._2
@@ -509,7 +359,6 @@
           (state: ParseState) => location + offset + ":" + formFns(form)(locationFn(state))
         }
         case _ => throw new Error("Couldn't parse location and form from feature generator string.")
->>>>>>> 2c7a15b3
       }
     }
 
@@ -536,16 +385,6 @@
     }
   }
 
-<<<<<<< HEAD
-  // DocumentAnnotator interface
-  def process1(d: Document) = { for (sentence <- d.sentences) parse(sentence); d }
-  def prereqAttrs: Iterable[Class[_]] = List(classOf[Sentence], classOf[pos.PTBPosLabel]) // TODO Also TokenLemma?  But we don't have a lemmatizer that matches the training data 
-  def postAttrs: Iterable[Class[_]] = List(classOf[ParseTree])
-  override def tokenAnnotationString(token:Token): String = {
-    val pt = token.sentence.attr[ParseTree]
-    if (pt eq null) "_\t_"
-    else (pt.parentIndex(token.positionInSentence)+1).toString+"\t"+pt.label(token.positionInSentence).categoryValue
-=======
   class DepToken(val form: String, val lemma: String, val pos: String, val thisIdx: Int, val state: ParseState) {
     var head: DepArc = null
     def hasHead: Boolean = head ne null
@@ -612,7 +451,6 @@
       }
       nullToken
     }
->>>>>>> 2c7a15b3
   }
 }
 
@@ -715,7 +553,7 @@
   }
 }
 
-object DepParser1Optimizer {
+object DepParse12Optimizer {
   def main(args: Array[String]) {
     val opts = new DepParser1Args
     opts.parse(args)
@@ -732,7 +570,7 @@
       "cc.factorie.app.nlp.parse.DepParser2",
       10, 5)
       */
-    val qs = new cc.factorie.util.QSubExecutor(60, "cc.factorie.app.nlp.parse.DepParser1Trainer")
+    val qs = new cc.factorie.util.QSubExecutor(60, "cc.factorie.app.nlp.parse.DepParser2Trainer")
     val optimizer = new cc.factorie.util.HyperParameterSearcher(opts, Seq(l1, l2, rate, delta), qs.execute, 200, 180, 60)
     val result = optimizer.optimize()
     println("Got results: " + result.mkString(" "))
