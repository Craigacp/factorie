/* Copyright (C) 2008-2010 University of Massachusetts Amherst,
   Department of Computer Science.
   This file is part of "FACTORIE" (Factor graphs, Imperative, Extensible)
   http://factorie.cs.umass.edu, http://code.google.com/p/factorie/
   Licensed under the Apache License, Version 2.0 (the "License");
   you may not use this file except in compliance with the License.
   You may obtain a copy of the License at
    http://www.apache.org/licenses/LICENSE-2.0
   Unless required by applicable law or agreed to in writing, software
   distributed under the License is distributed on an "AS IS" BASIS,
   WITHOUT WARRANTIES OR CONDITIONS OF ANY KIND, either express or implied.
   See the License for the specific language governing permissions and
   limitations under the License. */
package cc.factorie.app.nlp.parse

import cc.factorie._
import cc.factorie.app.nlp._
import cc.factorie.app.nlp.pos._
import cc.factorie.app.classify.{MultiClassModel, Classification, Classifier, LabelList}
import cc.factorie.app.nlp.lemma.TokenLemma
import collection.mutable.ArrayBuffer
import java.io.File
import cc.factorie.util.{BinarySerializer, CubbieConversions, ProtectedIntArrayBuffer, LocalDoubleAccumulator}
import cc.factorie.la.{DenseTensor1, Tensor1}
import cc.factorie.optimize.{MiniBatchExample, ParameterAveraging}


class DepParser1(val useLabels: Boolean = true) extends DocumentAnnotator {
  def this(filename:String) = { this(); deserialize(filename) }

  class ParserStack extends ProtectedIntArrayBuffer {
    def push(i: Int) = this._append(i)
    def pop() = { val r = this._apply(this._length-1); this._remove(this._length-1); r}
    def head = this._apply(this._length-1)
    def size = this._length
    def apply(i: Int) = this._apply(this._length-i-1)
    def nonEmpty = _length > 0
    def isEmpty = _length == 0
    def elements = _asSeq.reverse
  }

  // The shift/reduce actions predicted
  object ActionDomain extends CategoricalDomain[(Int, String)] {
    override def stringToCategory(s: String): (Int, String) = {
      val (i, str) = s.splitAt(s.indexOf(","))
      (Integer.parseInt(i.substring(1,2)), str.substring(1,str.size-1)) // assumes single digit actionIdx
    }
  }
  class Action(targetAction: (Int, String), val stack: ParserStack, val input: ParserStack, tree: ParseTree) extends LabeledCategoricalVariable(targetAction) {
    def domain = ActionDomain
    val features = new Features(this, stack, input, tree)
    val allowedActions = (1 to 4).filter(actionIdx => {
      actionIdx match {
        /*Left*/   case 1 => { stack.size > 1 && tree.parentIndex(stack.head) == ParseTree.noIndex && input.size > 0 }
        /*Right*/  case 2 => { input.size > 0 }
        /*Shift*/  case 3 => { input.size > 1 }
        /*Reduce*/ case 4 => { stack.size > 1 && tree.parentIndex(stack.head) != ParseTree.noIndex }
      }
    }).toSet
    val validTargetList = domain.filter(a => allowedActions.contains(a.category._1)).toSeq.map(_.intValue).iterator
  }

  // The features representing the input and stacks
  object FeaturesDomain extends CategoricalDimensionTensorDomain[(String, Int)] {
    override def stringToCategory(s: String): (String,Int) = {
      val (str, i) = s.splitAt(s.lastIndexOf(","))

      (str.substring(1), Integer.parseInt(i.substring(1,i.size-1)))
    }
  }
  val nullLemma = new TokenLemma(null, "null")
  class Features(val label: Action, stack: ParserStack, input: ParserStack, tree: ParseTree) extends BinaryFeatureVectorVariable[(String, Int)] {
    def domain = FeaturesDomain
    override def skipNonCategories = featuresSkipNonCategories
    import cc.factorie.app.strings.simplifyDigits
    // assumes all locations > 0
    def formFeatures(s: String, seq: ParserStack, locations: Seq[Int], tree: ParseTree): Seq[(String, Int)] =
      locations.filter(_ < seq.size).map(i => (s + "sf-" + { if (seq(i) == ParseTree.noIndex || seq(i) == ParseTree.rootIndex) "null" else simplifyDigits(tree.sentence.tokens(seq(i)).string) }, i))
    def lemmaFeatures(s: String, seq: ParserStack, locations: Seq[Int], tree: ParseTree): Seq[(String, Int)] =
      locations.filter(_ < seq.size).map(i => (s + "lf-" + { if (seq(i) == ParseTree.noIndex || seq(i) == ParseTree.rootIndex) "null" else tree.sentence.tokens(seq(i)).attr.getOrElse[TokenLemma](nullLemma).value }, i))
    def tagFeatures(s: String, seq: ParserStack, locations: Seq[Int], tree: ParseTree): Seq[(String, Int)] =
      locations.filter(_ < seq.size).map(i => (s + "it-" + { if (seq(i) == ParseTree.noIndex || seq(i) == ParseTree.rootIndex) "null" else tree.sentence.tokens(seq(i)).attr[pos.PTBPosLabel].categoryValue }, i))
    def depRelFeatures(s: String, seq: ParserStack, locations: Seq[Int], tree: ParseTree): Seq[(String, Int)] =
      locations.filter(_ < seq.size).map(i => (s + "sd-" + { if (seq(i) == ParseTree.noIndex || seq(i) == ParseTree.rootIndex) "null" else tree.label(seq(i)).value }, i))
    def lChildDepRelFeatures(s: String, seq: ParserStack, locations: Seq[Int], tree: ParseTree): Seq[(String, Int)] = {
      locations.filter(_ < seq.size).flatMap(i => tree.leftChildren(seq(i)).map(t => (s + "lcd-" + tree.label(t.positionInSentence).value.toString(), i))) }
    def rChildDepRelFeatures(s: String, seq: ParserStack, locations: Seq[Int], tree: ParseTree): Seq[(String, Int)] = {
      locations.filter(_ < seq.size).flatMap(i => tree.rightChildren(seq(i)).map(t => (s + "rcd-" + tree.label(t.positionInSentence).value.toString(), i))) }
    // Initialize the Features value
    this ++= formFeatures("s", stack, Seq(0,1), tree)
    this ++= formFeatures("i", input, Seq(0,1), tree)
    // TODO We don't have have a good lemma annotator for new text
    this ++= lemmaFeatures("s", stack, Seq(0,1), tree) //
    this ++= lemmaFeatures("i", input, Seq(0,1), tree) //
    this ++= tagFeatures("s", stack, Seq(0,1,2,3), tree)
    this ++= tagFeatures("i", input, Seq(0,1,2,3), tree)
    this ++= depRelFeatures("s", stack, Seq(0), tree)
    this ++= depRelFeatures("i", input, Seq(0), tree)
    this ++= lChildDepRelFeatures("s", stack, Seq(0), tree)
    this ++= lChildDepRelFeatures("i", input, Seq(0), tree)
    this ++= rChildDepRelFeatures("s", stack, Seq(0), tree)
    this ++= rChildDepRelFeatures("i", input, Seq(0), tree)
  }
  var featuresSkipNonCategories = true
  
  // The model scoring an Action in the context of Features
  val model = new MultiClassModel {
    val evidence = Weights(new la.DenseTensor2(ActionDomain.size, FeaturesDomain.dimensionSize))
  }
  
  // Action implementations
  def applyLeftArc(tree: ParseTree, stack: ParserStack, input: ParserStack, relation: String = ""): Unit = {
    val child: Int = stack.pop()
    val parent: Int = input.head
    tree.setParent(child, parent)
    tree.label(child).setCategory(relation)(null)
    assert(tree.label(child).intValue != -1, "Relation is: " + relation)
  }
  def applyRightArc(tree: ParseTree, stack: ParserStack, input: ParserStack, relation: String = ""): Unit = {
    val child: Int = input.pop()
    val parent: Int = stack.head
    tree.setParent(child, parent)
    tree.label(child).setCategory(relation)(null)
    assert(tree.label(child).intValue != -1)
    stack.push(child)
  }
  def applyShift(tree: ParseTree, stack: ParserStack, input: ParserStack, relation: String = ""): Unit =
    stack.push(input.pop())
  def applyReduce(tree: ParseTree, stack: ParserStack, input: ParserStack, relation: String = ""): Unit =
    stack.pop()
  def applyAction(tree: ParseTree, stack: ParserStack, input: ParserStack, actionIdx: Int, relation: String) {
    actionIdx match {
      case 1 => applyLeftArc(tree,stack,input,relation)
      case 2 => applyRightArc(tree,stack,input,relation)
      case 3 => applyShift(tree,stack,input,relation)
      case 4 => applyReduce(tree,stack,input,relation)
      case _ => throw new Error("Action category value is invalid.")
    }
  }

  def predict(stack: ParserStack, input: ParserStack, tree: ParseTree): (Action, (Int, String)) = {
    val v = new Action((4, ""), stack, input, tree)
    val weights = model.evidence.value
    val prediction = weights * v.features.tensor.asInstanceOf[Tensor1]
    (v, v.domain.categories(v.validTargetList.maxBy(prediction(_))))
  }

  def parse(s: Sentence): Seq[Action] = {
    val actionsPerformed = new ArrayBuffer[Action]
    //s.attr.remove[ParseTree]
    val tree = s.attr.getOrElseUpdate(new ParseTree(s))
    for (i <- 0 until s.length) tree._parents(i) = ParseTree.noIndex // need to clear the parse tree before parsing
    val stack = new ParserStack
    stack.push(ParseTree.rootIndex)
    val input = new ParserStack; for (i <- (0 until s.length).reverse) input.push(i)
    while(input.nonEmpty) {
      val (action,  (actionIdx, relation)) = predict(stack, input, tree)
      actionsPerformed.append(action)
      applyAction(tree, stack, input, actionIdx, relation)
      while (input.isEmpty && stack.size > 1) {
        if (tree.parentIndex(stack.head) == ParseTree.noIndex)
          input.push(stack.pop())
        else
          stack.pop()
      }
    }
    actionsPerformed
  }
  
  def freezeDomains(): Unit = {
    featuresSkipNonCategories = true
    FeaturesDomain.freeze()
    ActionDomain.freeze()
  }
  
  // Serialization
  def serialize(filename: String) {
    import CubbieConversions._
    val file = new File(filename); if (file.getParentFile != null && !file.getParentFile.exists) file.getParentFile.mkdirs()
    BinarySerializer.serialize(ActionDomain, FeaturesDomain.dimensionDomain, model, file)
  }
  def deserialize(filename: String) {
    import CubbieConversions._
    val file = new File(filename)
    assert(file.exists(), "Trying to load non-existent file: '" +file)
    BinarySerializer.deserialize(ActionDomain, FeaturesDomain.dimensionDomain, model, file)
  }
  
  // Training
  def generateTrainingLabels(ss: Seq[Sentence]): Seq[Seq[Action]] = ss.par.map(generateTrainingLabels(_)).seq
  def generateTrainingLabels(s: Sentence): Seq[Action] = {
    val origTree = s.attr[ParseTree]
    val tree = new ParseTree(s)
    val stack = new ParserStack; stack.push(ParseTree.rootIndex)
    val input = new ParserStack; for (i <- (0 until s.length).reverse) input.push(i)
    val actionLabels = new ArrayBuffer[Action]
    while (input.nonEmpty) {
      var done = false
      val inputIdx = input.head
      val inputIdxParent = origTree.parentIndex(inputIdx)
      val stackIdx = stack.head
      val stackIdxParent = {
        if (stackIdx == ParseTree.rootIndex) -3
        else origTree.parentIndex(stackIdx)
      }
      if (inputIdxParent == stackIdx) {
        val action = new Action((2, { if (useLabels) origTree.label(inputIdx).categoryValue else "" }), stack, input, tree) // RightArc
        assert(action.allowedActions.contains(action.targetCategory._1), action.targetCategory._1 + " stack " + stack + " input " + input)
        actionLabels.append(action)
        applyAction(tree, stack, input, action.categoryValue._1, action.categoryValue._2)
        done = true
      } else if (inputIdx == stackIdxParent) {
        val action = new Action((1, { if (useLabels) origTree.label(stackIdx).categoryValue else "" }), stack, input, tree) // LeftArc
        assert(action.allowedActions.contains(action.targetCategory._1), action.targetCategory._1 + " stack " + stack + " input " + input)
        actionLabels.append(action)
        applyAction(tree, stack, input, action.categoryValue._1, action.categoryValue._2)
        done = true
      } else {
        for (si <- stack.elements.drop(1);
             if (inputIdx != ParseTree.rootIndex &&
                (tree.parentIndex(stack.head) != ParseTree.noIndex) &&
                ((inputIdxParent == si) ||
                 (inputIdx == { if (si == ParseTree.rootIndex) -3 // -3 doesn't conflict with noIndex or rootIndex //ParseTree.noIndex
                                else  origTree.parentIndex(si) })))) {// is the -2 right here?
          val action = new Action((4, ""), stack, input, tree) // Reduce
          assert(action.allowedActions.contains(action.targetCategory._1), action.targetCategory._1 + " stack " + stack + " input " + input)
          actionLabels.append(action)
          applyAction(tree, stack, input, action.categoryValue._1, action.categoryValue._2)
          done = true
        }
      }
      if (!done) {
        val action = new Action((3, ""), stack, input, tree) // Shift
        actionLabels.append(action)
        applyAction(tree, stack, input, action.categoryValue._1, action.categoryValue._2)
      }
    }
    actionLabels
  }
  class Example(ignoredModel:Parameters, featureVector:la.Tensor1, targetLabel:Int) extends optimize.Example {
    // similar to GLMExample, but specialized to DepParser.model
    def accumulateExampleInto(gradient:la.WeightsMapAccumulator, value:util.DoubleAccumulator): Unit = {
      val weights = model.evidence.value
      val prediction = weights * featureVector
      val (obj, grad) = optimize.LinearObjectives.logMultiClass.valueAndGradient(prediction, targetLabel)
      if (value ne null) value.accumulate(obj)
      if (gradient ne null) gradient.accumulate(model.evidence, grad outer featureVector)
    }
  }
  def train(trainSentences:Iterable[Sentence], testSentences:Iterable[Sentence], devSentences:Iterable[Sentence], name: String, nThreads: Int): Unit = {
    featuresSkipNonCategories = false
    println("Generating trainActions...")
    val trainActions = new LabelList[Action, Features]((action: Action) => action.features)
    val testActions = new LabelList[Action, Features]((action: Action) => action.features)
    for (s <- trainSentences) trainActions ++= generateTrainingLabels(s)
    for (s <- testSentences) testActions ++= generateTrainingLabels(s)
    println("%d actions.  %d input features".format(ActionDomain.size, FeaturesDomain.dimensionSize))
    println("%d parameters.  %d tensor size.".format(ActionDomain.size * FeaturesDomain.dimensionSize, model.evidence.value.length))
    println("Generating examples...")
    val examples = trainActions.map(a => new Example(model, a.features.value.asInstanceOf[la.Tensor1], a.targetIntValue))
    freezeDomains()
    println("Training...")
    val rng = new scala.util.Random(0)
<<<<<<< HEAD
    //val opt = new cc.factorie.optimize.AdaGrad // DualAveragingOptimizer(1.0, 0.0, 0.01/examples.length, 0.0)
    val opt = new cc.factorie.optimize.DualAveragingOptimizer(1.0, 0.0, 0.000001, 0.000001)
=======
    val opt = new cc.factorie.optimize.AdaGrad // AdaGradRDA(1.0, 0.0, 0.01/examples.length, 0.0)
>>>>>>> 68a684fb
    val trainer = new optimize.SynchronizedOptimizerOnlineTrainer(model.parameters, opt, maxIterations = 10, nThreads = nThreads)
    var iter = 0
    while(!trainer.isConverged) {
      iter += 1
      trainer.processExamples(rng.shuffle(examples).toSeq.asInstanceOf[Seq[Example]])
      // trainActions.foreach()
      trainActions.foreach(a => {
        a.set((model.evidence.value * a.features.tensor.asInstanceOf[Tensor1]).maxIndex)(null)
      })
      println("Train action accuracy = "+HammingObjective.accuracy(trainActions))
      //opt.setWeightsToAverage(model.weightsSet)
      import DepParser1.{uas,las}
      val t0 = System.currentTimeMillis()

      println("Predicting train set..."); trainSentences.foreach { s => parse(s) } // Was par
      println("Predicting test set...");  testSentences.foreach { s => parse(s) } // Was par
      println("Processed in " + (trainSentences.toSeq.length+testSentences.toSeq.length)*1000.0/(System.currentTimeMillis()-t0) + " sentences per second")
      println("Training UAS = "+ uas(trainSentences.toSeq))
      println(" Testing UAS = "+ uas(testSentences.toSeq))
      println()
      println("Training LAS = "+ las(trainSentences.toSeq))
      println(" Testing LAS = "+ las(testSentences.toSeq))
      println()
      println("Saving model...")
      serialize(name + "-iter-"+iter)

      //opt.unSetWeightsToAverage(model.weightsSet)
    }
    println("Finished training.")
    //opt.setWeightsToAverage(model.weightsSet)
    //opt.setToDense(model.weightsSet)
    // Print accuracy diagnostics
  }

  // DocumentAnnotator interface
  def process1(d: Document) = { for (sentence <- d.sentences) parse(sentence); d }
  def prereqAttrs: Iterable[Class[_]] = List(classOf[Sentence], classOf[pos.PTBPosLabel]) // TODO Also TokenLemma?  But we don't have a lemmatizer that matches the training data 
  def postAttrs: Iterable[Class[_]] = List(classOf[ParseTree])
  override def tokenAnnotationString(token:Token): String = {
    val pt = token.sentence.attr[ParseTree]
    if (pt eq null) "_\t_"
    else (pt.parentIndex(token.sentencePosition)+1).toString+"\t"+(pt.targetParentIndex(token.sentencePosition)+1)+"\t"+pt.label(token.sentencePosition).categoryValue+"\t"+pt.label(token.sentencePosition).targetCategory
  }
}


// Driver for training
object DepParser1 {
  def uas(sentences: Seq[Sentence]) = {
    var tokens = 0.0
    var correct = 0.0
    for (s <- sentences; t <- s.tokens){//.filter(!_.isPunctuation)) {
      tokens += 1
      if (s.parse._parents(t.positionInSentence) == s.parse._targetParents(t.positionInSentence)) correct += 1
    }
    correct/tokens
  }
  def las(sentences: Seq[Sentence]) = {
    var tokens = 0.0
    var correct = 0.0
    for (s <- sentences; t <- s.tokens.filter(!_.isPunctuation)) {
      tokens += 1
      if (s.parse._parents(t.positionInSentence) == s.parse._targetParents(t.positionInSentence) && s.parse._labels(t.positionInSentence).valueIsTarget) correct += 1
    }
    correct/tokens
  }

  def main(args: Array[String]): Unit = {
    object opts extends cc.factorie.util.DefaultCmdOptions {
      val trainFile = new CmdOption("train", "", "FILES", "CoNLL-2008 train file.")
      //val devFile =   new CmdOption("dev", "", "FILES", "CoNLL-2008 dev file")
      val testFile =  new CmdOption("test", "", "FILES", "CoNLL-2008 test file.")
      val unlabeled  = new CmdOption("unlabeled", false, "BOOLEAN", "Whether to ignore labels.")
      val model      = new CmdOption("model", "parser-model", "FILE", "File in which to save the trained model.")
      val outputDir  = new CmdOption("output", ".", "DIR", "Directory in which to save the parsed output (to be scored by eval.pl).")
      val warmModel  = new CmdOption("warm", "parser-model", "FILE", "File from which to read a model for warm-start training.")
      val nThreads   = new CmdOption("nThreads", 10, "INT", "Number of threads to use.")
    }
    opts.parse(args)
    
    val parser = new DepParser1(!opts.unlabeled.value)

    if (opts.warmModel.wasInvoked) {
      print("Loading " + opts.warmModel.value + " as a warm-start model.....")
      parser.deserialize(opts.warmModel.value)
      println("Finished loading warm-start model.")
    }

    val trainDoc = LoadOntonotes5.fromFilename(opts.trainFile.value).head
    val testDoc = LoadOntonotes5.fromFilename(opts.testFile.value).head
    
    // Train
    parser.train(trainDoc.sentences, testDoc.sentences, null, opts.model.value, math.min(opts.nThreads.value, Runtime.getRuntime.availableProcessors()))
    // Test
    parser.freezeDomains()
    
    // Print accuracy diagnostics
    println("Predicting train set..."); trainDoc.sentences.foreach { s => parser.parse(s) } // Was par
    println("Predicting test set...");  testDoc.sentences.foreach { s => parser.parse(s) } // Was par
    println("Training UAS = "+ uas(trainDoc.sentences))
    println(" Testing UAS = "+ uas(testDoc.sentences))
    println()
    println("Training LAS = "+ las(trainDoc.sentences))
    println(" Testing LAS = "+ las(testDoc.sentences))

    //parser.model.skipNonCategories = false
    // Write results
    println("Writing results...")
    //WriteConll2008.toFile(opts.outputDir.value + "/dep.train", trainDoc, opts.trainFile.value)
    //WriteConll2008.toFile(opts.outputDir.value + "/dep.test", testDoc, opts.testFile.value)
    var out = new java.io.PrintStream(new java.io.File(opts.outputDir.value + "/dep.train"))
    out.println(trainDoc.owplString(Seq((t:Token) => t.attr[PTBPosLabel].categoryValue, parser.tokenAnnotationString(_))))
    out.close()
    out = new java.io.PrintStream(new java.io.File(opts.outputDir.value + "/dep.test"))
    out.println(testDoc.owplString(Seq((t:Token) => t.attr[PTBPosLabel].categoryValue, parser.tokenAnnotationString(_))))
    out.close()    

    println("Done.")
  }
  
}<|MERGE_RESOLUTION|>--- conflicted
+++ resolved
@@ -261,12 +261,8 @@
     freezeDomains()
     println("Training...")
     val rng = new scala.util.Random(0)
-<<<<<<< HEAD
     //val opt = new cc.factorie.optimize.AdaGrad // DualAveragingOptimizer(1.0, 0.0, 0.01/examples.length, 0.0)
-    val opt = new cc.factorie.optimize.DualAveragingOptimizer(1.0, 0.0, 0.000001, 0.000001)
-=======
-    val opt = new cc.factorie.optimize.AdaGrad // AdaGradRDA(1.0, 0.0, 0.01/examples.length, 0.0)
->>>>>>> 68a684fb
+    val opt = new cc.factorie.optimize.AdaGradRDA(1.0, 0.0, 0.000001, 0.000001)
     val trainer = new optimize.SynchronizedOptimizerOnlineTrainer(model.parameters, opt, maxIterations = 10, nThreads = nThreads)
     var iter = 0
     while(!trainer.isConverged) {
