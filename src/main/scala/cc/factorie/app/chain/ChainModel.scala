/* Copyright (C) 2008-2010 University of Massachusetts Amherst,
   Department of Computer Science.
   This file is part of "FACTORIE" (Factor graphs, Imperative, Extensible)
   http://factorie.cs.umass.edu, http://code.google.com/p/factorie/
   Licensed under the Apache License, Version 2.0 (the "License");
   you may not use this file except in compliance with the License.
   You may obtain a copy of the License at
    http://www.apache.org/licenses/LICENSE-2.0
   Unless required by applicable law or agreed to in writing, software
   distributed under the License is distributed on an "AS IS" BASIS,
   WITHOUT WARRANTIES OR CONDITIONS OF ANY KIND, either express or implied.
   See the License for the specific language governing permissions and
   limitations under the License. */

package cc.factorie.app.chain

import cc.factorie._
import scala.collection.mutable.{ListBuffer,ArrayBuffer}
import java.io.{InputStream, OutputStream, DataInputStream, DataOutputStream}
import cc.factorie.util.{DoubleAccumulator, BinarySerializer}
import cc.factorie.variable._
import scala.reflect.ClassTag
import cc.factorie.la.{SparseIndexedTensor1, WeightsMapAccumulator}
import cc.factorie.model._

// TODO We should add the ability to explicitly permit and forbid label transitions
// Was Label <: LabeledMutableDiscreteVar
class ChainModel[Label <: MutableDiscreteVar, Features <: CategoricalVectorVar[String], Token <: Observation[Token]]
(val labelDomain: CategoricalDomain[String],
  val featuresDomain: CategoricalVectorDomain[String],
  val labelToFeatures: Label => Features,
  val labelToToken: Label => Token,
  val tokenToLabel: Token => Label)
  (implicit lm: ClassTag[Label], fm: ClassTag[Features], tm: ClassTag[Token])
  extends Model with Parameters {
  self =>
  val labelClass = lm.runtimeClass
  val featureClass = fm.runtimeClass
  val tokenClass = tm.runtimeClass
  val bias = new DotFamilyWithStatistics1[Label] {
    factorName = "Label"
    val weights = Weights(new la.DenseTensor1(labelDomain.size))
  }
  val obs = new DotFamilyWithStatistics2[Features, Label] {
    factorName = "Label,Token"
    val weights = Weights(new la.DenseTensor2(featuresDomain.dimensionSize, labelDomain.dimensionSize))
  }
  val markov = new DotFamilyWithStatistics2[Label, Label] {
    factorName = "Label,Label"
    val weights = Weights(new la.DenseTensor2(labelDomain.size, labelDomain.size))
  }
  val obsmarkov = new DotFamilyWithStatistics3[Label, Label, Features] {
    factorName = "Label,Label,Token"
    val weights = Weights(if (useObsMarkov) new la.DenseTensor3(labelDomain.size, labelDomain.size, featuresDomain.dimensionSize) else new la.DenseTensor3(1, 1, 1))
  }
  var useObsMarkov = false

  def serialize(stream: OutputStream) {
    val dstream = new DataOutputStream(stream)
    BinarySerializer.serialize(featuresDomain, dstream)
    BinarySerializer.serialize(labelDomain, dstream)
    BinarySerializer.serialize(this, dstream)
    dstream.close()
  }

  def deserialize(stream: InputStream) {
    val dstream = new DataInputStream(stream)
    BinarySerializer.deserialize(featuresDomain, dstream)
    BinarySerializer.deserialize(labelDomain, dstream)
    BinarySerializer.deserialize(this, dstream)
    dstream.close()
  }

  def factors(variables: Iterable[Var]): Iterable[Factor] = {
    val result = new ListBuffer[Factor]
    variables match {
      case labels: Iterable[Label] if variables.forall(v => labelClass.isAssignableFrom(v.getClass)) =>
        var prevLabel: Label = null.asInstanceOf[Label]
        for (label <- labels) {
          result += bias.Factor(label)
          result += obs.Factor(labelToFeatures(label), label)
          if (prevLabel ne null) {
            result += markov.Factor(prevLabel, label)
            if (useObsMarkov) result += obsmarkov.Factor(prevLabel, label, labelToFeatures(label))
          }
          prevLabel = label
        }
    }
    result
  }

  override def factors(v: Var) = v match {
    case label: Label if label.getClass eq labelClass => {
      val result = new ArrayBuffer[Factor](4)
      result += bias.Factor(label)
      result += obs.Factor(labelToFeatures(label), label)
      val token = labelToToken(label)
      if (token.hasPrev) {
        result += markov.Factor(tokenToLabel(token.prev), label)
        if (useObsMarkov)
          result += obsmarkov.Factor(tokenToLabel(token.prev), label, labelToFeatures(label))
      }
      if (token.hasNext) {
        result += markov.Factor(label, tokenToLabel(token.next))
        if (useObsMarkov)
          result += obsmarkov.Factor(label, tokenToLabel(token.next), labelToFeatures(tokenToLabel(token.next)))
      }
      result
    }
  }

  case class ViterbiResults(mapScore: Double, mapValues: Array[Int], localScores: Array[DenseTensor1])
  case class InferenceResults(logZ: Double, alphas: Array[DenseTensor1], betas: Array[DenseTensor1], localScores: Array[DenseTensor1])

  def viterbiFast(varying: Seq[Label], addToLocalScoresOpt: Option[Array[Tensor1]] = None): ViterbiResults = {
    assert(!useObsMarkov, "obsMarkov factors not supported with efficient max-product")
    val markovScoresT = markov.weights.value
    val markovScores = markovScoresT.asArray
    val localScores = getLocalScores(varying)
    addToLocalScoresOpt.foreach(l => (0 until varying.length).foreach(i => localScores(i) += l(i)))

    val d1 = markovScoresT.dim1

    val costs = Array.fill(varying.size)(new DenseTensor1(d1, Double.NegativeInfinity))
    val backPointers = Array.fill(varying.size)(Array.fill[Int](d1)(-1))

    costs(0) := localScores(0)

    var i = 1
    while (i < varying.size) {
      val curLocalScores = localScores(i)
      val curCost = costs(i)
      val curBackPointers = backPointers(i)
      val prevCost = costs(i - 1)
      var vi = 0
      while (vi < d1) {
        var maxScore = Double.NegativeInfinity
        var maxIndex = -1
        var vj = 0
        while (vj < d1) {
          val curScore = markovScores(vj * d1 + vi) + prevCost(vj) + curLocalScores(vi)
          if (curScore > maxScore) {
            maxScore = curScore
            maxIndex = vj
          }
          vj += 1
        }
        curCost(vi) = maxScore
        curBackPointers(vi) = maxIndex
        vi += 1
      }
      i += 1
    }

    val mapValues = Array.fill[Int](varying.size)(0)
    mapValues(mapValues.size - 1) = costs.last.maxIndex
    var j = mapValues.size - 2
    while (j >= 0) {
      mapValues(j) = backPointers(j + 1)(mapValues(j + 1))
      j -= 1
    }

    ViterbiResults(costs.last.max, mapValues, localScores)
  }

  def maximize(vars: Seq[Label])(implicit d: DiffList): Unit = {
    val result = viterbiFast(vars)
    for (i <- 0 until vars.length) vars(i).set(result.mapValues(i))
  }

  def getHammingLossScores(varying: Seq[Label with LabeledMutableDiscreteVar]): Array[Tensor1] = {
     val domainSize = varying.head.domain.size
     val localScores = new Array[Tensor1](varying.size)
     for ((v, i) <- varying.zipWithIndex) {
       localScores(i) = new DenseTensor1(domainSize)
       for (wrong <- 0 until domainSize if wrong != v.target.intValue)
         localScores(i)(wrong) += 1.0
     }
     localScores
   }

  def getLocalScores(varying: Seq[Label]): Array[DenseTensor1] = {
    val biasScores = bias.weights.value.asArray
    val obsWeights = obs.weights.value
    val a = Array.fill[DenseTensor1](varying.size)(null)
    var i = 0
    while (i < varying.length) {
      val scores = obsWeights.leftMultiply(labelToFeatures(varying(i)).value.asInstanceOf[Tensor1]).asInstanceOf[DenseTensor1]
      scores += biasScores
      a(i) = scores
      i += 1
    }
    a
  }

  def inferFast(varying: Seq[Label], addToLocalScoresOpt: Option[Array[Tensor1]] = None): InferenceResults = {
    assert(!useObsMarkov, "obsMarkov factors not supported with efficient sum-product")
    val markovScoresT = markov.weights.value
    val markovScores = markovScoresT.asArray
    val localScores = getLocalScores(varying)
    addToLocalScoresOpt.foreach(l => (0 until varying.length).foreach(i => localScores(i) += l(i)))

    val d1 = markovScoresT.dim1

    val alphas = Array.fill(varying.size)(new DenseTensor1(d1, Double.NegativeInfinity))
    val betas = Array.fill(varying.size)(new DenseTensor1(d1, Double.NegativeInfinity))

    alphas(0) := localScores(0)

    var i = 1
    val tmpArray = Array.fill(d1)(0.0)
    while (i < varying.size) {
      val ai = alphas(i)
      val aim1 = alphas(i - 1)
      var vi = 0
      while (vi < d1) {
        var vj = 0
        while (vj < d1) {
          tmpArray(vj) = markovScores(vj * d1 + vi) + aim1(vj)
          vj += 1
        }
        ai(vi) = maths.sumLogProbs(tmpArray)
        vi += 1
      }
      alphas(i) += localScores(i)
      i += 1
    }

    betas.last.zero()

    i = varying.size - 2
    while (i >= 0) {
      val bi = betas(i)
      val bip1 = betas(i + 1)
      val lsp1 = localScores(i + 1)
      var vi = 0
      while (vi < d1) {
        var vj = 0
        while (vj < d1) {
          tmpArray(vj) = markovScores(vi * d1 + vj) + bip1(vj) + lsp1(vj)
          vj += 1
        }
        bi(vi) = maths.sumLogProbs(tmpArray)
        vi += 1
      }
      i -= 1
    }

    val logZ = maths.sumLogProbs(alphas.last)
    InferenceResults(logZ, alphas, betas, localScores)
  }

  class ChainStructuredSVMExample(varying: Seq[Label with LabeledMutableDiscreteVar]) extends ChainViterbiExample(varying, () => Some(getHammingLossScores(varying)))

  def accumulateExtraObsGradients(gradient: WeightsMapAccumulator, obsMarginal: Tensor1, position: Int, labels: Seq[Label]): Unit = {}

  class ChainViterbiExample(varying: Seq[Label with LabeledMutableDiscreteVar], addToLocalScoresOpt: () => Option[Array[Tensor1]] = () => None) extends Example {
    def accumulateValueAndGradient(value: DoubleAccumulator, gradient: WeightsMapAccumulator): Unit = {
      if (varying.length == 0) return
      val ViterbiResults(mapScore, mapValues, localScores) = viterbiFast(varying, addToLocalScoresOpt())
      val transScores = markov.weights.value
      if (value ne null)
        value.accumulate(-mapScore)
      val domainSize = transScores.dim1
      val transGradient = new DenseTensor2(domainSize, domainSize)
      val len = varying.length
      var i = 0
      while (i < len) {
        val curLabel = varying(i)
        val prevLabel = if (i >= 1) varying(i - 1) else null.asInstanceOf[Label with LabeledMutableDiscreteVar]
        val curLocalScores = localScores(i)
        val curtargetIntValue = curLabel.target.intValue
        val prevtargetIntValue = if (i >= 1) prevLabel.target.intValue else -1
        val curPredIntValue = mapValues(i)
        val prevPredIntValue = if (i >= 1) mapValues(i - 1) else -1
        if (value ne null) {
          value.accumulate(curLocalScores(curtargetIntValue))
          if (i >= 1) value.accumulate(transScores(prevtargetIntValue, curtargetIntValue))
        }
        if (gradient ne null) {
          val localMarginal = new SparseIndexedTensor1(domainSize)
          localMarginal(curPredIntValue) += -1
          localMarginal(curtargetIntValue) += 1
          gradient.accumulate(bias.weights, localMarginal)
          gradient.accumulate(obs.weights, labelToFeatures(curLabel).value outer localMarginal)
          accumulateExtraObsGradients(gradient, localMarginal, i, varying)
          if (i >= 1) {
            transGradient(prevtargetIntValue, curtargetIntValue) += 1
            transGradient(prevPredIntValue, curPredIntValue) += -1
          }
        }
        i += 1
      }
      if (gradient ne null)
        gradient.accumulate(markov.weights, transGradient)
    }
  }

  class ChainLikelihoodExample(varying: Seq[Label with LabeledMutableDiscreteVar], addToLocalScoresOpt: () => Option[Array[Tensor1]] = () => None) extends Example {
    def accumulateValueAndGradient(value: DoubleAccumulator, gradient: WeightsMapAccumulator): Unit = {
      if (varying.length == 0) return
      val InferenceResults(logZ, alphas, betas, localScores) = inferFast(varying, addToLocalScoresOpt())
      val transScoresT = markov.weights.value
      val transScores = transScoresT.asArray
      val domainSize = transScoresT.dim1
      if (value ne null)
        value.accumulate(-logZ)
      val transGradient = new DenseTensor2(domainSize, domainSize)
      val len = varying.length
      var i = 0
      while (i < len) {
        val curLabel = varying(i)
        val prevLabel = if (i >= 1) varying(i - 1) else null.asInstanceOf[Label with LabeledMutableDiscreteVar]
        val prevAlpha = if (i >= 1) alphas(i - 1) else null.asInstanceOf[Tensor1]
        val curAlpha = alphas(i)
        val curBeta = betas(i)
        val curLocalScores = localScores(i)
        val curtargetIntValue = curLabel.target.intValue
        val prevtargetIntValue = if (i >= 1) prevLabel.target.intValue else -1
        if (value ne null) {
<<<<<<< HEAD
          value.accumulate(curLocalScores(curtargetIntValue))
          if (i >= 1) value.accumulate(transScores(prevtargetIntValue, curtargetIntValue))
=======
          value.accumulate(curLocalScores(curTargetIntValue))
          if (i >= 1) value.accumulate(transScores(prevTargetIntValue * domainSize + curTargetIntValue))
>>>>>>> 073a9fa3
        }
        if (gradient ne null) {
          val localMarginal = curAlpha + curBeta
          localMarginal.expNormalize(logZ)
          localMarginal *= -1
          localMarginal(curtargetIntValue) += 1
          gradient.accumulate(bias.weights, localMarginal)
          gradient.accumulate(obs.weights, labelToFeatures(curLabel).value outer localMarginal)
          accumulateExtraObsGradients(gradient, localMarginal, i, varying)
          if (i >= 1) {
            var ii = 0
            while (ii < domainSize) {
              var jj = 0
              while (jj < domainSize) {
                transGradient(ii, jj) += -math.exp(prevAlpha(ii) + transScores(ii * domainSize + jj) + curBeta(jj) + curLocalScores(jj) - logZ)
                jj += 1
              }
              ii += 1
            }
            transGradient(prevtargetIntValue, curtargetIntValue) += 1
          }
        }
        i += 1
      }
      if (gradient ne null)
        gradient.accumulate(markov.weights, transGradient)
    }
  }
}<|MERGE_RESOLUTION|>--- conflicted
+++ resolved
@@ -14,7 +14,9 @@
 
 package cc.factorie.app.chain
 
-import cc.factorie._
+import cc.factorie.la
+import cc.factorie.maths
+import cc.factorie.la._
 import scala.collection.mutable.{ListBuffer,ArrayBuffer}
 import java.io.{InputStream, OutputStream, DataInputStream, DataOutputStream}
 import cc.factorie.util.{DoubleAccumulator, BinarySerializer}
@@ -22,6 +24,7 @@
 import scala.reflect.ClassTag
 import cc.factorie.la.{SparseIndexedTensor1, WeightsMapAccumulator}
 import cc.factorie.model._
+import cc.factorie.optimize.Example
 
 // TODO We should add the ability to explicitly permit and forbid label transitions
 // Was Label <: LabeledMutableDiscreteVar
@@ -269,23 +272,23 @@
         val curLabel = varying(i)
         val prevLabel = if (i >= 1) varying(i - 1) else null.asInstanceOf[Label with LabeledMutableDiscreteVar]
         val curLocalScores = localScores(i)
-        val curtargetIntValue = curLabel.target.intValue
-        val prevtargetIntValue = if (i >= 1) prevLabel.target.intValue else -1
+        val curTargetIntValue = curLabel.target.intValue
+        val prevTargetIntValue = if (i >= 1) prevLabel.target.intValue else -1
         val curPredIntValue = mapValues(i)
         val prevPredIntValue = if (i >= 1) mapValues(i - 1) else -1
         if (value ne null) {
-          value.accumulate(curLocalScores(curtargetIntValue))
-          if (i >= 1) value.accumulate(transScores(prevtargetIntValue, curtargetIntValue))
+          value.accumulate(curLocalScores(curTargetIntValue))
+          if (i >= 1) value.accumulate(transScores(prevTargetIntValue, curTargetIntValue))
         }
         if (gradient ne null) {
           val localMarginal = new SparseIndexedTensor1(domainSize)
           localMarginal(curPredIntValue) += -1
-          localMarginal(curtargetIntValue) += 1
+          localMarginal(curTargetIntValue) += 1
           gradient.accumulate(bias.weights, localMarginal)
           gradient.accumulate(obs.weights, labelToFeatures(curLabel).value outer localMarginal)
           accumulateExtraObsGradients(gradient, localMarginal, i, varying)
           if (i >= 1) {
-            transGradient(prevtargetIntValue, curtargetIntValue) += 1
+            transGradient(prevTargetIntValue, curTargetIntValue) += 1
             transGradient(prevPredIntValue, curPredIntValue) += -1
           }
         }
@@ -315,22 +318,17 @@
         val curAlpha = alphas(i)
         val curBeta = betas(i)
         val curLocalScores = localScores(i)
-        val curtargetIntValue = curLabel.target.intValue
-        val prevtargetIntValue = if (i >= 1) prevLabel.target.intValue else -1
+        val curTargetIntValue = curLabel.target.intValue
+        val prevTargetIntValue = if (i >= 1) prevLabel.target.intValue else -1
         if (value ne null) {
-<<<<<<< HEAD
-          value.accumulate(curLocalScores(curtargetIntValue))
-          if (i >= 1) value.accumulate(transScores(prevtargetIntValue, curtargetIntValue))
-=======
           value.accumulate(curLocalScores(curTargetIntValue))
           if (i >= 1) value.accumulate(transScores(prevTargetIntValue * domainSize + curTargetIntValue))
->>>>>>> 073a9fa3
         }
         if (gradient ne null) {
           val localMarginal = curAlpha + curBeta
           localMarginal.expNormalize(logZ)
           localMarginal *= -1
-          localMarginal(curtargetIntValue) += 1
+          localMarginal(curTargetIntValue) += 1
           gradient.accumulate(bias.weights, localMarginal)
           gradient.accumulate(obs.weights, labelToFeatures(curLabel).value outer localMarginal)
           accumulateExtraObsGradients(gradient, localMarginal, i, varying)
@@ -344,7 +342,7 @@
               }
               ii += 1
             }
-            transGradient(prevtargetIntValue, curtargetIntValue) += 1
+            transGradient(prevTargetIntValue, curTargetIntValue) += 1
           }
         }
         i += 1
