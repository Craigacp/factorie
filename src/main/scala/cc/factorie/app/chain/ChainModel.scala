--- conflicted
+++ resolved
@@ -17,13 +17,9 @@
 import cc.factorie._
 import cc.factorie.la._
 import cc.factorie.optimize._
-<<<<<<< HEAD
-import scala.collection.mutable.{ListBuffer,ArrayBuffer}
-import java.io.File
-=======
 import cc.factorie.app.chain.infer._
 import scala.collection.mutable.{ListBuffer,ArrayBuffer, Map}
->>>>>>> 69df99e2
+import java.io.File
 
 class ChainModel[Label<:LabeledMutableDiscreteVarWithTarget[_], Features<:CategoricalTensorVar[String], Token<:Observation[Token]]
 (val labelDomain:CategoricalDomain[String],
@@ -185,158 +181,22 @@
 
   }
 
-  class ChainSummaryBP(l: Seq[Label]) extends ChainSummary(l) {
-    val alphas = Array.fill(labels.length, labelDomain.length)(Double.NegativeInfinity)
-    val betas = Array.fill(labels.length, labelDomain.length)(Double.NegativeInfinity)
-
-    def sendMessages() {
-      var j = 0
-      val domainSize = labelDomain.length
-      val nLabels = labels.length
-      while (j < domainSize) {
-        alphas(0)(j) = localScores(0)(j)
-        j += 1
-      }
-      nodeMarginals += null
-      edgeMarginals += null
-
-      var i = 1
-      val trans = markov.weights
-      while (i < nLabels) {
-        nodeMarginals += null
-        edgeMarginals += null
-        j = 0
-        while (j < domainSize) {
-          var k = 0
-          if (useObsMarkov) {
-            while (k < domainSize) {
-              alphas(i)(j) = maths.sumLogProb(alphas(i)(j), alphas(i-1)(k) + localScores(i)(j) + localTransitionScores(i)(k)(j))
-              k += 1
-            }
-          } else {
-            while (k < domainSize) {
-              alphas(i)(j) = maths.sumLogProb(alphas(i)(j), alphas(i-1)(k) + localScores(i)(j) + trans(k, j))
-              k += 1
-            }
-          }
-          j += 1
-        }
-        i += 1
-      }
-
-      j = 0
-      while (j < domainSize) {
-        betas(nLabels - 1)(j) = 0
-        j += 1
-      }
-
-      i = nLabels - 2
-      while (i >= 0) {
-        j = 0
-        while (j < domainSize) {
-          var k = 0
-          if (useObsMarkov) {
-            while (k < domainSize) {
-              betas(i)(j) = maths.sumLogProb(betas(i)(j), betas(i+1)(k) + localScores(i+1)(k) + localTransitionScores(i)(j)(k))
-              k += 1
-            }
-          } else {
-            while (k < domainSize) {
-              betas(i)(j) = maths.sumLogProb(betas(i)(j), betas(i+1)(k) + localScores(i+1)(k) + trans(j, k))
-              k += 1
-            }
-          }
-          j += 1
-        }
-        i -= 1
-      }
-    }
-    sendMessages()
-
-    val _logZ: Double = {
-      var z = Double.NegativeInfinity
-      var i = 0
-      while (i < labelDomain.length) {
-        z = maths.sumLogProb(z, alphas(labels.length-1)(i))
-        i += 1
-      }
-      z
-    }
-
-    override def logZ = _logZ
-
-    def computeNodeMarginal(pos: Int): DenseTensor1 = {
-      val marg = new DenseTensor1(labelDomain.length)
-      val arr = marg.asArray
-      var i = 0
-      val al = alphas(pos)
-      val bl = betas(pos)
-      val lz = logZ
-      while (i < arr.length) {
-        arr(i) = math.exp(al(i) + bl(i) - lz)
-        i += 1
-      }
-      nodeMarginals(pos) = marg
-      marg
-    }
-
-    def computeEdgeMarginal(pos: Int) : DenseTensor2 = {
-      val marginal = new DenseTensor2(labelDomain.length, labelDomain.length)
-      val arr = marginal.asArray
-      var i = 0
-      val al = alphas(pos)
-      val bl = betas(pos+1)
-      val ls = localScores(pos+1)
-      val ds = labelDomain.size
-      val lz = logZ
-      val trans = markov.weights.asInstanceOf[DenseTensor2]
-      while (i < ds) {
-        var j = 0
-        if (useObsMarkov) {
-          while (j < ds) {
-            marginal(i,j) = math.exp(al(i) + ls(j) + localTransitionScores(pos)(i)(j) + bl(j) - lz)
-            j += 1
-          }
-        } else {
-          while (j < ds) {
-            marginal(i,j) = math.exp(al(i) + ls(j) + trans(i, j) + bl(j) - lz)
-            j += 1
-          }
-        }
-        i += 1
-      }
-      edgeMarginals(pos) = marginal
-      marginal
-    }
-
-
-  }
-
   // Inference
-  def inferBySumProduct(labels:IndexedSeq[Label]): ChainSummary = {
-<<<<<<< HEAD
-    val summary = new ChainSummaryBP(labels)
-    summary
-  }
-=======
-    ForwardBackward.search(labels, obs, markov, bias, labelToFeatures)
-    val summary = new ChainSummary
-    summary
-  }
+  //def inferBySumProduct(labels:IndexedSeq[Label]): ChainSummary = {
+  //  ForwardBackward.search(labels, obs, markov, bias, labelToFeatures)
+  //}
   def featureExpectationsAndLogZ(labels:IndexedSeq[Label]): (Map[DotFamily, Tensor], Double) = {
     ForwardBackward.featureExpectationsAndLogZ(labels, obs, markov, bias, labelToFeatures)
   }
   def inferByMaxProduct(labels:IndexedSeq[Label]): ChainSummary = {
     // this shouldn't actually set the variables, just used now for fast evaluation
     Viterbi.searchAndSetToMax(labels, obs, markov, bias, labelToFeatures)
-    val summary = new ChainSummary
-    summary
     null
   }
+  
   override def infer(variables:Iterable[Variable], model:Model, summary:Summary[Marginal] = null): Option[Summary[Marginal]] = {
     None
   }
->>>>>>> 69df99e2
 
   object MarginalInference extends Infer {
     override def infer(variables:Iterable[Variable], model:Model, summary:Summary[Marginal] = null): Option[Summary[Marginal]] = Some(inferBySumProduct(variables.asInstanceOf[IndexedSeq[Label]]))
