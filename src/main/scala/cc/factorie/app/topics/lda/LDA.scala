/* Copyright (C) 2008-2010 University of Massachusetts Amherst,
   Department of Computer Science.
   This file is part of "FACTORIE" (Factor graphs, Imperative, Extensible)
   http://factorie.cs.umass.edu, http://code.google.com/p/factorie/
   Licensed under the Apache License, Version 2.0 (the "License");
   you may not use this file except in compliance with the License.
   You may obtain a copy of the License at
    http://www.apache.org/licenses/LICENSE-2.0
   Unless required by applicable law or agreed to in writing, software
   distributed under the License is distributed on an "AS IS" BASIS,
   WITHOUT WARRANTIES OR CONDITIONS OF ANY KIND, either express or implied.
   See the License for the specific language governing permissions and
   limitations under the License. */

package cc.factorie.app.topics.lda
import cc.factorie._
import cc.factorie.generative._
import cc.factorie.app.strings.Stopwords
import scala.collection.mutable.HashMap
import java.io.{PrintWriter, FileWriter, File, BufferedReader, InputStreamReader, FileInputStream}
import collection.mutable.{ArrayBuffer, HashSet, HashMap}

<<<<<<< HEAD
/** Typical recommended value for alpha1 is 50/numTopics. */
class LDA(val wordSeqDomain: CategoricalSeqDomain[String], numTopics: Int = 10, alpha1:Double = 0.1, val beta1:Double = 0.1)(implicit val model:GenerativeModel = defaultGenerativeModel) {
=======
class LDA(val wordSeqDomain: CategoricalSeqDomain[String], numTopics: Int = 10, alpha1:Double = 0.1, val beta1:Double = 0.01)(implicit val model:GenerativeModel = defaultGenerativeModel) {
>>>>>>> a76c7cc2
  /** The per-word variable that indicates which topic it comes from. */
  object ZDomain extends DiscreteDomain { def size = numTopics }
  object ZSeqDomain extends DiscreteSeqDomain { def elementDomain = ZDomain }
  class Zs(intValues:Seq[Int]) extends DiscreteSeqVariable(intValues) {
    def this(len:Int) = this(Seq.fill(len)(0))
    def domain = ZSeqDomain
    //def words: Document = childFactors.first.asInstanceOf[PlatedDiscreteMixture.Factor]._1.asInstanceOf[Document]
  }

  def wordDomain = wordSeqDomain.elementDomain
  /** The prior over per-topic word distribution */
  val betas = new GrowableUniformMasses(wordDomain, beta1)
  /** The prior over per-document topic distribution */
  val alphas = new DenseMasses(numTopics, alpha1)
  
  /** The collection of all documents used to fit the parameters of this LDA model. */
  protected val documentMap = new HashMap[String,Doc] { def +=(d:Document): Unit = this(d.name) = d }
  def documents: Iterable[Doc] = documentMap.values
  def getDocument(name:String) : Doc = documentMap.getOrElse(name, null)
  /** The per-topic distribution over words.  FiniteMixture is a Seq of Dirichlet-distributed Proportions. */
  val phis = Mixture(numTopics)(new GrowableDenseCountsProportions(wordDomain) ~ Dirichlet(betas))
  
  protected def setupDocument(doc:Doc)(implicit m:GenerativeModel = model): Unit = {
    require(wordSeqDomain eq doc.ws.domain)
    require(doc.ws.length > 1)
    if (doc.theta eq null) doc.theta = new SortedSparseCountsProportions(numTopics)
    else require (doc.theta.length == numTopics)
    doc.theta ~ Dirichlet(alphas) // was DenseCountsProportions
    if (doc.zs eq null) doc.zs = new Zs(Array.tabulate(doc.ws.length)(i => random.nextInt(numTopics))) // Could also initialize to all 0 for more efficient sparse inference
    else require(doc.zs.length == doc.ws.length)
    doc.zs ~ PlatedDiscrete(doc.theta)
    doc.ws ~ PlatedDiscreteMixture(phis, doc.zs)
  }

  /** Add a document to the LDA model. */
  def addDocument(doc:Doc): Unit = {
    if (documentMap.contains(doc.name)) throw new Error(this.toString+" already contains document "+doc.name)
    setupDocument(doc)
    documentMap(doc.name) = doc
  }
  
  def removeDocument(doc:Doc): Unit = {
    documentMap.remove(doc.name)
    model match {
      case m:GenerativeFactorModel => {
        m -= m.parentFactor(doc.theta)
        m -= m.parentFactor(doc.zs)
        m -= m.parentFactor(doc.ws)
      }
    }
  }

  /** Infer doc.theta, but to not adjust LDA.phis.  Document not added to LDA model. */
  def inferDocumentThetaOld(doc:Doc, iterations:Int = 10): Unit = {
    var tmp = false
    if (model.parentFactor(doc.ws) eq null) { addDocument(doc); tmp = true }
    val sampler = new CollapsedGibbsSampler(Seq(doc.theta))
    for (i <- 1 to iterations) sampler.process(doc.zs)
    if (tmp) removeDocument(doc)
  }

  def inferDocumentTheta(doc:Doc, iterations:Int = 10): Unit = {
    if (model.parentFactor(doc.ws) ne null) {
      val sampler = new CollapsedGibbsSampler(Seq(doc.theta), model)
      for (i <- 1 to iterations) sampler.process(doc.zs)
    } else {
      val m = new GenerativeFactorModel
      setupDocument(doc)(m)
      val sampler = new CollapsedGibbsSampler(Seq(doc.theta), m)
      for (i <- 1 to iterations) sampler.process(doc.zs)
    }
  }

  /** A batch based version of inferDocumentTheta, not yet complete. */
  def inferMultipleDocumentThetas(newDocs:Seq[Doc], iterations:Int = 10) : Unit = {
    val docsAdded = new HashSet[Doc]
    val varsToSample = new ArrayBuffer[Variable]

    for(doc <- newDocs) if(model.parentFactor(doc.ws) eq null) { addDocument(doc); docsAdded += doc; varsToSample ++= Seq(doc.theta) }
    val sampler = new CollapsedGibbsSampler(varsToSample)
    val startTime = System.currentTimeMillis()
    for(i <- 1 to iterations) {
      for(doc <- newDocs)
        sampler.process(doc.zs)
    }
    println("Total inference time = " + (System.currentTimeMillis() - startTime)/1000.0 + " seconds")

    // removal takes 150 times longer than inference ???
    //val removeStartTime = System.currentTimeMillis()
    //for(doc <- docsAdded) removeDocument(doc)
    //println("Total doc removal time = " + (System.currentTimeMillis() - removeStartTime)/1000.0 + " seconds")
  }

    /** Run a collapsed Gibbs sampler to estimate the parameters of the LDA model. */
  def inferTopics(iterations:Int = 60, fitAlphaInterval:Int = Int.MaxValue, diagnosticInterval:Int = 10, diagnosticShowPhrases:Boolean = false): Unit = {
    val sampler = new SparseLDAInferencer(ZDomain, wordDomain, documents, alphas, beta1)
    println("Collapsing finished.  Starting sampling iterations:")
    //sampler.debug = debug
    val startTime = System.currentTimeMillis
    for (i <- 1 to iterations) {
      val startIterationTime = System.currentTimeMillis
      for (doc <- documents) sampler.process(doc.zs.asInstanceOf[Zs])
      val timeSecs = (System.currentTimeMillis - startIterationTime)/1000.0
      if (timeSecs < 2.0) print(".") else print("%.0fsec ".format(timeSecs)); Console.flush
      if (i % diagnosticInterval == 0) {
        println ("\nIteration "+i)
        sampler.export(phis)
        if (diagnosticShowPhrases) println(topicsWordsAndPhrasesSummary(10,10)) else println(topicsSummary(10))
      }
      if (i % fitAlphaInterval == 0) {
        sampler.exportThetas(documents)
        DirichletMomentMatching.estimate(alphas)
        sampler.resetSmoothing(alphas, beta1)
        println("alpha = " + alphas.mkString(" "))
      }
    } 
    //println("Finished in "+((System.currentTimeMillis-startTime)/1000.0)+" seconds")
    // Set original uncollapsed parameters to mean of collapsed parameters
    sampler.export(phis)
    sampler.exportThetas(documents)
  }
  
  // Not finished
  def inferTopicsMultithreaded(numThreads:Int, iterations:Int = 60, fitAlphaInterval:Int = Int.MaxValue, diagnosticInterval:Int = 10, diagnosticShowPhrases:Boolean = false): Unit = {
    if (fitAlphaInterval != Int.MaxValue) throw new Error("LDA.inferTopicsMultithreaded.fitAlphaInterval not yet implemented.")
    val docSubsets = documents.grouped(documents.size/numThreads + 1).toSeq
    //println("Subsets = "+docSubsets.size)
    for (i <- 1 to iterations) {
      docSubsets.par.foreach(docSubset => {
        val sampler = new SparseLDAInferencer(ZDomain, wordDomain, documents, alphas, beta1)
        for (doc <- docSubset) sampler.process(doc.zs.asInstanceOf[Zs])
      })
      if (i % diagnosticInterval == 0) {
        println ("Iteration "+i)
        maximizePhisAndThetas
        if (diagnosticShowPhrases) println(topicsWordsAndPhrasesSummary(10,10)) else println(topicsSummary(10))
      }
    }
    maximizePhisAndThetas
  }
  
  def topicWords(topicIndex:Int, numWords:Int = 10): Seq[String] = phis(topicIndex).top(numWords).map(dp => wordDomain.getCategory(dp.index))
  def topicSummary(topicIndex:Int, numWords:Int = 10): String = "Topic %3d %s  %d  %f".format(topicIndex, (topicWords(topicIndex, numWords).mkString(" ")), phis(topicIndex).countsTotal.toInt, alphas(topicIndex))
  def topicsSummary(numWords:Int = 10): String = Range(0, numTopics).map(topicSummary(_)).mkString("\n")

  def topicsPhraseCounts = new TopicPhraseCounts(numTopics) ++= documents
  def topicsWordsAndPhrasesSummary(numWords: Int = 10, numPhrases: Int = 10): String = {
    val sb = new StringBuffer
    val tpc = topicsPhraseCounts
    forIndex(numTopics)(i => {
      sb.append(topicSummary(i, numWords))
      sb.append("\n           ") // Matching "Topic 333  ", plus one extra space for indentation
      sb.append(tpc.topicPhrases(i, numPhrases).mkString(" "))
      sb.append("\n")
    })
    sb.toString
  }
  
  @deprecated("Will be removed eventually")
  def printTopics : Unit = {
    phis.foreach(t => println("Topic " + phis.indexOf(t) + "  " + t.top(10).map(dp => wordDomain.getCategory(dp.index)).mkString(" ")+"  "+t.countsTotal.toInt+"  "+alphas(phis.indexOf(t))))
    println
  }

  def maximizePhisAndThetas: Unit = {
    phis.foreach(_.zero())
    for (doc <- documents; i <- 0 until doc.ws.length) {
      val zi = doc.zs.intValue(i)
      phis(zi).increment(doc.ws.intValue(i), 1.0)(null)
      doc.theta.increment(zi, 1.0)(null)
    }
  }
  
  def saveWordsZs(file:File): Unit = {
    val pw = new PrintWriter(file)
    for (doc <- documents) doc.writeNameWordsZs(pw)
  }
  
  def addDocumentsFromWordZs(file:File): Unit = {
    val reader = new BufferedReader(new InputStreamReader(new FileInputStream(file)))
    throw new Error("Not yet implemented.")
  }

  @deprecated("Should be removed eventually")
  def saveModel(fileName:String) {
    val file = new File(fileName)
    val dir = file.getParentFile()
    if(!dir.exists()) dir.mkdirs()

    val fileWriter = new FileWriter(file);

    fileWriter.write(numTopics + "\n") // what else to write to first line? alpha/beta?  should save wordDomain

    for(doc <- documents) {
      fileWriter.write(doc.name)
      for(i <- 0 until doc.ws.length) fileWriter.write(" " + doc.ws(i) + " " + doc.zs.intValue(i))
      fileWriter.write("\n");
    }

    fileWriter.flush
    fileWriter.close
  }
}

object LDA extends LDACmd

class LDACmd {
  import scala.collection.mutable.ArrayBuffer
  import scala.util.control.Breaks._
  import java.io.Reader
  import cc.factorie.app.strings.StringSegmenter
  var verbose = false
  val minDocLength = 3
  def newDocument(domain:CategoricalSeqDomain[String], name:String, contents:Reader, segmenter:StringSegmenter): Doc = Document.fromReader(domain, name, contents, segmenter) 

  def main(args:Array[String]): Unit = {
    object opts extends cc.factorie.util.DefaultCmdOptions {
      val numTopics =     new CmdOption("num-topics", 't', 10, "N", "Number of topics.")
      val alpha =         new CmdOption("alpha", 0.1, "N", "Dirichlet parameter for per-document topic proportions.")
      val beta =          new CmdOption("beta", 0.01, "N", "Dirichlet parameter for per-topic word proportions.")
      val numThreads =    new CmdOption("num-threads", 1, "N", "Number of threads for multithreaded topic inference.")
      val numIterations = new CmdOption("num-iterations", 'i', 50, "N", "Number of iterations of inference.")
      val diagnostic =    new CmdOption("diagnostic-interval", 'd', 10, "N", "Number of iterations between each diagnostic printing of intermediate results.")
      val diagnosticPhrases= new CmdOption("diagnostic-phrases", false, "true|false", "If true diagnostic printing will include multi-word phrases.")
      val fitAlpha =      new CmdOption("fit-alpha-interval", Int.MaxValue, "N", "Number of iterations between each re-estimation of prior on per-document topic distribution.")
      val tokenRegex =    new CmdOption("token-regex", "\\p{Alpha}+", "REGEX", "Regular expression for segmenting tokens.")
      val readDirs =      new CmdOption("read-dirs", List(""), "DIR...", "Space-(or comma)-separated list of directories containing plain text input files.")
      val readLines =     new CmdOption("read-lines", "", "FILENAME", "File containing lines of text, one for each document.")
      val readLinesRegex= new CmdOption("read-lines-regex", "", "REGEX", "Regular expression with parens around the portion of the line that should be read as the text of the document.")
      val readLinesRegexGroups= new CmdOption("read-lines-regex-groups", List(1), "GROUPNUMS", "The --read-lines-regex group numbers from which to grab the text of the document.")
      val readLinesRegexPrint = new CmdOption("read-lines-regex-print", false, "BOOL", "Print the --read-lines-regex match that will become the text of the document.")
      val readDocs =      new CmdOption("read-docs", "lda-docs.txt", "FILENAME", "Add documents from filename , reading document names, words and z assignments") 
      val writeDocs =     new CmdOption("write-docs", "lda-docs.txt", "FILENAME", "Save LDA state, writing document names, words and z assignments") 
      val maxNumDocs =    new CmdOption("max-num-docs", Int.MaxValue, "N", "The maximum number of documents to read.")
      val printTopics =   new CmdOption("print-topics", 20, "N", "Just before exiting print top N words for each topic.")
      val printPhrases =  new CmdOption("print-topics-phrases", 20, "N", "Just before exiting print top N phrases for each topic.")
      val verbose =       new CmdOption("verbose", "Turn on verbose output") { override def invoke = LDACmd.this.verbose = true }
      // TODO Add stopwords option
    }
    opts.parse(args)
    /** The domain of the words in documents */
    object WordSeqDomain extends CategoricalSeqDomain[String]
    val lda = new LDA(WordSeqDomain, opts.numTopics.value, opts.alpha.value, opts.beta.value)
    val mySegmenter = new cc.factorie.app.strings.RegexSegmenter(opts.tokenRegex.value.r)
    if (opts.readDirs.wasInvoked) {
      for (directory <- opts.readDirs.value) {
        val dir = new File(directory); if (!dir.isDirectory) { System.err.println(directory+" is not a directory."); System.exit(-1) }
        println("Reading files from directory " + directory)
        breakable { for (file <- new File(directory).listFiles; if (file.isFile)) {
          if (lda.documents.size == opts.maxNumDocs.value) break
          val doc = Document.fromFile(WordSeqDomain, file, "UTF-8", segmenter = mySegmenter)
          if (doc.length >= minDocLength) lda.addDocument(doc)
          if (lda.documents.size % 1000 == 0) { print(" "+lda.documents.size); Console.flush() }; if (lda.documents.size % 10000 == 0) println()
        }}
        //println()
      }
    } 
    if (opts.readLines.wasInvoked) {
      val name = if (opts.readLines.value == "-") "stdin" else opts.readLines.value
      val source = if (opts.readLines.value == "-") scala.io.Source.stdin else scala.io.Source.fromFile(new File(opts.readLines.value))
      var count = 0
      breakable { for (line <- source.getLines()) {
        if (lda.documents.size == opts.maxNumDocs.value) break
        val text: String = 
          if (!opts.readLinesRegex.wasInvoked) line 
          else {
            val textbuffer = new StringBuffer
            for (groupIndex <- opts.readLinesRegexGroups.value) {
            	val mi = opts.readLinesRegex.value.r.findFirstMatchIn(line).getOrElse(throw new Error("No regex match for --read-lines-regex in "+line))
            	if (mi.groupCount >= groupIndex) textbuffer append mi.group(groupIndex)
            	else throw new Error("No group found with index "+groupIndex)
            }
            textbuffer.toString
          }
        if (text eq null) throw new Error("No () group for --read-lines-regex in "+line)
        if (opts.readLinesRegexPrint.value) println(text)
        val doc = Document.fromString(WordSeqDomain, name+":"+count, text, segmenter = mySegmenter)
        if (doc.length >= minDocLength) lda.addDocument(doc)
        count += 1
        if (count % 1000 == 0) { print(" "+count); Console.flush() }; if (count % 10000 == 0) println()
      }}
      source.close()
    }
    if (opts.readDocs.wasInvoked) {
      val file = new File(opts.readDocs.value)
      val reader = new BufferedReader(new InputStreamReader(new FileInputStream(file)))
      breakable { while (true) {
        if (lda.documents.size == opts.maxNumDocs.value) break
        val doc = new Document(WordSeqDomain, "", Nil) // doc.name will be set in doc.readNameWordsZs
        doc.zs = new lda.Zs(Nil)
        val numWords = doc.readNameWordsZs(reader)
        if (numWords < 0) break
        else if (numWords >= minDocLength) lda.addDocument(doc) // Skip documents that have only one word because inference can't handle them
        else System.err.println("--read-docs skipping document %s: only %d words found.".format(doc.name, numWords))
      }}
      reader.close()
      lda.maximizePhisAndThetas
      //println(lda.documents.head.ws.categoryValues.mkString(" "))
      //println(lda.documents.head.zs.intValues.mkString(" "))
    }
    if (lda.documents.size == 0) { System.err.println("You must specific either the --input-dirs or --input-lines options to provide documents."); System.exit(-1) }
    println("\nRead "+lda.documents.size+" documents, "+WordSeqDomain.elementDomain.size+" word types, "+lda.documents.map(_.ws.length).sum+" word tokens.")
    
    // Run inference to discover topics
    if (opts.numIterations.value > 0) {
      val startTime = System.currentTimeMillis
      if (opts.numThreads.value > 1) 
       lda.inferTopicsMultithreaded(opts.numThreads.value, opts.numIterations.value, diagnosticInterval = opts.diagnostic.value, diagnosticShowPhrases = opts.diagnosticPhrases.value) 
      else 
        lda.inferTopics(opts.numIterations.value, fitAlphaInterval = opts.fitAlpha.value, diagnosticInterval = opts.diagnostic.value, diagnosticShowPhrases = opts.diagnosticPhrases.value)
      println("Finished in " + ((System.currentTimeMillis - startTime) / 1000.0) + " seconds")
  	}	

    //testSaveLoad(lda)
    
    if (opts.writeDocs.wasInvoked) {
      val file = new File(opts.writeDocs.value)
      val pw = new PrintWriter(file)
      lda.documents.foreach(_.writeNameWordsZs(pw))
      pw.close()
    }
    
    if (opts.printTopics.wasInvoked) 
      println(lda.topicsSummary(opts.printTopics.value))
    if (opts.printPhrases.wasInvoked) 
      println(lda.topicsWordsAndPhrasesSummary(opts.printPhrases.value, opts.printPhrases.value))
      //println(lda.topicsPhraseCounts.topicsPhrasesSummary(opts.printPhrases.value))

  }

  @deprecated("Will be removed")
  def loadModel(fileName:String, wordSeqDomain:CategoricalSeqDomain[String] = new CategoricalSeqDomain[String]) : LDA = {
    val file = new File(fileName)
    if(!file.exists()) return null;

    val source = scala.io.Source.fromFile(file)
    val lines = source.getLines()
    if(!lines.hasNext) new Error("File " + fileName + " had 0 lines")

    val startTime = System.currentTimeMillis()

    var line = lines.next()
    val numTopics = java.lang.Integer.parseInt(line.trim()) // first line has non-document details

    println("loading model with " + numTopics + " topics")

    val lda = new LDA(wordSeqDomain, numTopics) // do we have to create this here?  problem because we don't have topics/alphas/betas/etc beforehand to create LDA instance
    while(lines.hasNext) {
      line = lines.next()
      var tokens = new ArrayBuffer[String]
      var topicAssignments = new ArrayBuffer[Int]
      val fields = line.split(" +")

      assert(fields.length >= 3) // at least 1 token

      val docName = fields(0)
      for(i <- 1 until fields.length by 2) { // grab each pair of token/count
        tokens += fields(i)
        topicAssignments += java.lang.Integer.parseInt(fields(i+1))
      }

      val doc = Document.fromStringIterator(wordSeqDomain, docName, tokens.iterator, stopwords = cc.factorie.app.strings.EmptyStringSet) // create and add document
      lda.addDocument(doc)
      for(i <- 0 until doc.length) // put z's to correct values we found in loaded file
        doc.zs.set(i, topicAssignments(i))(null)

      //for(i <- 0 until doc.length) Console.print(doc(i) + " " + doc.zs.intValue(i) + " ")
      //Console.println("");
    }

    lda.maximizePhisAndThetas

    println("Load file time = " + (System.currentTimeMillis() - startTime)/1000.0 + " seconds")

    return lda
  }

  def testSaveLoad(lda:LDA) {
    val testLoc = "/Users/kschultz/dev/backedup/models/ldatestsave/ldatestsave"
    lda.saveModel(testLoc)

    val testLoad = loadModel(testLoc)
    val testLoadSameDomain = loadModel(testLoc, lda.wordSeqDomain)

    Console.println("Topics from pre-save model: \n")
    lda.printTopics; //debugTopics(lda)

    Console.println("**********************************\n")

    Console.println("Topics from loaded model (SAME WordSeqDomain): \n")
    testLoadSameDomain.printTopics; // debugTopics(testLoadSameDomain)

    Console.println("**********************************\n")

    Console.println("Topics from loaded model (NEW WordSeqDomain): \n")
    testLoad.printTopics; // debugTopics(testLoad)
    
    verifyPhis(lda, testLoad)
  }

  def verifyPhis(lda1:LDA, lda2:LDA) : Unit = {
    val topicPlusWordToCountMap = new HashMap[String, Double]
    
    for(t <- lda1.phis) {
      val topicId = lda1.phis.indexOf(t)
      for(i <- 0 until t.length) {
        val word = lda1.wordDomain.getCategory(i)
        val count = t.counts(i)
        topicPlusWordToCountMap(topicId + "_" + word) = count
      }
    }


    for(t2 <- lda2.phis) {
      val topicId = lda2.phis.indexOf(t2)
      for(i <- 0 until t2.length) {
        val word = lda2.wordDomain.getCategory(i)
        val count = t2.counts(i)
        if(topicPlusWordToCountMap(topicId + "_" + word) != count) Console.err.println("failed to match count for topic " + topicId + " and word " + word + " with count " + count)
      }
    }
  }

  def debugTopics(lda:LDA) {
    lda.phis.foreach(t => {
      print("Topic " + lda.phis.indexOf(t) + "  ");
      t.top(20).zipWithIndex.foreach(dp => print(dp._2 + "=" + lda.wordDomain.getCategory(dp._1.index) + "(" + t.counts(dp._1.index) + ", " + dp._1.index + ") "));
      println
    })
    println
  }
}
<|MERGE_RESOLUTION|>--- conflicted
+++ resolved
@@ -20,12 +20,8 @@
 import java.io.{PrintWriter, FileWriter, File, BufferedReader, InputStreamReader, FileInputStream}
 import collection.mutable.{ArrayBuffer, HashSet, HashMap}
 
-<<<<<<< HEAD
 /** Typical recommended value for alpha1 is 50/numTopics. */
-class LDA(val wordSeqDomain: CategoricalSeqDomain[String], numTopics: Int = 10, alpha1:Double = 0.1, val beta1:Double = 0.1)(implicit val model:GenerativeModel = defaultGenerativeModel) {
-=======
 class LDA(val wordSeqDomain: CategoricalSeqDomain[String], numTopics: Int = 10, alpha1:Double = 0.1, val beta1:Double = 0.01)(implicit val model:GenerativeModel = defaultGenerativeModel) {
->>>>>>> a76c7cc2
   /** The per-word variable that indicates which topic it comes from. */
   object ZDomain extends DiscreteDomain { def size = numTopics }
   object ZSeqDomain extends DiscreteSeqDomain { def elementDomain = ZDomain }
