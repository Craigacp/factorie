--- conflicted
+++ resolved
@@ -1,64 +1,3 @@
-<<<<<<< HEAD
-package cc.factorie
-
-import app.classify.ModelBasedClassifier
-import collection.mutable.ArrayBuffer
-import cc.factorie.maths._
-
-/**A template for factors who scores are the weighted sum of scores of
-    label S1 given feature vector S2, according to list of boosted classifiers.*/
-abstract class AdaBoostTemplateWithStatistics2[S1 <: DiscreteVariable, S2 <: DiscreteTensorVar](implicit m1: Manifest[S1], m2: Manifest[S2])
-  extends TemplateWithStatistics2[S1, S2] {
-
-  type WeakClassifier <: Template2[S1, S2] with TensorStatistics2[S1#ValueType, S2#ValueType]
-  def trainWeakClassifier(labels: ArrayBuffer[S1], getInstanceWeight: Int => Double): WeakClassifier
-  def numIterations: Int
-
-  private var weightedWeakClassifiers: Option[Seq[(WeakClassifier, Double)]] = None
-
-  override def score(s: StatisticsType): Double = {
-    val wcs = weightedWeakClassifiers.get
-    wcs.foldLeft(0.0)((acc, el) => el._1.score(el._1.Stat(s._1, s._2)) * el._2 + acc)
-  }
-
-  def train(labels: ArrayBuffer[S1]): Unit = {
-    val numInstances = labels.length
-    val instanceWeights = Array.fill(numInstances)(1.0 / numInstances)
-    var converged = false
-    var weightedClassifiers = List(): List[(WeakClassifier, Double)]
-    var i = 0
-    while (!converged) {
-      val classifierTemplate = trainWeakClassifier(labels, instanceWeights)
-      val currentClassifier = new ModelBasedClassifier[S1](classifierTemplate, labels.head.domain)
-      val classifications = currentClassifier.classifications(labels).toArray
-      val isFail = mapIndex(numInstances)(i => classifications(i).bestLabelIndex != labels(i).intValue)
-      val amountOfFail = (0 until numInstances).filter(isFail).foldLeft(0.0)((acc, el) => acc + instanceWeights(el))
-      val classifierWeight = 0.5 * math.log((1 - amountOfFail) / amountOfFail)
-      forIndex(numInstances)(i => instanceWeights(i) *= math.exp(if (isFail(i)) classifierWeight else -classifierWeight))
-      val dSum = ArrayOps.oneNorm(instanceWeights)
-      forIndex(numInstances)(i => instanceWeights(i) /= dSum)
-      weightedClassifiers = (classifierTemplate, classifierWeight) :: weightedClassifiers
-      converged = i > numIterations || amountOfFail == 0.0
-      i += 1
-    }
-    weightedWeakClassifiers = if (i == 1) Some(List((weightedClassifiers(0)._1, 1.0))) else Some(weightedClassifiers)
-  }
-}
-
-class AdaBoostDecisionStumpTemplate[L <: DiscreteVariable, F <: DiscreteTensorVar](
-  val labelToFeatures: L => F, val labelDomain: DiscreteDomain, val featureDomain: DiscreteTensorDomain)(implicit m1: Manifest[L], m2: Manifest[F])
-  extends AdaBoostTemplateWithStatistics2[L, F] {
-  var numIterations = 5
-  type WeakClassifier = DecisionStumpTemplate[L, F]
-  def trainWeakClassifier(labels: ArrayBuffer[L], getInstanceWeight: Int => Double) = {
-    val template = new DecisionStumpTemplate[L, F](labelToFeatures, labelDomain, featureDomain)
-    template.train(labels, getInstanceWeight)
-    template
-  }
-  def unroll1(label: L) = Factor(label, labelToFeatures(label))
-  def unroll2(features: F) = throw new Error("Cannot unroll from feature variables.")
-}
-=======
 //package cc.factorie
 //
 //import app.classify.ModelBasedClassifier
@@ -119,5 +58,4 @@
 //  }
 //  def unroll1(label: L) = Factor(label, labelToFeatures(label))
 //  def unroll2(features: F) = throw new Error("Cannot unroll from feature variables.")
-//}
->>>>>>> 6f1cb952
+//}