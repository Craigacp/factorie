package cc.factorie

import cc.factorie._
import cc.factorie.optimize._
import cc.factorie.util._
import app.classify
import cc.factorie.la._
import classify.{ModelBasedClassifier, LogLinearModel}
import scala.collection.mutable._
import collection.parallel.mutable.ParSeq
import collection.GenSeq
import java.io.File
import io.Source

/**
 * Created by IntelliJ IDEA.
 * User: Alexandre Passos, Luke Vilnis
 * Date: 10/5/12
 * Time: 11:13 AM
 * To change this template use File | Settings | File Templates.
 */
//trait PieceState { def merge(other: PieceState): PieceState }

// Pieces are thread safe
trait Piece {
  def accumulateValueAndGradient(model: Model, gradient: TensorAccumulator, value: DoubleAccumulator): Unit
  def accumulateGradient(model: Model, gradient: TensorAccumulator): Unit = accumulateValueAndGradient(model, gradient, NoopDoubleAccumulator)
  def accumulateValue(model: Model, value: DoubleAccumulator): Unit = accumulateValueAndGradient(model, NoopTensorAccumulator, value)
  //def state: PieceState
  //def updateState(state: PieceState)
}

trait PiecewiseLearner {
  def model: Model
  def process(pieces: GenSeq[Piece]): Unit
}

class BatchPiecewiseLearner(val optimizer: GradientOptimizer, val model: Model) extends PiecewiseLearner {
  val gradient = model.weightsTensor.copy
  val gradientAccumulator = new LocalTensorAccumulator(gradient.asInstanceOf[WeightsTensor])
  val valueAccumulator = new LocalDoubleAccumulator(0.0)
  def process(pieces: GenSeq[Piece]): Unit = {
    gradient.zero()
    valueAccumulator.value = 0.0
    // Note that nothing stops us from computing the gradients in parallel if the machine is 64-bit
    pieces /*.par*/ .foreach(piece => piece.accumulateValueAndGradient(model, gradientAccumulator, valueAccumulator))
    println("Gradient: " + gradient + "\nLoss: " + valueAccumulator.value)
    optimizer.step(model.weightsTensor, gradient, valueAccumulator.value, 0)
  }
}

class SGDPiecewiseLearner(val optimizer: GradientOptimizer, val model: Model) extends PiecewiseLearner {
<<<<<<< HEAD
  val gradient = new ThreadLocal[Tensor] { override def initialValue = model.weightsTensor.copy }
  val gradientAccumulator = new ThreadLocal[LocalTensorAccumulator] { override def initialValue = new LocalTensorAccumulator(gradient.get.asInstanceOf[WeightsTensor]) }
  val valueAccumulator = new ThreadLocal[LocalDoubleAccumulator] { override def initialValue = new LocalDoubleAccumulator(0.0) }
  
  override def process(pieces:GenSeq[Piece]): Unit = {
=======
  val gradient = new ThreadLocal[Tensor] {override def initialValue = model.weightsTensor.copy}
  val gradientAccumulator = new ThreadLocal[LocalTensorAccumulator] {override def initialValue = new LocalTensorAccumulator(gradient.get)}
  val valueAccumulator = new ThreadLocal[LocalDoubleAccumulator] {override def initialValue = new LocalDoubleAccumulator(0.0)}

  override def process(pieces: GenSeq[Piece]): Unit = {
>>>>>>> f5c644fa
    // Note that nothing stops us from computing the gradients in parallel if the machine is 64-bit
    pieces.foreach(piece => {
      gradient.get.zero()
      valueAccumulator.get.value = 0.0
      piece.accumulateValueAndGradient(model, gradientAccumulator.get, valueAccumulator.get)
      optimizer.step(model.weightsTensor, gradient.get, valueAccumulator.get.value, 0)
    })
  }
}

class HogwildPiecewiseLearner(optimizer: GradientOptimizer, model: Model) extends SGDPiecewiseLearner(optimizer, model) {
  override def process(pieces: GenSeq[Piece]) = super.process(pieces.par)
}

// Example usage

object LossFunctions {
  type LossFunction = (Double, Double) => (Double, Double)
  val hingeLoss: LossFunction = (prediction, label) => {
    val loss = -math.max(0, 1 - prediction * label)
    (loss, math.signum(loss) * label)
  }
  def sigmoid(x: Double): Double = 1.0 / (1 + math.exp(-x))
  val logLoss: LossFunction = (prediction, label) => {
    val loss = -math.log(1 + math.exp(-prediction * label))
    (loss, math.signum(label) * sigmoid(-prediction * label))
  }
  type MultiClassLossFunction = (Tensor1, Tensor1) => (Double, Tensor1)
  val logMultiClassLoss: MultiClassLossFunction = (prediction, label) => {
    //println("Prediction: " + prediction)
    val normed = prediction.expNormalized
    val loss = math.log(normed dot label)
    val gradient = (label - normed).asInstanceOf[Tensor1]
    (loss, gradient)
  }
}

class MultiClassGLMPiece(featureVector: Tensor1, label: Tensor1, lossAndGradient: LossFunctions.MultiClassLossFunction) extends Piece {
  //def updateState(state: PieceState): Unit = { }
  def state = null
  def accumulateValueAndGradient(model: Model, gradient: TensorAccumulator, value: DoubleAccumulator) {
    // println("featureVector size: %d weights size: %d" format (featureVector.size, model.weights.size))
    val (loss, sgrad) = lossAndGradient(model.weightsTensor.asInstanceOf[Tensor2] matrixVector featureVector, label)
    value.accumulate(loss)
    //println("Stochastic gradient: " + sgrad)
    val numFeatures = featureVector.size
    sgrad.foreachActiveElement((idx, v) => {
      val offset = numFeatures * idx
      featureVector.activeDomain.foreach(x => gradient.accumulate(offset + x, v))
    })
  }
}

// This family exists only to  allow us to map a single tensor into a WeightsTensor
object DummyFamily extends DotFamily {
  type FamilyType = this.type

  type NeighborType1 = Variable
  type FactorType = Factor

  def weights = null
}

 class GLMPiece(featureVector: Tensor, label: Double, lossAndGradient: LossFunctions.LossFunction) extends Piece {
  def state = null
  def accumulateValueAndGradient(model: Model, gradient: TensorAccumulator, value: DoubleAccumulator) {
<<<<<<< HEAD
    val (loss, sgrad) = lossAndGradient(featureVector dot  model.weightsTensor.asInstanceOf[WeightsTensor](DummyFamily), label)
    value.accumulate(-loss)
    featureVector.activeDomain.foreach(x => gradient.accumulate(DummyFamily, x, sgrad))
  }
}

class BPMaxLikelihoodPiece[A <: cc.factorie.DiscreteValue](labels: Seq[LabeledMutableDiscreteVarWithTarget[A]]) extends Piece{
  def state = null

  labels.foreach(_.setToTarget(null))

  def accumulateValueAndGradient(model: Model, gradient: TensorAccumulator, value: DoubleAccumulator) {
    val fg = BP.inferTreewiseSum(labels.toSet, model)
    // The log loss is - score + log Z
    value.accumulate(- model.score(labels) + fg.bpFactors.head.calculateLogZ)

    fg.bpFactors.foreach(f => {
      val factor = f.factor.asInstanceOf[DotFamily#Factor]
      gradient.accumulate(factor.family, factor.currentStatistics * -1)
      gradient.accumulate(factor.family, f.calculateMarginal)
    })
=======
    // println("featureVector size: %d weights size: %d" format (featureVector.size, model.weights.size))
    val (loss, sgrad) = lossAndGradient(featureVector dot model.weightsTensor, label)
    value.accumulate(loss)
    featureVector.activeDomain.foreach(x => gradient.accumulate(x, sgrad))
>>>>>>> f5c644fa
  }
}

object PieceTest {
  class ModelWithWeightsImpl(model: Model) extends Model {
    def addFactors(v: Variable, result: Set[Factor]): Unit = throw new Error
    def copy = sys.error("unimpl")
    //def setWeights(t: Tensor) { model.asInstanceOf[LogLinearModel[_, _]].evidenceTemplate.weights := t }
    val weights = new WeightsTensor()
    weights(DummyFamily) = model.asInstanceOf[LogLinearModel[_, _]].evidenceTemplate.weights
    override def weightsTensor = weights
  }

  object DocumentDomain extends CategoricalTensorDomain[String]
  class Document(file: File) extends BinaryFeatureVectorVariable[String] {
    def domain = DocumentDomain
    var label = new Label(file.getParentFile.getName, this)
    // Read file, tokenize with word regular expression, and add all matches to this BinaryFeatureVectorVariable
    "\\w+".r.findAllIn(Source.fromFile(file, "ISO-8859-1").mkString).foreach(regexMatch => this += regexMatch.toString)
  }
  object LabelDomain extends CategoricalDomain[String]
  class Label(name: String, val document: Document) extends LabeledCategoricalVariable(name) {
    def domain = LabelDomain
  }
  def main(args: Array[String]): Unit = {
    // Read data and create Variables
    var docLabels = new classify.LabelList[Label, Document](_.document)
    for (directory <- args) {
      val directoryFile = new File(directory)
      if (!directoryFile.exists) throw new IllegalArgumentException("Directory " + directory + " does not exist.")
      for (file <- new File(directory).listFiles; if (file.isFile)) {
        //println ("Directory "+directory+" File "+file+" documents.size "+documents.size)
        docLabels += new Document(file).label
      }
    }

    // Make a test/train split
    val (testSet, trainSet) = docLabels.shuffle.split(0.5)
    val trainLabels = new classify.LabelList[Label, Document](trainSet, _.document)
    val testLabels = new classify.LabelList[Label, Document](testSet, _.document)

    val loss = LossFunctions.logMultiClassLoss
    // needs to be binary
    val model = new LogLinearModel[Label, Document](_.document, LabelDomain, DocumentDomain)
    val modelWithWeights = new ModelWithWeightsImpl(model)
    //   val forOuter = new la.SingletonBinaryTensor1(2, 0)
    val pieces = docLabels.map(l => {
      val labelTensor = new la.DenseTensor1(l.domain.size)
      labelTensor += l.target.tensor
      new MultiClassGLMPiece(l.document.value.asInstanceOf[Tensor1], labelTensor, loss)
    })

<<<<<<< HEAD
    val strategy = new BatchPiecewiseLearner(new L2RegularizedLBFGS(0.1), modelWithWeights)
=======
    val strategy = new SGDPiecewiseLearner(new StepwiseGradientAscent(rate = .01), modelWithWeights)
>>>>>>> f5c644fa

    var totalTime = 0L
    for (_ <- 1 to 100) {
      val t0 = System.currentTimeMillis()
      strategy.process(pieces)
      totalTime += System.currentTimeMillis() - t0

      val classifier = new ModelBasedClassifier[Label](model, LabelDomain)

      val testTrial = new classify.Trial[Label](classifier)
      testTrial ++= testLabels

      val trainTrial = new classify.Trial[Label](classifier)
      trainTrial ++= trainLabels

      println("Train accuracy = " + trainTrial.accuracy)
      println("Test  accuracy = " + testTrial.accuracy)
      println("Total time to train: " + totalTime / 1000.0)
    }
  }
}<|MERGE_RESOLUTION|>--- conflicted
+++ resolved
@@ -50,19 +50,11 @@
 }
 
 class SGDPiecewiseLearner(val optimizer: GradientOptimizer, val model: Model) extends PiecewiseLearner {
-<<<<<<< HEAD
-  val gradient = new ThreadLocal[Tensor] { override def initialValue = model.weightsTensor.copy }
+  val gradient = new ThreadLocal[Tensor] {override def initialValue = model.weightsTensor.copy}
   val gradientAccumulator = new ThreadLocal[LocalTensorAccumulator] { override def initialValue = new LocalTensorAccumulator(gradient.get.asInstanceOf[WeightsTensor]) }
-  val valueAccumulator = new ThreadLocal[LocalDoubleAccumulator] { override def initialValue = new LocalDoubleAccumulator(0.0) }
-  
-  override def process(pieces:GenSeq[Piece]): Unit = {
-=======
-  val gradient = new ThreadLocal[Tensor] {override def initialValue = model.weightsTensor.copy}
-  val gradientAccumulator = new ThreadLocal[LocalTensorAccumulator] {override def initialValue = new LocalTensorAccumulator(gradient.get)}
   val valueAccumulator = new ThreadLocal[LocalDoubleAccumulator] {override def initialValue = new LocalDoubleAccumulator(0.0)}
 
   override def process(pieces: GenSeq[Piece]): Unit = {
->>>>>>> f5c644fa
     // Note that nothing stops us from computing the gradients in parallel if the machine is 64-bit
     pieces.foreach(piece => {
       gradient.get.zero()
@@ -129,9 +121,8 @@
  class GLMPiece(featureVector: Tensor, label: Double, lossAndGradient: LossFunctions.LossFunction) extends Piece {
   def state = null
   def accumulateValueAndGradient(model: Model, gradient: TensorAccumulator, value: DoubleAccumulator) {
-<<<<<<< HEAD
     val (loss, sgrad) = lossAndGradient(featureVector dot  model.weightsTensor.asInstanceOf[WeightsTensor](DummyFamily), label)
-    value.accumulate(-loss)
+    value.accumulate(loss)
     featureVector.activeDomain.foreach(x => gradient.accumulate(DummyFamily, x, sgrad))
   }
 }
@@ -151,18 +142,12 @@
       gradient.accumulate(factor.family, factor.currentStatistics * -1)
       gradient.accumulate(factor.family, f.calculateMarginal)
     })
-=======
-    // println("featureVector size: %d weights size: %d" format (featureVector.size, model.weights.size))
-    val (loss, sgrad) = lossAndGradient(featureVector dot model.weightsTensor, label)
-    value.accumulate(loss)
-    featureVector.activeDomain.foreach(x => gradient.accumulate(x, sgrad))
->>>>>>> f5c644fa
-  }
-}
-
-object PieceTest {
+  }
+}
+
+object Test {
   class ModelWithWeightsImpl(model: Model) extends Model {
-    def addFactors(v: Variable, result: Set[Factor]): Unit = throw new Error
+    def addFactors(v:Variable, result:Set[Factor]): Unit = throw new Error
     def copy = sys.error("unimpl")
     //def setWeights(t: Tensor) { model.asInstanceOf[LogLinearModel[_, _]].evidenceTemplate.weights := t }
     val weights = new WeightsTensor()
@@ -209,11 +194,7 @@
       new MultiClassGLMPiece(l.document.value.asInstanceOf[Tensor1], labelTensor, loss)
     })
 
-<<<<<<< HEAD
-    val strategy = new BatchPiecewiseLearner(new L2RegularizedLBFGS(0.1), modelWithWeights)
-=======
     val strategy = new SGDPiecewiseLearner(new StepwiseGradientAscent(rate = .01), modelWithWeights)
->>>>>>> f5c644fa
 
     var totalTime = 0L
     for (_ <- 1 to 100) {
