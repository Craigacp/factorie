--- conflicted
+++ resolved
@@ -23,28 +23,19 @@
 
 // Pieces are thread safe
 trait Piece {
-<<<<<<< HEAD
   def accumulateValueAndGradient(model: Model, gradient: TensorAccumulator, value: DoubleAccumulator): Unit
   def accumulateGradient(model: Model, gradient: TensorAccumulator): Unit = accumulateValueAndGradient(model, gradient, NoopDoubleAccumulator)
   def accumulateValue(model: Model, value: DoubleAccumulator): Unit = accumulateValueAndGradient(model, NoopTensorAccumulator, value)
-=======
   def accumulateValueAndGradient(model: Model[Variable], gradient: TensorAccumulator,  value: DoubleAccumulator): Unit
   def accumulateGradient(model: Model[Variable], gradient: TensorAccumulator): Unit = accumulateValueAndGradient(model, gradient, NoopDoubleAccumulator)
   def accumulateValue(model: Model[Variable], value: DoubleAccumulator): Unit = accumulateValueAndGradient(model, NoopTensorAccumulator, value)
->>>>>>> f889566c
   //def state: PieceState
   //def updateState(state: PieceState)
 }
 
 trait PiecewiseLearner {
-<<<<<<< HEAD
-  def model: Model
-  def process(pieces: GenSeq[Piece]): Unit
-  def isConverged: Boolean
-=======
   def model: Model[Variable]
   def process(pieces:GenSeq[Piece]): Unit
->>>>>>> f889566c
 }
 
 class BatchPiecewiseLearner(val optimizer: GradientOptimizer, val model: Model[Variable]) extends PiecewiseLearner {
@@ -63,21 +54,18 @@
   def isConverged = optimizer.isConverged
 }
 
-<<<<<<< HEAD
 class SGDPiecewiseLearner(val optimizer: GradientOptimizer, val model: Model) extends PiecewiseLearner {
   val gradient = new ThreadLocal[Tensor] {override def initialValue = model.weightsTensor.copy}
   val gradientAccumulator = new ThreadLocal[LocalTensorAccumulator] {override def initialValue = new LocalTensorAccumulator(gradient.get.asInstanceOf[WeightsTensor])}
   val valueAccumulator = new ThreadLocal[LocalDoubleAccumulator] {override def initialValue = new LocalDoubleAccumulator(0.0)}
 
   override def process(pieces: GenSeq[Piece]): Unit = {
-=======
 class SGDPiecewiseLearner(val optimizer: GradientOptimizer, val model: Model[Variable]) extends PiecewiseLearner {
   val gradient = new ThreadLocal[Tensor] { override def initialValue = model.weightsTensor.copy }
   val gradientAccumulator = new ThreadLocal[LocalTensorAccumulator] { override def initialValue = new LocalTensorAccumulator(gradient.get) }
   val valueAccumulator = new ThreadLocal[LocalDoubleAccumulator] { override def initialValue = new LocalDoubleAccumulator(0.0) }
   
   override def process(pieces:GenSeq[Piece]): Unit = {
->>>>>>> f889566c
     // Note that nothing stops us from computing the gradients in parallel if the machine is 64-bit
     pieces.foreach(piece => {
       gradient.get.zero()
@@ -90,13 +78,10 @@
   def isConverged = false
 }
 
-<<<<<<< HEAD
 class HogwildPiecewiseLearner(optimizer: GradientOptimizer, model: Model) extends SGDPiecewiseLearner(optimizer, model) {
   override def process(pieces: GenSeq[Piece]) = super.process(pieces.par)
-=======
 class HogwildPiecewiseLearner(optimizer: GradientOptimizer, model: Model[Variable]) extends SGDPiecewiseLearner(optimizer, model) {
   override def process(pieces:GenSeq[Piece]) = super.process(pieces.par)
->>>>>>> f889566c
 }
 
 object LossFunctions {
@@ -149,7 +134,6 @@
   }
 }
 
-<<<<<<< HEAD
 // This family exists only to  allow us to map a single tensor into a WeightsTensor
 object DummyFamily extends DotFamily {
   type FamilyType = this.type
@@ -190,11 +174,6 @@
 object PieceTest {
   class ModelWithWeightsImpl(model: Model) extends Model {
     def addFactors(v: Variable, result: Set[Factor]): Unit = throw new Error
-=======
-object Test {
-  class ModelWithWeightsImpl(model: Model[Variable]) extends Model[Variable] {
-    def factors(context:Variable): Iterable[Factor] = throw new Error
->>>>>>> f889566c
     def copy = sys.error("unimpl")
     //def setWeights(t: Tensor) { model.asInstanceOf[LogLinearModel[_, _]].evidenceTemplate.weights := t }
     val weights = new WeightsTensor()
