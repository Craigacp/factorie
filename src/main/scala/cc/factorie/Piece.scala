--- conflicted
+++ resolved
@@ -313,7 +313,6 @@
     //   val forOuter = new la.SingletonBinaryTensor1(2, 0)
     val pieces = trainLabels.map(l => new MultiClassGLMPiece(l.document.value.asInstanceOf[Tensor1], l.target.intValue, loss))
 
-<<<<<<< HEAD
     //    val strategy = new HogwildPiecewiseLearner(new SparseL2RegularizedGradientAscent(rate = .01), modelWithWeights)
     //        val strategy = new BatchPiecewiseLearner(new L2RegularizedConjugateGradient, modelWithWeights)
     //        val strategy = new SGDPiecewiseLearner(new ConfidenceWeighting(modelWithWeights), modelWithWeights)
@@ -321,16 +320,7 @@
     val lbfgs = new L2RegularizedLBFGS(l2 = 0.1)
     lbfgs.tolerance = 0.05
     val strategy = new SGDThenBatchPiecewiseLearner(lbfgs, modelWithWeights, learningRate = .01)
-    //    val strategy = new BatchPiecewiseLearner(new L2RegularizedLBFGS, modelWithWeights)
     //    val strategy = new BatchPiecewiseLearner(new SparseL2RegularizedGradientAscent(rate = 10.0 / trainLabels.size), modelWithWeights)
-=======
-//    val strategy = new HogwildPiecewiseLearner(new SparseL2RegularizedGradientAscent(rate = .01), modelWithWeights)
-//    val strategy = new HogwildPiecewiseLearner(new ConfidenceWeighting(modelWithWeights), modelWithWeights)
-//    val strategy = new SGDPiecewiseLearner(new StepwiseGradientAscent(rate = .01), modelWithWeights)
-//    val strategy = new SGDPiecewiseLearner(new StepwiseGradientAscent(rate = .01), modelWithWeights)
-    val strategy = new SGDPiecewiseLearner(new StepwiseGradientAscent(), modelWithWeights)
-//    val strategy = new BatchPiecewiseLearner(new SparseL2RegularizedGradientAscent(rate = 10.0 / trainLabels.size), modelWithWeights)
->>>>>>> 4bafdc29
 
     var totalTime = 0L
     var i = 0
