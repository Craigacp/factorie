/* Copyright (C) 2008-2010 University of Massachusetts Amherst,
   Department of Computer Science.
   This file is part of "FACTORIE" (Factor graphs, Imperative, Extensible)
   http://factorie.cs.umass.edu, http://code.google.com/p/factorie/
   Licensed under the Apache License, Version 2.0 (the "License");
   you may not use this file except in compliance with the License.
   You may obtain a copy of the License at
    http://www.apache.org/licenses/LICENSE-2.0
   Unless required by applicable law or agreed to in writing, software
   distributed under the License is distributed on an "AS IS" BASIS,
   WITHOUT WARRANTIES OR CONDITIONS OF ANY KIND, either express or implied.
   See the License for the specific language governing permissions and
   limitations under the License. */

package cc.factorie

import scala.collection.mutable.{ArrayBuffer}
import scala.reflect.Manifest

/** A Model in FACTORIE consists of a collection of factor Templates and methods that operate on the collection.
    @author Andrew McCallum
    @since 0.8
    @see Template
 */
class Model(templates:Template*) extends IndexedSeq[Template] {
  type T = Template

  private val ts = new ArrayBuffer[T]
  def apply(i:Int) = ts.apply(i)
  def length = ts.length
  override def iterator = ts.iterator

  this ++= templates

  // Jumping through hoops just to call automatically call .init on templates that are added.
  // This in turn is just a work-around for the fact that we can't get Manifests for traits because traits cannot take constructor arguments.
<<<<<<< HEAD
  def ++=(templates:Iterable[T]) = ts ++= templates
  def +=(template:T) = ts += template
=======
  def ++=(templates:Iterable[Template]) = ts ++= templates
  def +=(template:Template) = ts += template
  def clear = ts.clear
>>>>>>> 8789f6d5

  def templatesOf[T2<:T](implicit m:Manifest[T2]) : IndexedSeq[T2] = {
    val templateClass = m.erasure
    val ret = new ArrayBuffer[T2]
    for (t <- this) if (templateClass.isAssignableFrom(t.getClass)) ret += t.asInstanceOf[T2]
    ret
  }
  def templatesOfClass[T2<:T](cls:Class[T2]): IndexedSeq[T2] = {
    val ret = new ArrayBuffer[T2]
    for (t <- this) if (cls.isAssignableFrom(t.getClass)) ret += t.asInstanceOf[T2]
    ret
  }
  override def filter(test:(T)=>Boolean): Model = {
    val ret = new Model
    for (t <- this) if (test(t)) ret += t
    ret
  }
  def factors(d:DiffList) : Seq[Factor] = if (d.size == 0) Nil else this.flatMap(template => template.factors(d))
  def factorsOf[T2<:T](d:DiffList)(implicit m:Manifest[T2]) : Seq[T2#Factor] = if (d.size == 0) Nil else this.templatesOf[T2](m).flatMap(template => template.factors(d))
  def factorsOf[T2<:T](cls:Class[T2])(d:DiffList): Seq[T2#Factor] = if (d.size == 0) Nil else this.templatesOfClass[T2](cls).flatMap(template => template.factors(d))
  def factorsOf[T2<:T](vs:Iterable[Variable])(implicit m:Manifest[T2]) : Seq[T2#Factor] = this.templatesOf[T2](m).flatMap(template => template.factors(vs))
  def factorsOf[T2<:T](v:Variable)(implicit m:Manifest[T2]) : Seq[T2#Factor] = this.templatesOf[T2](m).flatMap(template => template.factors(v))
  /** Given a variable, return a collection of Factors that touch it.  Note that combining these results for multiple variables may result in duplicate Factors. */
  def factors(v:Variable) : Seq[Factor] = this.flatMap(template => template.factors(v)) //.toList
  def factors(vs:Iterable[Variable]) : Seq[Factor] = this.flatMap(template => template.factors(vs))
  def score(d:DiffList) : Double = factors(d).foldLeft(0.0)(_+_.statistics.score)
  def score1(v:Variable) : Double = factors(v).foldLeft(0.0)(_+_.statistics.score) // For use when the Variable is also Iterable
  def score(v:Variable) : Double = factors(v).foldLeft(0.0)(_+_.statistics.score)
  def score(vars:Iterable[Variable]) : Double = factors(vars).foldLeft(0.0)(_+_.statistics.score)
  /** Score all variables in the Iterable collection.  This method is useful when a Variable is also a Iterable[Variable]; 
      it forces the Iterable interpretation and avoids the single variable interpretation of score(Variable). */
  def scoreAll(vars:Iterable[Variable]) : Double = factors(vars).foldLeft(0.0)(_+_.statistics.score)
  /** Returns the average score, that is scoreAll of vars, normalized by the size of the collections vars. */
  def aveScore(vars:Iterable[Variable]): Double = scoreAll(vars) / vars.size

  
  def save(dirname:String): Unit = {
    import java.io.File
    //println("Saving model "+getClass.getName+" to "+dirname)
    val f = new File(dirname)
    // Recursively delete all files in directory "f"
    def delete(f:File): Boolean = { if (f.isDirectory) f.listFiles.forall(f2 => delete(f2)) else f.delete }
    if (f.exists) if (!delete(f)) throw new Error("Error deleting directory "+dirname)
    f.mkdir
    this.foreach(_.save(dirname))
  }
 
  def load(dirname:String): Unit = {
    this.foreach(_.load(dirname))
  }
}<|MERGE_RESOLUTION|>--- conflicted
+++ resolved
@@ -34,14 +34,9 @@
 
   // Jumping through hoops just to call automatically call .init on templates that are added.
   // This in turn is just a work-around for the fact that we can't get Manifests for traits because traits cannot take constructor arguments.
-<<<<<<< HEAD
-  def ++=(templates:Iterable[T]) = ts ++= templates
-  def +=(template:T) = ts += template
-=======
   def ++=(templates:Iterable[Template]) = ts ++= templates
   def +=(template:Template) = ts += template
   def clear = ts.clear
->>>>>>> 8789f6d5
 
   def templatesOf[T2<:T](implicit m:Manifest[T2]) : IndexedSeq[T2] = {
     val templateClass = m.erasure
