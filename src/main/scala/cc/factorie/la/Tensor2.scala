/* Copyright (C) 2008-2010 University of Massachusetts Amherst,
   Department of Computer Science.
   This file is part of "FACTORIE" (Factor graphs, Imperative, Extensible)
   http://factorie.cs.umass.edu, http://code.google.com/p/factorie/
   Licensed under the Apache License, Version 2.0 (the "License");
   you may not use this file except in compliance with the License.
   You may obtain a copy of the License at
    http://www.apache.org/licenses/LICENSE-2.0
   Unless required by applicable law or agreed to in writing, software
   distributed under the License is distributed on an "AS IS" BASIS,
   WITHOUT WARRANTIES OR CONDITIONS OF ANY KIND, either express or implied.
   See the License for the specific language governing permissions and
   limitations under the License. */

package cc.factorie.la
import cc.factorie._
import cc.factorie.util._

trait Tensor2 extends Tensor {
  def dim1: Int
  def dim2: Int
  def activeDomain1: IntSeq
  def activeDomain2: IntSeq
  def numDimensions: Int = 2
  def activeDomains = Array(activeDomain1, activeDomain2)
  def dimensions = Array(dim1, dim2)
  override def dimensionsMatch(t:Tensor): Boolean = t match {
    case t:Tensor2 => t.dim1 == dim1 && t.dim2 == dim2
    case _ => false
  }
  override def ensureDimensionsMatch(t:Tensor): Unit = t match {
    case t:Tensor2 => require(t.dim1 == dim1 && t.dim2 == dim2)
    case _ => throw new Error("Tensor ranks do not match.")
  }
  def diag(): Tensor1 = {
    val ret = new DenseTensor1(dim1)
    var i = 0; val len = dim1
    while (i < len) {
      ret(i) = apply(i, i)
      i += 1
    }
    ret
  }
  def apply(i:Int, j:Int): Double = apply(i*dim2 + j)
  def apply(i:Int): Double //= apply(i % dim1, i / dim2)
  def update(i:Int, j:Int, v:Double): Unit = update(i*dim2 + j, v)
  def +=(i:Int, j:Int, v:Double): Unit = +=(singleIndex(i, j), v)
  // TODO This method should have a better name -akm
  def *(t: Tensor1): Tensor1 = {
    assert(dim2 == t.dim1, "Dimensions don't match: " + dim2 + " " + t.dim1)
    val newT = new DenseTensor1(dim1)
    activeDomain1.foreach(i => t.activeDomain1.foreach(j => newT(i) += this(i,j)*t(j)))
    newT
  }
  def leftMultiply(t: Tensor1): Tensor1 = {
    assert(dim1 == t.dim1, "Dimensions don't match: " + dim1 + " " + t.dim1)
    val newT = new DenseTensor1(dim2)
    t.activeDomain1.foreach(i => activeDomain2.foreach(j => newT(i) += this(i,j)*t(i)))
    newT
  }
  def trace: Double = {
    assert(dim1 == dim2, "Dimensions don't match: " + dim1 + " " + dim2)
    (0 until dim1).map(n => apply(n, n)).sum
  }
  @inline final def length = dim1 * dim2
  @inline final def singleIndex(i:Int, j:Int): Int = i*dim2 + j
  @inline final def multiIndex(i:Int): (Int, Int) = (i/dim2, i%dim2)
  @inline final def index1(i:Int): Int = i/dim2
  @inline final def index2(i:Int): Int = i%dim2
  //def activeElements2: Tensor2ElementIterator
  override def copy: Tensor2 = throw new Error("Method copy not defined on class "+getClass.getName)
  override def blankCopy: Tensor2 = throw new Error("Method blankCopy not defined on class "+getClass.getName)
}

trait DenseTensorLike2 extends Tensor2 with DenseTensor {
  var haveWarned = false
  def activeDomain1 = new RangeIntSeq(0, dim1)
  def activeDomain2 = new RangeIntSeq(0, dim2)
  //override def apply(i:Int, j:Int): Double = __values(i*dim2+j)
  //override def +=(ds:DoubleSeq): Unit = { require(ds.length == length); var i = 0; while (i < length) { _values(i) += ds(i); i += 1 } }
  //override def update(i:Int, j:Int, v:Double): Unit = __values(i*dim2+j) = v
  def activeElements2: Tensor2ElementIterator = {
    new Tensor2ElementIterator { // Must not change _indexs and _values during iteration!
      private var i = -1
      private val len = length
      def hasNext = i + 1 < len
      def index = i
      def index1 = DenseTensorLike2.this.index1(i)
      def index2 = DenseTensorLike2.this.index2(i)
      def value = apply(i)
      def next = { i += 1; this }
    }
  }
  
  def toTensor1: DenseTensor1 = new DenseTensor1(_values)
  
  override def dot(t:DoubleSeq): Double = t match {
    //case t:SingletonBinaryTensor2 => apply(t.singleIndex)
    //case t:SingletonTensor2 => apply(t.singleIndex) * t.singleValue
    //case t:DenseTensorLike2 => Tensor.dot(this, t)
    case t: SingletonBinaryLayeredTensorLike2 => t dot this
    case t: SingletonLayeredTensorLike2 => t dot this
    case t: DoubleSeq => super.dot(t)
  }
  /*
  override def +=(t:DoubleSeq, f:Double): Unit = t match {
    case t:SingletonBinaryLayeredTensorLike2 => t.=+(_values, f)
    case t:SingletonLayeredTensorLike2 => t.=+(_values, f)
    //case t:DenseLayeredTensorLike2 => { val len = t.dim1; var i = 0; while (i < len) { val inner = t.inner(i); if (inner ne null) inner.=+(_values, i*dim2, f); i += 1 } }
    case t:DenseLayeredTensorLike2 => t.=+(_values, f)
    case t:SparseIndexedTensor2 => t.=+(_values, f)
    case t:DoubleSeq => super.+=(t, f)
  }
  */
  /*def +=(ds: DoubleSeq, factor: DoubleSeq, scalar: Double): Unit = (ds, factor) match {
    case (ds: SparseIndexedTensor2, factor: DenseTensor2) =>
      ds._makeReadable
      val indices = ds._indices
      val values = ds._values
      val numIndices = ds.activeDomainSize
      var i = 0
      while (i < numIndices) {
        val curIdx = indices(i)
        _values(curIdx) += values(i) * factor._values(curIdx) * scalar
        i += 1
      }
    case (ds:SparseDoubleSeq, fac) => { ds.foreachActiveElement((i,v) => +=(i,v*fac(i)*scalar)) }
    case (ds: DenseTensor, fa: DenseTensor) =>
      val dsA = ds.asArray
      val faA = fa.asArray
      var i = 0
      while (i < dsA.length) {
        this.+=(i, dsA(i)*fa(i)*scalar)
        i += 1
      }
    case (ds:DoubleSeq, fac) => {
      if (!haveWarned) {
        haveWarned = true
        println("DenseTensorLike2 dot unsupported type: " + ds.getClass.getName + " " + fac.getClass.getName)
      }
      val l = length; require(ds.length == l); var i = 0; while (i < l) { +=(i, factor(i)*ds(i)*scalar); i += 1 }}
  }*/
}

class DenseTensor2(val dim1:Int, val dim2:Int) extends DenseTensorLike2 {
  def this(t:Tensor2) = { this(t.dim1, t.dim2); this := t }
  def this(values:Seq[Seq[Double]]) = { this(values.size, values.head.size); for (i <- 0 until dim1; j <- 0 until dim2) update(i, j, values(i)(j)) } // TODO Not very efficient
  def this(values:Array[Array[Double]]) = { this(values.size, values.head.size); for (i <- 0 until dim1; j <- 0 until dim2) update(i, j, values(i)(j)) } // TODO Not very efficient
  def this(dim1:Int, dim2:Int, fillValue:Double) = { this(dim1, dim2); java.util.Arrays.fill(_values, fillValue) }
  override def copy: DenseTensor2 = { val t = new DenseTensor2(dim1, dim2); System.arraycopy(_values, 0, t._values, 0, length); t }
  override def blankCopy: DenseTensor2 = new DenseTensor2(dim1, dim2)
  override def stringPrefix = "DenseTensor2"
  override def *(t: Tensor1): Tensor1 = {
//    assert(dim2 == t.dimensions.reduce(_ * _), "Dimensions don't match: " + dim2 + " " + t.dimensions)
    val newT = new DenseTensor1(dim1)
    val newArray = newT.asArray
    t match {
      case t: DenseTensor =>
        val tArr = t.asArray
        var col = 0
        while (col < tArr.length) {
          val v = tArr(col)
          var row = 0
          while (row < dim1) {
            val offset = row * dim2
            newArray(row) += (_values(offset + col) * v)
            row += 1
          }
          col += 1
        }
      case t: SparseBinaryTensor =>
        val tActiveDomainSize = t.activeDomainSize
        val tIndices = t._indices
        var ti = 0
        while (ti < tActiveDomainSize) {
          val col = tIndices(ti)
          var row = 0
          while (row < dim1) {
            val offset = row * dim2
            newArray(row) += (_values(offset + col))
            row += 1
          }
          ti += 1
        }
      case t: SparseIndexedTensor =>
        val tActiveDomainSize = t.activeDomainSize
        val tIndices = t._indices
        val tValues = t._values
        var ti = 0
        while (ti < tActiveDomainSize) {
          val col = tIndices(ti)
          val v = tValues(ti)
          var row = 0
          while (row < dim1) {
            val offset = row * dim2
            newArray(row) += (_values(offset + col) * v)
            row += 1
          }
          ti += 1
        }
      case _ =>
        if (!haveWarned) {
          haveWarned = true
          println("Warning: unknown tensor type for *: " + t.getClass.getName)
        }
        t.foreachActiveElement((col, v) => {
          var row = 0
          while (row < dim1) {
            val offset = row * dim2
            newArray(row) += (_values(offset + col) * v)
            row += 1
          }
        })
    }
    newT
  }

  override def leftMultiply(t: Tensor1): Tensor1 = {
    val res = new DenseTensor1(dim2)
    t match {
      case t: DenseTensor =>
        var i = 0
        while (i < dim1) {
          var j = 0
          while (j < dim2) {
            res(j) += this(i,j)*t(i)
            j += 1
          }
          i += 1
        }
      case t: SparseBinaryTensor =>
        val len = t.activeDomainSize
        val indices = t._indices
        var i = 0
        while (i < len) {
          var j = 0
          while (j < dim2) {
            res(j) += this(indices(i), j)
            j += 1
          }
          i += 1
        }
      case t: SparseIndexedTensor =>
        val len = t.activeDomainSize
        val indices = t._indices
        val values = t._values
        var i = 0
        while (i < len) {
          var j = 0
          while (j < dim2) {
            res(j) += values(i) * this(indices(i), j)
            j += 1
          }
          i += 1
        }
      case _ =>
        if (!haveWarned) {
          haveWarned = true
          println("DenseTensor2 unrecognized leftMultiply type: " + t.getClass.getName)
        }
        super.leftMultiply(t)
    }
    res
  }
}

class GrowableDenseTensor2(d1:Int, d2:Int) extends { private var _dim1 = d1; private var _dim2 = d2 } with DenseTensorLike2 {
  // println("GrowableDenseTensor2 new "+_dim1+","+_dim2)
  def dim1: Int = _dim1
  def dim2: Int = _dim2
  override def apply(index:Int):Double = if (index < _valuesSize) _values(index) else 0.0
  override def ensureDimensionsMatch(t:Tensor): Unit = t match {
    case t:Tensor2 => ensureDimensions(t.dim1, t.dim2)
    case _ => super.ensureDimensionsMatch(t)
  }
  def ensureDimensions(d1:Int, d2:Int): Unit = {
    if (d1 > _dim1 || d2 > _dim2) {
      // grow in both dimensions, only in the specified amount
      val newSize = d1 * d2 // math.max(_dim1 * _dim2 * 4, d1 * d2)
      val oldValues = _values
      _resetValues(newSize) // allocates a new __values array of size newSize
      if (_dim1 + _dim2 > 0) for (i <- 0 until _dim1) {
        Array.copy(oldValues, i*_dim2, _values, i*d2, _dim2) // copy old values into place
        if (defaultValue != 0.0) java.util.Arrays.fill(_values, i*d2+_dim2, d2-_dim2, defaultValue) // fill in new space with default value
      }
      if (d1 > _dim1) java.util.Arrays.fill(_values, _dim1*d2, (d1-_dim1)*d2, defaultValue)
      // println("GrowableDenseTensor2 grew from "+_dim1+","+_dim2+" to "+d1+","+d2)
      _dim1 = d1
      _dim2 = d2
    }
  }
  // Currently these are the only methods that support capacity expansion
  override def +=(t:DoubleSeq, f:Double): Unit = t match {
    case t:SingletonBinaryTensor2 => { ensureDimensions(t.dim1, t.dim2); +=(t.singleIndex, f) }
    case t:SingletonTensor2 => { ensureDimensions(t.dim1, t.dim2); +=(t.singleIndex, f * t.singleValue) }
    case t:SparseBinaryTensor2 => { ensureDimensions(t.dim1, t.dim2); t.=+(_values, f) }
    case t:DenseTensorLike2 => { ensureDimensions(t.dim1, t.dim2); super.+=(t, f) }
    case t:DenseLayeredTensorLike2 => { ensureDimensions(t.dim1, t.dim2); val len = t.dim1; var i = 0; while (i < len) { val inner = t.inner(i); if (inner ne null) inner.=+(_values, i*dim2, f); i += 1 } }
    case t:UniformTensor2 => { ensureDimensions(t.dim1, t.dim2); super.+=(t, f) }  //val len = length; val u = t.uniformValue * f; var i = 0; while (i < len) { __values(i) += u; i += 1 }
  }
  override def copy: GrowableDenseTensor2 = { val c = new GrowableDenseTensor2(_dim1, _dim2); c := this; c }
  override def blankCopy: GrowableDenseTensor2 = new GrowableDenseTensor2(_dim1, _dim2)
}

// TODO Make a GrowableDenseTensor2
trait SingletonBinaryTensorLike2 extends Tensor2 with SingletonBinaryTensor {
  def singleIndex1: Int
  def singleIndex2: Int
  def activeDomain1 = new SingletonIntSeq(singleIndex1)
  def activeDomain2 = new SingletonIntSeq(singleIndex2)
  def activeDomain = new SingletonIntSeq(singleIndex)
  def singleIndex = singleIndex1*dim2 + singleIndex2
  def activeElements2: Tensor2ElementIterator = {
    new Tensor2ElementIterator { // Must not change _indexs and _values during iteration!
      private var i = -1
      def hasNext = i < 0
      def index = singleIndex
      def index1 = singleIndex1
      def index2 = singleIndex2
      def value = 1.0
      def next = { i += 1; this }
    }
  }
}

class SingletonBinaryTensor2(val dim1:Int, val dim2:Int, var singleIndex1:Int, var singleIndex2:Int) extends SingletonBinaryTensorLike2 {
  override def copy = new SingletonBinaryTensor2(dim1, dim2, singleIndex1, singleIndex2)
}
//class MutableSingletonBinaryTensor2(val dim1:Int, val dim2:Int, var singleIndex1:Int, var singleIndex2:Int) extends SingletonBinaryTensorLike2

class SingletonTensor2(val dim1:Int, val dim2:Int, val singleIndex1:Int, val singleIndex2:Int, val singleValue:Double) extends Tensor2 with SingletonIndexedTensor {
  def activeDomain1 = new SingletonIntSeq(singleIndex1)
  def activeDomain2 = new SingletonIntSeq(singleIndex2)
  def activeDomain: IntSeq = new SingletonIntSeq(singleIndex)
  val singleIndex = singleIndex1*dim2 + singleIndex2
  def activeElements2: Tensor2ElementIterator = {
    new Tensor2ElementIterator { // Must not change _indexs and _values during iteration!
      private var i = -1
      def hasNext = i < 0
      def index = singleIndex
      def index1 = singleIndex1
      def index2 = singleIndex2
      def value = 1.0
      def next = { i += 1; this }
    }
  }
  override def copy = new SingletonTensor2(dim1, dim2, singleIndex1, singleIndex2, singleValue)
}

trait SparseBinaryTensorLike2 extends Tensor2 with ArraySparseBinaryTensor {
  def activeDomain1 = throw new Error("Not yet implemented")
  def activeDomain2 = throw new Error("Not yet implemented")
  def +=(i:Int, j:Int): Unit = _insertSortedNoDuplicates(singleIndex(i,j))
  def activeElements2: Tensor2ElementIterator = {
    _makeReadable
    new Tensor2ElementIterator { // Must not change _indexs and _values during iteration!
      private var i = 0
      def hasNext = i < _unsafeActiveDomainSize
      def index = _indices(i-1)
      def index1 = SparseBinaryTensorLike2.this.index1(_indices(i-1))
      def index2 = SparseBinaryTensorLike2.this.index2(_indices(i-1))
      def value = 1.0
      def next = { i += 1; this }
    }
  }
}
class SparseBinaryTensor2(val dim1:Int, val dim2:Int) extends SparseBinaryTensorLike2 {
  override def blankCopy: SparseBinaryTensor2 = new SparseBinaryTensor2(dim1, dim2)
  //override def stringPrefix = "SparseBinaryTensor2"
  //override def copy = new SparseBinaryTensor2(dim1, dim2, singleIndex1, singleIndex2)
}

trait Tensor2ElementIterator extends DoubleSeqIterator with Iterator[Tensor2ElementIterator] {
  def index: Int
  def index1: Int
  def index2: Int
  def value: Double
}

class SparseIndexedTensor2(val dim1:Int, val dim2:Int) extends Tensor2 with ArraySparseIndexedTensor {
  def activeDomain1: IntSeq = throw new Error("Not yet implemented")
  def activeDomain2: IntSeq = throw new Error("Not yet implemented")
  def activeElements2: Tensor2ElementIterator = {
    _makeReadable
    new Tensor2ElementIterator { // Must not change _indexs and _values during iteration!
      private var i = 0
      def hasNext = i < _unsafeActiveDomainSize
      def index = _indices(i-1)
      def index1 = SparseIndexedTensor2.this.index1(_indices(i-1))
      def index2 = SparseIndexedTensor2.this.index2(_indices(i-1))
      def value = _values(i-1)
      def next = { i += 1; this }
    }
  }
  override def blankCopy: SparseIndexedTensor2 = new SparseIndexedTensor2(dim1, dim2)
  override def copy: SparseIndexedTensor2 = { val t = new SparseIndexedTensor2(dim1, dim2); this.copyInto(t); t }
}

///** A Tensor2 that has dense storage, but a sparse activeDomain. */
//// TODO I think we should not keep this because there could be non-zero values in the sparse holes,
//// and we could get some very confusing results.
//class SparseDenseTensor2(val dim1:Int, val dim2:Int) extends DenseTensorLike2 {
//  override val activeDomain = new cc.factorie.util.SortedIntSetBuffer 
//  override def activeDomain1 = throw new Error("Not yet implemented")
//  override def activeDomain2 = throw new Error("Not yet implemented")
//  
//}

trait Outer2Tensor extends ReadOnlyTensor with SparseDoubleSeq {
  def activeDomainSize = tensor1.activeDomainSize * tensor2.activeDomainSize
  var scale = 1.0
  override def *=(d: Double) = scale *= d

  def tensor1: Tensor
  def tensor2: Tensor

// TODO TensorN likes to extend all this stuff so we can't provide good defaults if we want TensorNs that are outers (which we do) -luke
//  def length: Int = tensor1.length * tensor2.length
//  def numDimensions: Int = tensor1.numDimensions + tensor2.numDimensions
//  def dimensions: Array[Int] = tensor1.dimensions ++ tensor2.dimensions
//  def activeDomains: Array[IntSeq] = tensor1.activeDomains ++ tensor2.activeDomains
//  def trace: Double = {
//    assert(tensor1.length == tensor2.length)
//    tensor1 dot tensor2
//  }

  @inline final def singleFlatIndex(i:Int, j:Int): Int = i*tensor2.length + j
  def activeDomain = new Outer2IntSeq(tensor1.length, tensor2.length, tensor1.activeDomain, tensor2.activeDomain)
  def isDense: Boolean = false
  def apply(i: Int): Double = scale*tensor1(i / tensor2.length) * tensor2(i % tensor2.length)
  override def twoNormSquared = scale*scale*tensor1.twoNormSquared * tensor2.twoNormSquared
  override def =+(a: Array[Double], offset: Int, vv: Double): Unit = {
    val v = scale*vv
    // note that this is different from the singleIndex in Tensor2, as these are not dimensions but lengths of the whole tensors
    @inline def singleIndex(i: Int, j: Int): Int = i * tensor2.length + j
    if (offset != 0) super.=+(a, offset, v)
    else (tensor1, tensor2) match {
      case (t1: DenseTensor, t2: DenseTensor) =>
        val t2Size = t2.size
        val t1Size = t1.size
        val t1Values = t1.asArray
        val t2Values = t2.asArray
        var idx1 = 0
        while (idx1 < t1Size) {
          val v1 = t1Values(idx1) * v
          val offset = t2Size * idx1
          var idx2 = 0
          while (idx2 < t2Size) {
            val v2 = t2Values(idx2)
            a(offset + idx2) += (v1 * v2)
            idx2 += 1
          }
          idx1 += 1
        }
      case (t1: DenseTensor, t2: SparseTensor) =>
        val t2Size = t2.size
        val t1Size = t1.size
        val t1Values = t1.asArray
        val t2ActiveDomainSize = t2.activeDomainSize
        val t2Indices = t2._indices
        val t2Values = t2._valuesSeq
        var idx1 = 0
        while (idx1 < t1Size) {
          val v1 = t1Values(idx1) * v
          val offset = t2Size * idx1
          var t2i = 0
          while (t2i < t2ActiveDomainSize) {
            a(offset + t2Indices(t2i)) += (v1 * t2Values(t2i))
            t2i += 1
          }
          idx1 += 1
        }
      case (t1: SparseTensor, t2: DenseTensor) =>
        val t1Size = t1.activeDomainSize
        val t1Values = t1._valuesSeq
        val t1Indices = t1._indices
        val t2ActiveDomainSize = t2.length
        val t2Arr = t2.asArray
        var i = 0
        while (i < t1Size) {
          var j = 0
          while (j < t2ActiveDomainSize) {
            a(singleIndex(t1Indices(i),j)) += (t1Values(i) * t2Arr(j))*v
            j += 1
          }
          i += 1
        }
      case (t1: SingletonTensor, t2: SparseTensor) =>
        val t2Size = t2.activeDomainSize
        val t2IndexSeq = t2._indices
        val t2Values = t2._valuesSeq
        var i = 0
        while (i < t2Size) {
          a(singleIndex(t1.singleIndex,t2IndexSeq(i))) += v*t1.singleValue*t2Values(i)
          i += 1
        }
      case (t1: SparseTensor, t2: SparseTensor) =>
        val t1Size = t1.activeDomainSize
        val t1Indices = t1._indices
        val t1Values = t2._valuesSeq
        val t2Size = t2.activeDomainSize
        val t2IndexSeq = t2._indices
        val t2Values = t2._valuesSeq
        var i = 0
        while (i < t1Size) {
          var j = 0
          while (j < t2Size) {
            a(singleIndex(t1Indices(i),t2IndexSeq(j))) += v*t1Values(i)*t2Values(j)
            j += 1
          }
          i += 1
        }
      case (t1, t2) =>
        if (!Outer2Tensor.hasWarned) {
          Outer2Tensor.hasWarned = true
          println("Unrecognized types in Outer2Tensor =+: " + t1.getClass.getName + " " + t2.getClass.getName)
        }
        val t2Size = t2.size
        t1.foreachActiveElement((idx1, v1p) => {
          val v1 = v1p * v
          val offset = t2Size * idx1
          t2.foreachActiveElement((idx2, v2) => {
            a(offset + idx2) += (v1 * v2)
          })
        })
    }
  }
  def dot(ds: DoubleSeq): Double = scale * (ds match {
    case dt: DenseTensor =>
      (tensor1, tensor2) match {
        // NOTE if we added singletontensor/dense, this would cover all the singleton layered tensor stuff if we made those outer2tensors
        case (t1: SingletonBinaryTensor, t2: SingletonBinaryTensor) => dt(singleFlatIndex(t1.singleIndex,t2.singleIndex))
        case (t1: SingletonBinaryTensor, t2: SingletonIndexedTensor) => dt(singleFlatIndex(t1.singleIndex,t2.singleIndex))*t2.singleValue
        case (t1: SingletonTensor, t2: SparseTensor) =>
          val len = t2.activeDomainSize
          val indices = t2._indices
          val values = t2._valuesSeq
          var i = 0
          var dot = 0.0
          val arr = dt.asArray
          while (i < len) {
            dot += arr(singleFlatIndex(t1.singleIndex, indices(i)))*values(i)
            i += 1
          }
          dot*t1.singleValue
        case (t1: SparseTensor, t2: SingletonTensor) =>
          val len = t1.activeDomainSize
          val indices = t1._indices
          val values = t1._valuesSeq
          var i = 0
          var dot = 0.0
          while (i < len) {
            dot += dt(singleFlatIndex(indices(i), t2.singleIndex))*values(i)
            i += 1
          }
          dot*t2.singleValue
        case (t1: DenseTensor, t2: SparseTensor) =>
          val len = t2.activeDomainSize
          val indices = t2._indices
          val values = t2._valuesSeq
          var i = 0
          var dot = 0.0
          val t1Arr = t1.asArray
          while (i < t1Arr.length) {
            var j = 0
            while (j < len) {
              dot += dt(singleFlatIndex(i, indices(j)))*t1(i)*values(j)
              j += 1
            }
            i += 1
          }
          dot
        case (t1: SparseTensor, t2: DenseTensor) =>
          val len = t1.activeDomainSize
          val indices = t1._indices
          val values = t1._valuesSeq
          var i = 0
          var dot = 0.0
          val t2Arr = t2.asArray
          while (i < len) {
            var j = 0
            while (j < t2Arr.length) {
              dot += dt(singleFlatIndex(indices(i), j))*values(i)*t2Arr(j)
              j += 1
            }
            i += 1
          }
          dot
        case (t1: SparseTensor, t2: SparseTensor) =>
          var dot = 0.0
          val len1 = t1.activeDomainSize
          val indices1 = t1._indices
          val values1 = t2._valuesSeq
          val len2 = t2.activeDomainSize
          val indices2 = t2._indices
          val values2 = t2._valuesSeq
          var i = 0
          while (i < len1) {
            var j = 0
            while (j < len2) {
              dot += dt(singleFlatIndex(indices1(i), indices2(j)))*values1(i)*values2(j)
              j += 1
            }
            i += 1
          }
          dot
        case (t1: DenseTensor, t2: DenseTensor) =>
          var dot = 0.0
          var i = 0
          val arr1 = t1.asArray
          val len1 = t1.length
          val arr2 = t2.asArray
          val len2 = t2.length
          while (i < len1) {
            var j = 0
            while (j < len2) {
              dot += dt(singleFlatIndex(i,j))*arr1(i)*arr2(j)
              j += 1
            }
            i += 1
          }
          dot
      }
      case t: Outer2Tensor =>
        val firstDot = tensor1 dot t.tensor1
        t.scale * (if (firstDot == 0.0) 0.0 else firstDot * (tensor2 dot t.tensor2))
      // this obviously won't work if tensor1 and tensor2 aren't rank-1, still neat
      case t: Tensor2 => tensor1 dot (t * tensor2.asInstanceOf[Tensor1])
    })
}


/** A Tensor2 representing the outer product of a Tensor1 (e.g. DenseTensor1) and a Tensor1 (e.g. a SparseBinaryTensor1). */
class Outer1Tensor2(val tensor1:Tensor1, val tensor2:Tensor1) extends Outer2Tensor with Tensor2 {
  // we can dot against other outer tensors here efficiently i think
  def dim1 = tensor1.dim1
  def dim2 = tensor2.dim1
  def activeDomain1 = tensor1.activeDomain1
  def activeDomain2 = tensor2.activeDomain1
  override def copy = new Outer1Tensor2(tensor1.copy, tensor2.copy)
  override def blankCopy = new Outer1Tensor2(tensor1.blankCopy, tensor2.blankCopy)
<<<<<<< HEAD
  override def foreachActiveElement(f: (Int,Double) => Unit) = tensor1.foreachActiveElement((i1, v1) => tensor2.foreachActiveElement((i2, v2) => f(singleIndex(i1,i2), v1*v2)))
  def toTensor1: DenseTensor1 = new DenseTensor1(Array.tabulate(length)(apply(_))) 
=======
  override def foreachActiveElement(f: (Int,Double) => Unit) =
    if (scale == 1.0) tensor1.foreachActiveElement((i1, v1) => tensor2.foreachActiveElement((i2, v2) => f(singleIndex(i1,i2), v1*v2)))
    else tensor1.foreachActiveElement((i1, v1) => tensor2.foreachActiveElement((i2, v2) => f(singleIndex(i1,i2), scale*v1*v2)))
>>>>>>> 561968c2
}

object Outer2Tensor {
  var hasWarned = false
}

class UniformTensor2(val dim1:Int, val dim2:Int, val uniformValue:Double) extends Tensor2 with UniformTensor {
  def activeDomain1 = new RangeIntSeq(0, dim1)
  def activeDomain2 = new RangeIntSeq(0, dim2)
  def activeDomain = new RangeIntSeq(0, length)
  override def copy = new UniformTensor2(dim1, dim2, uniformValue)
  override def +(t:Tensor): Tensor = t match {
    case t:UniformTensor2 => { require(dim1 == t.dim1 && dim2 == t.dim2); new UniformTensor2(dim1, dim2, uniformValue + t.uniformValue) }
    case t:Tensor2 => { val t2 = new DenseTensor2(dim1, dim2, uniformValue); t2 += t; t2 }
  }
}


trait DenseLayeredTensorLike2 extends Tensor2 with SparseDoubleSeq {
  def newTensor1:Int=>Tensor1
  private var _inners = new Array[Tensor1](dim1) // var because may need to grow in Growable version
  override def zero() { _inners.foreach(i => if (i != null) i.zero()) }
  def activeDomain1 = { val a = new Array[Int](dim1); var i = 0; var j = 0; while (i < dim1) { if (_inners(i) ne null) { a(j) = i; j += 1 }; i += 1 }; new TruncatedArrayIntSeq(a, j) }
  def activeDomain2 = new RangeIntSeq(0, dim2) // This could perhaps be more sparse
  def activeDomain = { val b = new IntArrayBuffer; for (i <- 0 until dim1; j <- 0 until dim2) { if (apply(i,j) != 0.0) b += singleIndex(i,j) }; new ArrayIntSeq(b.toArray) } // Not very efficient; use _inner().activeDomain intead
  override def activeDomainSize = { _inners.filter(_ ne null).map(_.activeDomainSize).sum }
  override def foreachActiveElement(f:(Int,Double)=>Unit): Unit = {
    for (i <- 0 until dim1; if _inners(i) ne null) _inners(i).foreachActiveElement((j,v) => f(i*dim2+j,v))
  }
  override def apply(i:Int, j:Int): Double = { val in = _inners(i); if (in ne null) in.apply(j) else 0.0 }
  def apply(i:Int): Double = apply(i/dim2, i%dim2)
  override def update(i: Int, d: Double) = update(i/dim2, i%dim2, d)
  def isDense = false
  override def update(i:Int, j:Int, v:Double): Unit = getInner(i).update(j, v)
  def update(i:Int, t:Tensor1): Unit = _inners(i) = t
  def inner(i:Int): Tensor1 = getInner(i)
  protected def getInner(i:Int): Tensor1 = { var in = _inners(i); if (in eq null) { in = newTensor1(dim2); _inners(i) = in }; in }
  override def =+(a:Array[Double], offset:Int, f:Double): Unit = {
    val len = _inners.length; var i = 0; while (i < len) { val in = _inners(i); if (in ne null) inner(i).=+(a, offset+i*dim1, f); i += 1 }
  }
  override def *(other: Tensor1): Tensor1 = {
    val out = new DenseTensor1(dim1)
    for (i <- 0 until dim1) {
      out(i) = inner(i) dot other
    }
    out
  }
  override def +=(i:Int, incr:Double): Unit = getInner(index1(i)).+=(index2(i), incr)
  /*override def +=(ds:DoubleSeq): Unit = ds match {
    case t:SingletonBinaryTensor2 => getInner(t.singleIndex1).+=(t.singleIndex2, 1.0)
    case t:SingletonTensor2 => getInner(t.singleIndex1).+=(t.singleIndex2, t.singleValue)
    case t:SingletonLayeredTensorLike2 => { getInner(t.singleIndex1) += t.inner }
    case t:SingletonBinaryLayeredTensorLike2 => { getInner(t.singleIndex1) += t.inner }
    case t:DenseLayeredTensorLike2 => { val len = t._inners.length; var i = 0; while (i < len) { if (t._inners(i) ne null) getInner(i) += t._inners(i); i += 1 } }
    case t:DoubleSeq => throw new Error("Not yet implemented for class "+t.getClass.getName)
    //case t:DoubleSeq => super.+=(ds)
  }*/
  override def +=(ds:DoubleSeq, f:Double): Unit = ds match {
    case t:SingletonBinaryTensor2 => getInner(t.singleIndex1).+=(t.singleIndex2, f)
    case t:SingletonTensor2 => getInner(t.singleIndex1).+=(t.singleIndex2, f * t.singleValue)
    case t:SingletonLayeredTensorLike2 => { getInner(t.singleIndex1).+=(t.inner, f) }
    case t:SingletonBinaryLayeredTensorLike2 => { getInner(t.singleIndex1).+=(t.inner, f) }
    case t:DenseLayeredTensorLike2 => { val len = t._inners.length; var i = 0; while (i < len) { if (t._inners(i) ne null) getInner(i).+=(t._inners(i), f); i += 1 } }
    case t:Outer1Tensor2 => { val ff = f*t.scale; val t1 = t.tensor1; val l1 = t1.length; var i = 0; while (i < l1) { if (t1(i) != 0.0) { getInner(i).+=(t.tensor2, ff) }; i += 1 }}
    case t:TensorTimesScalar => this += (t.tensor, f * t.scalar)
    case t:DenseTensor => { val arr = t.asArray; var i = 0; while(i < arr.length) {this(i) += arr(i)*f ; i += 1}}
    case t:SparseIndexedTensor => { val len = t.activeDomainSize; val indices = t._indices; val values = t._values; var i = 0; while (i < len) { this(indices(i)) += values(i)*f ; i += 1}  }
    case t:Dense2LayeredTensor3 => { t.foreachActiveElement((i, v) => this(i) += v*f) }
    case t:DoubleSeq => throw new Error("Not yet implemented for class "+t.getClass.getName)
    //case t:DoubleSeq => super.+=(ds)
  }
  override def dot(t:DoubleSeq): Double = t match {
    case t:SingletonBinaryLayeredTensorLike2 => { val inner = _inners(t.singleIndex1); if (inner ne null) inner.dot(t.inner) else 0.0 } // This is a common case, and should be fast
    case t:SingletonTensor2 => apply(t.singleIndex) * t.singleValue
    case t:SingletonBinaryTensor2 => apply(t.singleIndex)
    case t:SingletonLayeredTensorLike2 => { val inner = _inners(t.singleIndex1); if (inner ne null) inner.dot(t.inner) * t.singleValue1 else 0.0 }
    case t:DenseTensor => { var s = 0.0; this.foreachActiveElement((i,v) => s += t(i)*v); s }
    case t:DenseLayeredTensorLike2 => { var s = 0.0; for((inner1,inner2) <- _inners zip t._inners; if (inner1 ne null); if(inner2 ne null)) s += inner1.dot(inner2); s }
    case t:SparseIndexedTensor => {val len = t.activeDomainSize; val indices = t._indices; val values = t._values; var res = 0.0; var i = 0; while (i < len) { res += this(indices(i))*values(i) ; i += 1}; res}
    case t:Dense2LayeredTensor3 => { var sum = 0.0; t.foreachActiveElement((i, v) => sum += this(i)*v); sum}
    case _ => assert(false, t.getClass.getName + " doesn't have a match"); 0.0
  }
}
class DenseLayeredTensor2(val dim1:Int, val dim2:Int, val newTensor1:Int=>Tensor1) extends DenseLayeredTensorLike2 {
  def this(dim1:Int, dim2:Int) = this(dim1, dim2, new SparseTensor1(_)) // TODO Keep methods like this, or avoid the magic of filling in the last argument?
  override def blankCopy: DenseLayeredTensor2 = new DenseLayeredTensor2(dim1, dim2, newTensor1)
  override def stringPrefix = "DenseLayeredTensor2"
}

// TODO Make a version of the above that uses an _innerValues: Array[Double] acting as (factor) weightsSet multiplying the values of the inner Tensor1's?

trait SingletonLayeredTensorLike2 extends Tensor2 with SparseDoubleSeq with ReadOnlyTensor {
  def singleIndex1: Int
  def singleValue1: Double
  def inner: Tensor1
  def innerOffset: Int = singleIndex1 * dim2
  def isDense = false
  def activeDomain1 = new SingletonIntSeq(singleIndex1)
  def activeDomain2 = inner.activeDomain1
  def activeDomain = { val offset = innerOffset; inner.activeDomain1.map(_ + offset) }
  override def apply(i:Int, j:Int): Double = if (i == singleIndex1) inner(j) * singleValue1 else 0.0
  def apply(i:Int): Double = apply(i/dim2, i%dim2)
  override def foreachActiveElement(f: (Int, Double) => Unit): Unit = {
    val offset = innerOffset
    val value = singleValue1
    inner.foreachActiveElement((i, v) => f(offset + i, v * value))
  }
  override def update(i:Int, j:Int, v:Double): Unit = if (i == singleIndex1) inner.update(j, v/singleValue1) else throw new Error("Outer index out of bounds: "+i)
  override def dot(t:DoubleSeq): Double = t match {
    case t:SingletonTensor2 => apply(t.singleIndex) * t.singleValue * singleValue1
    case t:SingletonBinaryTensor2 => apply(t.singleIndex) * singleValue1
    case t:SingletonLayeredTensorLike2 => if (singleIndex1 == t.singleIndex1) inner.dot(t.inner) * singleValue1 else 0.0
    case t:DenseLayeredTensorLike2 => t dot this
    case t:DenseTensorLike2 => { var s = 0.0; this.foreachActiveElement((i,v) => s += t(i)*v); s }
  }
}
class SingletonLayeredTensor2(val dim1:Int, val dim2:Int, val singleIndex1:Int, val singleValue1:Double, val inner:Tensor1) extends SingletonLayeredTensorLike2 {
  def activeDomainSize = inner.activeDomainSize
}

trait SingletonBinaryLayeredTensorLike2 extends Tensor2 with SparseDoubleSeq with ReadOnlyTensor {
  def singleIndex1: Int
  def inner: Tensor1
  def innerOffset: Int = singleIndex1 * dim2
  def isDense = false
  def activeDomain1 = new SingletonIntSeq(singleIndex1)
  def activeDomain2 = inner.activeDomain1
  def activeDomain = { val offset = innerOffset; inner.activeDomain1.map(_ + offset) }
  override def apply(i:Int, j:Int): Double = if (i == singleIndex1) inner(j) else 0.0
  def apply(i:Int): Double = apply(i/dim2, i%dim2)
  override def update(i:Int, j:Int, v:Double): Unit = if (i == singleIndex1) inner.update(j, v) else throw new Error("Outer index out of bounds: "+i)
  override def foreachActiveElement(f: (Int, Double) => Unit): Unit = {
    val offset = innerOffset
    inner.foreachActiveElement((i, v) => f(offset + i, v))
  }
  override def dot(t:DoubleSeq): Double = t match {
    case t:SingletonBinaryTensor2 => apply(t.singleIndex)
    case t:SingletonTensor2 => apply(t.singleIndex) * t.singleValue
    case t:SingletonBinaryLayeredTensorLike2 => if (singleIndex1 == t.singleIndex1) inner.dot(t.inner) else 0.0
    case t:SingletonLayeredTensorLike2 => if (singleIndex1 == t.singleIndex1) inner.dot(t.inner) * t.singleValue1 else 0.0
    case t:DenseLayeredTensorLike2 => t dot this
    case t:DenseTensorLike2 => { var s = 0.0; this.foreachActiveElement((i,v) => s += t(i)*v); s }
  }
}
class SingletonBinaryLayeredTensor2(val dim1:Int, val dim2:Int, var singleIndex1:Int, var inner:Tensor1) extends SingletonBinaryLayeredTensorLike2 {
  def activeDomainSize = inner.activeDomainSize
  override def copy = new SingletonBinaryLayeredTensor2(dim1, dim2, singleIndex1, inner)
}
<|MERGE_RESOLUTION|>--- conflicted
+++ resolved
@@ -639,14 +639,8 @@
   def activeDomain2 = tensor2.activeDomain1
   override def copy = new Outer1Tensor2(tensor1.copy, tensor2.copy)
   override def blankCopy = new Outer1Tensor2(tensor1.blankCopy, tensor2.blankCopy)
-<<<<<<< HEAD
   override def foreachActiveElement(f: (Int,Double) => Unit) = tensor1.foreachActiveElement((i1, v1) => tensor2.foreachActiveElement((i2, v2) => f(singleIndex(i1,i2), v1*v2)))
   def toTensor1: DenseTensor1 = new DenseTensor1(Array.tabulate(length)(apply(_))) 
-=======
-  override def foreachActiveElement(f: (Int,Double) => Unit) =
-    if (scale == 1.0) tensor1.foreachActiveElement((i1, v1) => tensor2.foreachActiveElement((i2, v2) => f(singleIndex(i1,i2), v1*v2)))
-    else tensor1.foreachActiveElement((i1, v1) => tensor2.foreachActiveElement((i2, v2) => f(singleIndex(i1,i2), scale*v1*v2)))
->>>>>>> 561968c2
 }
 
 object Outer2Tensor {
