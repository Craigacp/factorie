--- conflicted
+++ resolved
@@ -180,18 +180,9 @@
   override def blankCopy: DenseTensorProportions4 = throw new Error("Method blankCopy not defined on class "+getClass.getName)
 }
 
-<<<<<<< HEAD
 
 trait SparseTensorProportions extends Proportions with SparseIndexedTensor {
   def masses = this
-=======
-/** An immutable Proportions from a pre-normalized Tensor. */
-abstract class NormalizedTensorProportions(val tensor:Tensor, checkNormalization:Boolean = true) extends Proportions {
-  def foreachActiveElement(f: (Int, Double) => Unit) { tensor.foreachActiveElement(f) }
-  def dot(t: DoubleSeq): Double = throw new Error("No efficient dot for " + this.getClass.getName)
-  if (checkNormalization) require(maths.almostEquals(tensor.sum, 1.0, 0.0001))
-  @inline final def apply(i:Int) = tensor.apply(i)
->>>>>>> 0e19daca
   def massTotal = 1.0
   protected def tensor: SparseIndexedTensor
   tensor._makeReadable
