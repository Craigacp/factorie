--- conflicted
+++ resolved
@@ -176,28 +176,12 @@
                              parameters: Seq[DistributorParameter[_]],
                              executor: Array[String] => Future[Double],
                              secondsToSleep: Int = 60) {
-//  private def sampledParameters(rng: Random): Array[String] = {
-//    parameters.foreach(_.set(rng))
-//    cmds.values.flatMap(_.unParse).toArray
-//  }
-
   // the contract is that distribute will also set the appropriate values in cmds
   def distribute: Int = {
     val numParams = parameters.head.numSettings
     assert(parameters.map(_.numSettings).filterNot(_ == numParams).isEmpty, "All parameter lists must be of the same length")
 
-//    val settings = (0 until numParams).map(i => {parameters.foreach{ case(cmdStr, vals) => {
-    //      if(cmds.get(cmdStr).isDefined){
-    //        val cmd = cmds.get(cmdStr).get
-    ////        cmd.setValue(vals(i).asInstanceOf[cmd.m.erasure.getClass])
-    ////        cmd.setValue(vals(i).asInstanceOf[cmd.value.type])
-    //        cmd.setValue(vals(i).asInstanceOf[cmd.valueClass])
-    //      }
-    //    }}; cmds.values.flatMap(_.unParse).toArray})
-
-//    val settings = (0 until numParams).map(i => {parameters.foreach{ case(cmd, vals) => cmd.setValue(vals(i))}; cmds.values.flatMap(_.unParse).toArray})
     val settings = (0 until numParams).map(i => {parameters.foreach(_.set); cmds.values.flatMap(_.unParse).toArray})
-
 
     println("Starting job distributor")
     val futures = settings.map(s => (s,executor(s)))
@@ -245,11 +229,7 @@
  * @param memory How many gigabytes of RAM to use.
  * @param className The class which will be run.
  */
-<<<<<<< HEAD
-abstract class JobQueueExecutor(memory: Int, className: String, logPrefix: String = "hyper-search") extends Executor {
-=======
-abstract class JobQueueExecutor(memory: Int, className: String, cores: Int = 1) extends Executor {
->>>>>>> ea5ade1b
+abstract class JobQueueExecutor(memory: Int, className: String, cores: Int = 1, logPrefix: String = "hyper-search") extends Executor {
   /**
    * Runs a job in the queue
    * @param script the file name of the shell script to be run
@@ -298,11 +278,7 @@
  * @param memory How many gigabytes of RAM to use.
  * @param className The class which will be run.
  */
-<<<<<<< HEAD
-class QSubExecutor(memory: Int, className: String, logPrefix: String = "hyper-search") extends JobQueueExecutor(memory, className, logPrefix) {
-=======
-class QSubExecutor(memory: Int, className: String, cores: Int = 1) extends JobQueueExecutor(memory, className, cores) {
->>>>>>> ea5ade1b
+class QSubExecutor(memory: Int, className: String, cores: Int = 1, logPrefix: String = "hyper-search") extends JobQueueExecutor(memory, className, cores, logPrefix) {
   import sys.process._
   def runJob(script: String, logFile: String) { s"qsub -pe blake $cores -sync y -l mem_token=${memory}G -cwd -j y -o $logFile -S /bin/sh $script".!! }
 }
@@ -334,87 +310,4 @@
     resFile.close()
     println(s"Done, file ${opts.outFile.value} written")
   }
-<<<<<<< HEAD
-}
-
-/**
- * An Executor which runs jobs from a pool of machines via ssh. It assumes
- * that private keys are properly set up.
- *
- * Each machine will cd into the specified directory and start a JVM which
- * will run the function evaluateParameters in the class whose name is passed.
- *
- * @param user The username
- * @param machines The list of machines on which to ssh
- * @param directory The directory to "cd" in each machine
- * @param className The class whose main function the slaves will run. Needs to be
- *                  an instance of HyperparameterMain
- * @param memory How much memory to give each slave JVM, in gigabytes
- * @param timeoutMinutes The timeout for the SSH commands
- */
-class SSHActorExecutor(user: String,
-                       machines: Seq[String],
-                       directory: String,
-                       className: String,
-                       memory: Int,
-                       timeoutMinutes: Int,
-                       logPrefix: String = "hyper-search") extends Executor {
-  import com.typesafe.config.ConfigFactory
-  val customConf = ConfigFactory.parseString("my-balanced-dispatcher { type = BalancingDispatcher }")
-  val system = ActorSystem("ssh", customConf)
-  val actors = (0 until machines.length).map(i =>
-    system.actorOf(Props(new SSHActor(machines(i), i)).withDispatcher("my-balanced-dispatcher"), "actor-"+i))
-  case class ExecuteJob(args: String, jobId: Int)
-  import akka.pattern.ask
-  var job = 0
-  def execute(args: Array[String]): Future[Double] = {
-    job += 1
-    import scala.concurrent.duration._
-    actors.head.ask(ExecuteJob(serializeArgs(args), job))(timeoutMinutes.minutes) mapTo manifest[Double] fallbackTo Future.successful(Double.NegativeInfinity)
-  }
-  def shutdown() { system.shutdown() }
-  val date = new SimpleDateFormat("yyyy-MM-dd-HH-mm-ss").format(new java.util.Date())
-  val log = s"$logPrefix-$date/"
-  println(s"Writing log files to $log")
-  class SSHActor(machine: String, i: Int) extends Actor {
-    def receive = {
-      case ExecuteJob(args, j) =>
-        val logFile = log+"ssh-job-"+j+".log"
-        new java.io.File(logFile).getParentFile.mkdirs()
-        val jvmCommand = s"java -Xmx${memory}g -classpath '$classpath' cc.factorie.util.SSHExecutor --className=$className  '--classArgs=$args'"
-        val inSSh = s"cd $directory; $jvmCommand"
-        val userMachine = user + "@" + machine
-        val sshCommand = s"ssh $userMachine  $inSSh 2> $logFile.stderr"
-        import sys.process._
-        (sshCommand #> new java.io.File(logFile)).!
-        val doubleStr = s"tail -n 1 $logFile".!!
-        val ret = {
-          if(!doubleStr.matches("""/-?(?:0|[1-9]\d*)(?:\.\d*)?(?:[eE][+\-]?\d+)?/""")) Double.NegativeInfinity
-          else doubleStr.toDouble
-        }
-        sender ! ret
-    }
-  }
-}
-
-/**
- * Slave job created by the SSHActorExecutor
- */
-object SSHExecutor {
-  object opts extends CmdOptions {
-    val className = new CmdOption("className", "", "STRING", "Class to run")
-    val classArgs = new CmdOption("classArgs", "", "STRING", "Arguments to pass it")
-  }
-  def main(args: Array[String]) {
-    opts.parse(args)
-    val cls = Class.forName(opts.className.value)
-    val mainMethod = cls.getMethods.filter(_.getName == "actualMain").head
-    val argsArray = opts.classArgs.value.split("::").toArray
-    println("Using args \n" + argsArray.mkString("\n"))
-    val result = mainMethod.invoke(null, argsArray).asInstanceOf[BoxedDouble].d
-    println("----- END OF JOB -----")
-    println(result)
-  }
-=======
->>>>>>> ea5ade1b
 }