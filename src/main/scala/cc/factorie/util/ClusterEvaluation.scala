package cc.factorie.util

import scala.collection.mutable._
import cc.factorie.util.coref.GenericEntityMap
import cc.factorie.la.DenseTensor2
import scala.Tuple2
import scala.Iterable
import scala.Tuple2

/** A generic trait for clustering solution containers that can be evaluated.
    @author Andrew McCallum */
trait EvaluatableClustering[ClusterIdType,PointIdType] {
  /** Return collection of clusters (or entities). */
  def clusterIds: Iterable[ClusterIdType]
  /** Return collection of points (or mentions). */
  def pointIds: Iterable[PointIdType]
  /** Return those points (or mentions) that are assigned to the given cluster (entity). */
  def pointIds(clusterId:ClusterIdType): Iterable[PointIdType]
  /** Return the cluster (entity) to which the given point (mention) is assigned. */
  def clusterId(pointId:PointIdType): ClusterIdType
  // Return the total number of points in the clustering. -akm: No, I think we should just use pointIds.size.
  //def numPoints: Int = pointIds.size
  /** Return true if two EvaluableClusterings partition the same points in the same way. */
  override def equals(other:Any): Boolean = other match {
    case other:EvaluatableClustering[ClusterIdType,PointIdType] => 
      this.clusterIds.size == other.clusterIds.size && 
      clusterIds.forall(clusterId => {
        val thisPoints = pointIds(clusterId)
        val otherPoints = other.pointIds(other.clusterId(thisPoints.head))
        thisPoints.toSet == otherPoints.toSet
      })
    case _ => false
  }
  /** Return a string representation of this clustering, with clusterId and pointId strings separated by newlines.
      It uses the toString representation of clusterId and pointId, which should not contain newlines. */
  override def toString: String = {
    val sb: StringBuffer = new StringBuffer
    for (clusterId <- clusterIds) {
      sb.append(clusterId.toString); sb.append('\n')
      for (pointId <- pointIds(clusterId)) { sb.append(pointId.toString); sb.append('\n') }
      sb.append('\n')
    }
    sb.toString
  }
}

/** A concrete implementation of EvaluatableClustering based simply on String clusterIds and pointIds. 
    @author Andrew McCallum */
class BasicEvaluatableClustering extends EvaluatableClustering[String,String] {
  def this(pointClusterPairs:Iterable[(String,String)]) = { this(); pointClusterPairs.foreach(p => this.update(p._1, p._2)) }
  /** Initialize from a String in the format returned by EvaluatableClustering.toString */
  def this(serialized:String) = this(EvaluatableClustering.stringToPointClusterPairs(serialized))
  /** Initialize from a io.Source whose contents are in the format returned by EvaluatableClustering.toString */
  def this(serialized:io.Source) = this(EvaluatableClustering.stringToPointClusterPairs(serialized))
  private val clusterToPoints = new LinkedHashMap[String,LinkedHashSet[String]]
  private val pointToCluster = new LinkedHashMap[String,String]
  /** Add a new point-cluster pair, or change the cluster assignment of an existing point. */
  def update(pointId:String, clusterId:String): Unit = {
    val oldClusterId = pointToCluster.getOrElse(pointId, null)
    if (oldClusterId ne null) clusterToPoints(oldClusterId) -= pointId
    pointToCluster(pointId) = clusterId
    clusterToPoints.getOrElseUpdate(clusterId, new LinkedHashSet[String]) += pointId
  }
  /** Assign all points in clusterId2 into clusterId1. */
  def merge(clusterId1:String, clusterId2:String): Unit = for (p <- clusterToPoints(clusterId2)) update(p, clusterId1)
  /** Assign all points in same cluster as pointId2 into the cluster currently containing pointId1. */
  def mergeClosure(pointId1:String, pointId2:String): Unit = merge(pointToCluster(pointId1), pointToCluster(pointId2))
  /** Return collection of all (point,cluster) pairs. */
  def items: Iterable[(String,String)] = pointToCluster.toIterable
  /** Return a new BasicEvaluatableClustering with the same contents and clustering as this one. */
  def copy: BasicEvaluatableClustering = new BasicEvaluatableClustering(pointToCluster.toSeq)
  // EvaluatableClustering methods
  def clusterIds = clusterToPoints.keys
  def pointIds = clusterToPoints.values.flatten
  def pointIds(clusterId:String) = clusterToPoints(clusterId)
  def clusterId(pointId:String) = pointToCluster(pointId)
}

/** Helper functions for BasicEvaluatableClustering.
    @author Andrew McCallum */
object EvaluatableClustering {
  /** Return default constructor argument for BasicEvaluatableClustering given a String in the format returned by EvaluatableClustering.toString. */
  def stringToPointClusterPairs(s:String): Iterable[(String,String)] = 
    stringToPointClusterPairs(io.Source.fromString(s))
  /** Return default constructor argument for BasicEvaluatableClustering given a Source in the format returned by EvaluatableClustering.toString. */
  def stringToPointClusterPairs(source:io.Source): Iterable[(String,String)] = {
    val result = new scala.collection.mutable.ListBuffer[(String,String)]
    var clusterId: String = null
    for (line <- source.getLines()) {
      if (clusterId eq null) clusterId = line
      else if (line.length == 0) clusterId = null
      else result += Tuple2(line, clusterId)
    }
    result
  }
  /** Return a BasicEvaluatableClustering given a File in the format returned by EvaluatableClustering.toString. */
  def apply(file:java.io.File) = new BasicEvaluatableClustering(io.Source.fromFile(file))
  /** Return a BasicEvaluatableClustering given a String in the format returned by EvaluatableClustering.toString. */
  def apply(string:String) = new BasicEvaluatableClustering(string)

  /** Return a string containing pairwise, MUC and B3 evaluations of predicted vs truth clusterings. */
  def evaluationString[C,P](predicted:EvaluatableClustering[C,P], truth:EvaluatableClustering[C,P]): String = {
    val sb: StringBuffer = new StringBuffer
    sb.append("P(mentions,entities) %d %d\n".format(predicted.pointIds.size, predicted.clusterIds.size))
    sb.append("T(mentions,entities) %d %d\n".format(truth.pointIds, truth.clusterIds.size))
    val pw = ClusterF1Evaluation.Pairwise(predicted, truth)
    //if (debug) TimeUtil.snapshot(pw.toString("PW"))
    sb.append(pw.toString("PW") + "\n")
    val muc = ClusterF1Evaluation.MUC(predicted, truth)
    //if (debug) TimeUtil.snapshot(muc.toString("MUC"))
    sb.append(muc.toString("MUC") + "\n")
    val b3 = ClusterF1Evaluation.BCubed(predicted, truth)
    //if (debug) TimeUtil.snapshot(b3.toString("B3"))
    sb.append(b3.toString("B3"))
    sb.toString
  }
}

object ClusterEvaluation {
  /** Command-line utility for printing pairwise, MUC and B3 evaluation of predicted vs truth clusterings stored in files. */
  def main(args:Array[String]): Unit = {
    if (args.length != 2) { System.err.println("Usage: predicted-file truth-file"); System.exit(-1) }
    val predicted = EvaluatableClustering(new java.io.File(args(1)))
    val truth = EvaluatableClustering(new java.io.File(args(2)))
    println(EvaluatableClustering.evaluationString(predicted, truth))
  }
    
}

/** A trait containing a method of evaluating the precision, recall and F1 of clustering solutions.
    @author Andrew McCallum */
trait ClusterF1Evaluation {
  def apply[C,P](predicted: EvaluatableClustering[C,P], truth: EvaluatableClustering[C,P]): F1Evaluation
}

<<<<<<< HEAD
/** Precision and recall of N^2 point-by-point  */
object PairwiseClusterEvaluation extends ClusterF1Evaluation with FastLogging {
  def apply[C,P](predicted: EvaluatableClustering[C,P], truth: EvaluatableClustering[C,P]): F1Evaluation = {
    var tp = 0.0
    var fp = 0.0
    var tn = 0.0
    var fn = 0.0
    val points = predicted.pointIds
    val total: Double = points.size
    var count = 0
    val result = new F1Evaluation
    // go through all mentions
    for (mid <- points) {
      // get the clusters
      val predId = predicted.clusterId(mid)
      val predCluster = predicted.pointIds(predId)
      val trueId = truth.clusterId(mid)
      val trueCluster = if(trueId != null)truth.pointIds(trueId) else Iterable.empty
      // calculate overlap
      val clusterOverlap: Double =  if(trueId != null)predicted.intersectionSize(predId, trueId).doubleValue else 0.0 // This is very slow.  We should cache these intersectionSizes
      // update metrics
      tp += clusterOverlap - 1.0
      tn += total - predCluster.size - trueCluster.size + clusterOverlap
      fp += predCluster.size - clusterOverlap
      fn += trueCluster.size - clusterOverlap
      count += 1
      if (count % 100000 == 0) logger.info("count: " + count)
=======
object ClusterF1Evaluation {

  /** Evaluation of a clustering by N^2 point-by-point precision and recall. 
      @author Sameer Singh, Andrew McCallum */
  object Pairwise extends ClusterF1Evaluation with FastLogging {
    def apply[C,P](predicted: EvaluatableClustering[C,P], truth: EvaluatableClustering[C,P]): F1Evaluation = {
      var tp = 0.0
      var fp = 0.0
      var tn = 0.0
      var fn = 0.0
      val points = predicted.pointIds
      val total: Double = points.size
      var count = 0
      val result = new F1Evaluation
      // Maps (predId,trueId) cluster ids to the size of the intersections of their point members
      val intersection = new scala.collection.mutable.HashMap[(C,C),Int] {
        override def default(key:(C,C)) = predicted.pointIds(key._1).toSet.intersect(truth.pointIds(key._2).toSet).size
      }
      // go through all mentions
      for (mid <- points) {
        // get the clusters
        val predId = predicted.clusterId(mid)
        val predCluster = predicted.pointIds(predId)
        val trueId = truth.clusterId(mid)
        val trueCluster = truth.pointIds(trueId)
        // calculate overlap
        val clusterOverlap = intersection((predId, trueId))
        //val clusterOverlap: Double = predicted.pointIds(predId).toSet.intersect(truth.pointIds(trueId).toSet).size // This is very slow.  We should cache these intersectionSizes
        // update metrics
        tp += clusterOverlap - 1.0
        tn += total - predCluster.size - trueCluster.size + clusterOverlap
        fp += predCluster.size - clusterOverlap
        fn += trueCluster.size - clusterOverlap
        count += 1
        if (count % 100000 == 0) logger.info("count: " + count)
      }
      result.precisionNumerator = tp
      result.precisionDenominator = tp + fp
      result.recallNumerator = tp
      result.recallDenominator = tp + fn
      result
>>>>>>> 01af88a4
    }
  }

  object BCubed extends ClusterF1Evaluation {
    def apply[C,P](predicted: EvaluatableClustering[C,P], truth: EvaluatableClustering[C,P]): F1Evaluation = {
        val result = new F1Evaluation
        result.precisionDenominator = predicted.pointIds.size
        result.recallDenominator = predicted.pointIds.size
        // Maps (predId,trueId) cluster ids to the size of the intersections of their point members
        val intersection = new scala.collection.mutable.HashMap[(C,C),Int] {
          override def default(key:(C,C)) = predicted.pointIds(key._1).toSet.intersect(truth.pointIds(key._2).toSet).size
        }
        // go through each mention
        for (mid <- predicted.pointIds) {
          // get pred and true clusters
          val predId = predicted.clusterId(mid)
          val predCluster = predicted.pointIds(predId)
          val trueId = truth.clusterId(mid)
          val trueCluster = truth.pointIds(trueId)
          // calculate overlap between the two
          val clusterOverlap: Int = intersection((predId, trueId))
          // add to metric
          // prec = overlap / pred.size
          result.precisionNumerator += clusterOverlap.doubleValue / predCluster.size.doubleValue
          // rec = overlap / truth.size
          result.recallNumerator += clusterOverlap.doubleValue / trueCluster.size.doubleValue
        }
        result
      }
    }
  
  /** B^3 excluding singletons.
    This tries to match the logic in the conll evaluation script. It takes a list of mentions and clusters
    with no singletons and does the following (copied from perl and cleaned up):
        foreach document {
             foreach cluster in returned answer {
                     foreach mention in cluster {
                             val truth = trueCluster(mention);
                             val ci = overlap(truth, cluster)
                             val ri = size(cluster);
                             val ki = size(truth);
  
                             Prec += ci / ri;
                             Rec += ci / ki;
                     }
             }
        }
  
        the denominator for precision is the number of mentions returned while for
        recall the number of true mentions
     }
     The source script is in http://conll.bbn.com/download/scorer.v4.tar.gz
    */
  object BCubedNoSingletons extends ClusterF1Evaluation with FastLogging {
    def apply[C,P](predicted: EvaluatableClustering[C,P], truth: EvaluatableClustering[C,P]): F1Evaluation = {
      val result = new F1Evaluation
      val predNonSingletons = predicted.pointIds.filter(m => predicted.pointIds(predicted.clusterId(m)).size > 1).toSet
      val goldNonSingletons = truth.pointIds.filter(m => truth.pointIds(truth.clusterId(m)).size > 1).toSet
      val denom = predNonSingletons.union(goldNonSingletons).size
      result.precisionDenominator = denom
      result.recallDenominator = denom
      // Maps (predId,trueId) cluster ids to the size of the intersections of their point members
      val intersection = new scala.collection.mutable.HashMap[(C,C),Int] {
        override def default(key:(C,C)) = predicted.pointIds(key._1).toSet.intersect(truth.pointIds(key._2).toSet).size
      }
      // go through each mention
      for (mid <- predicted.pointIds) {
        // get pred and true clusters
        val predId = predicted.clusterId(mid)
        val predCluster = predicted.pointIds(predId)
        val trueId = truth.clusterId(mid)
<<<<<<< HEAD
        val trueCluster = if(trueId != null) truth.pointIds(trueId) else Iterable.empty
        // calculate overlap between the two
        val clusterOverlap: Int = if(trueId != null&&predId!=null)predicted.intersectionSize(predId, trueId) else 0
        // add to metric
        // prec = overlap / pred.size
        result.precisionNumerator += clusterOverlap.doubleValue / predCluster.size.doubleValue
        // rec = overlap / truth.size
        result.recallNumerator += (if(trueCluster.size ==0) 0.0 else clusterOverlap.doubleValue / trueCluster.size.doubleValue)
=======
        val trueCluster = truth.pointIds(trueId)
        if (predCluster.size > 1 || trueCluster.size > 1) {
          // calculate overlap between the two
          val clusterOverlap: Int = intersection(predId, trueId)
          // add to metric
          // prec = overlap / pred.size
          result.precisionNumerator += clusterOverlap.doubleValue / predCluster.size
          // rec = overlap / truth.size
          result.recallNumerator += clusterOverlap.doubleValue / trueCluster.size
        }
      }
      result
    }
  }
  
  object MUC extends ClusterF1Evaluation {
    def apply[C,P](predicted: EvaluatableClustering[C,P], truth: EvaluatableClustering[C,P]): F1Evaluation = {
      val result = new F1Evaluation
      // Recall:
      // go through each true cluster
      for (trueId <- truth.clusterIds) {
        // find out how many unique predicted entities the mentions belong to
        val predEntities = new scala.collection.mutable.HashSet[C]
        for (mid <- truth.pointIds(trueId)) predEntities.add(predicted.clusterId(mid))
        // set metrics
        result.recallNumerator +=
          truth.pointIds(trueId).size - predEntities.size
        result.recallDenominator += truth.pointIds(trueId).size - 1
      }
      // Precision:
      // go through each predicted cluster
      for (predId <- predicted.clusterIds) {
        // find out how many unique true entities the mentions belong to
        val trueEntities = new scala.collection.mutable.HashSet[C]
        for (mid <- predicted.pointIds(predId)) trueEntities.add(truth.clusterId(mid))
        // set metrics
        result.precisionNumerator +=
          predicted.pointIds(predId).size - trueEntities.size
        result.precisionDenominator += predicted.pointIds(predId).size - 1
>>>>>>> 01af88a4
      }
      result
    }
  }
  
  class CeafE(val ignoreSingletons: Boolean = true) extends ClusterF1Evaluation {
    def apply[C,P](predicted: EvaluatableClustering[C,P], truth: EvaluatableClustering[C,P]): F1Evaluation = {
      val result = new F1Evaluation
      val predEntities = if (ignoreSingletons) predicted.clusterIds.toSeq.filter(predicted.pointIds(_).size > 1) else predicted.clusterIds.toSeq
      val truthEntities = if (ignoreSingletons) truth.clusterIds.toSeq.filter(truth.pointIds(_).size > 1) else truth.clusterIds.toSeq
      val weights = new cc.factorie.la.DenseTensor2(predEntities.length, truthEntities.length)
      for (i <- 0 until predEntities.length; j <- 0 until truthEntities.length) {
        val ei = predicted.pointIds(predEntities(i)).toSet
        val ej = truth.pointIds(truthEntities(j)).toSet
        weights(i, j) = 2.0*ei.intersect(ej).size /(ei.size.toDouble + ej.size)
      }
      val matching = new AssignmentSolver(weights).solve()
      val num = matching.map(e => weights(e._1,e._2)).sum
      result.precisionNumerator = num
      result.recallNumerator = num
      result.precisionDenominator = predEntities.length
      result.recallDenominator = truthEntities.length
      result
    }
  }
  object CeafE extends CeafE(false)
  object CeafENoSingletons extends CeafE(true)
  
  class CeafM(val ignoreSingletons: Boolean = true) extends ClusterF1Evaluation {
    def apply[C,P](predicted: EvaluatableClustering[C,P], truth: EvaluatableClustering[C,P]): F1Evaluation = {
      val result = new F1Evaluation
      val predEntities = if (ignoreSingletons) predicted.clusterIds.toSeq.filter(predicted.pointIds(_).size > 1) else predicted.clusterIds.toSeq
      val truthEntities = if (ignoreSingletons) truth.clusterIds.toSeq.filter(truth.pointIds(_).size > 1) else truth.clusterIds.toSeq
      val weights = new cc.factorie.la.DenseTensor2(predEntities.length, truthEntities.length)
      for (i <- 0 until predEntities.length; j <- 0 until truthEntities.length) {
        val ei = predicted.pointIds(predEntities(i)).toSet
        val ej = truth.pointIds(truthEntities(j)).toSet
        weights(i, j) = ei.intersect(ej).size
      }
      val matching = new AssignmentSolver(weights).solve()
      val num = matching.map(e => weights(e._1,e._2)).sum
      result.precisionNumerator = num
      result.recallNumerator = num
      result.precisionDenominator = predEntities.map(predicted.pointIds(_).size).sum
      result.recallDenominator = truthEntities.map(truth.pointIds(_).size).sum
      result
    }
  }
  object CeafM extends CeafM(false)
  object CeafMNoSingletons extends CeafM(true)

<<<<<<< HEAD
object BCubedNoSingletonClusterEvaluation extends ClusterF1Evaluation with FastLogging {
  def apply[E,M](predicted: EvaluatableClustering[E,M], truth: EvaluatableClustering[E,M]): F1Evaluation = {
    val result = new F1Evaluation
    var acumP = 0.0//result.precisionNumerator
    var acumR = 0.0
    for(rChain <- predicted.clusterIds; m <- predicted.pointIds(rChain)) {
      val kChain = truth.clusterId(m)
      var ci = 0
      val ri = predicted.pointIds(rChain).size
      val ki = if (kChain != null) truth.pointIds(kChain).size else 0

      ci = if(kChain != null) predicted.intersectionSize(rChain, kChain)  else 0

      acumP += (if(ri != 0) ci / ri.toFloat else 0)
      acumR += (if(ki != 0) ci / ki.toFloat else 0)
    }

    // Mentions in key
    var keyMentions = 0
    for(kEntity <- truth.clusterIds) {
      keyMentions += truth.pointIds(kEntity).size
    }

    // Mentions in response
    var resMentions = 0
    for(rEntity <- predicted.clusterIds) {
      resMentions += predicted.pointIds(rEntity).size
    }

    result.recallNumerator = acumR //$denpre ? $numpre / $denpre : 0;
    result.recallDenominator = keyMentions
    result.precisionNumerator = acumP
    result.precisionDenominator = resMentions
    result
  }
}

object CEAFEClusterEvaluation extends ClusterF1Evaluation with FastLogging {
  def apply[E,M](predicted: EvaluatableClustering[E,M], truth: EvaluatableClustering[E,M]): F1Evaluation = {
    val ignoreSingletons = true
    val result = new F1Evaluation
    val predEntities = if (ignoreSingletons) predicted.clusterIds.filterNot(e => predicted.pointIds(e).size == 1).toSeq else predicted.clusterIds.toSeq
    val truthEntities = if (ignoreSingletons) truth.clusterIds.filterNot(e => truth.pointIds(e).size == 1).toSeq else truth.clusterIds.toSeq
    val weights = new DenseTensor2(predEntities.length, truthEntities.length)
    for (i <- 0 until predEntities.length; j <- 0 until truthEntities.length) {
      val ei = predicted.pointIds(predEntities(i)).toSeq
      val ej = truth.pointIds(truthEntities(j)).toSeq
      weights(i, j) = 2.0*ei.intersect(ej).size /(ei.size.toDouble + ej.size)
    }
    val matching = new AssignmentSolver(weights).solve()
    val num = matching.map(e => weights(e._1,e._2)).sum
    result.precisionNumerator = num
    result.recallNumerator = num
    result.precisionDenominator = predEntities.length
    result.recallDenominator = truthEntities.length
    result
  }
}

object CEAFMClusterEvaluation extends ClusterF1Evaluation with FastLogging {
  def apply[E,M](predicted: EvaluatableClustering[E,M], truth: EvaluatableClustering[E,M]): F1Evaluation = {
    val ignoreSingletons = true
    val result = new F1Evaluation
    val predEntities = if (ignoreSingletons) predicted.clusterIds.filterNot(e => predicted.pointIds(e).size == 1).toSeq else predicted.clusterIds.toSeq
    val truthEntities = if (ignoreSingletons) truth.clusterIds.filterNot(e => truth.pointIds(e).size == 1).toSeq else truth.clusterIds.toSeq
    val weights = new DenseTensor2(predEntities.length, truthEntities.length)
    for (i <- 0 until predEntities.length; j <- 0 until truthEntities.length) {
      val ei = predicted.pointIds(predEntities(i)).toSeq
      val ej = truth.pointIds(truthEntities(j)).toSeq
      weights(i, j) = ei.intersect(ej).size
    }
    val matching = new AssignmentSolver(weights).solve()
    val num = matching.map(e => weights(e._1,e._2)).sum
    result.precisionNumerator = num
    result.recallNumerator = num
    result.precisionDenominator = predEntities.map(e => predicted.pointIds(e).size).sum
    result.recallDenominator = truthEntities.map(e => truth.pointIds(e).size).sum
    result
  }
}

object MucClusterEvaluation extends ClusterF1Evaluation with FastLogging {
  def apply[E,M](predicted: EvaluatableClustering[E,M], truth: EvaluatableClustering[E,M]): F1Evaluation = {
    val result = new F1Evaluation
    // Recall:
    // go through each true cluster
    for (trueId <- truth.clusterIds) {
      val predEntities: Set[E] = new HashSet
      var singleClusters = 0
      for (mid <- truth.pointIds(trueId)) {
        if (predicted.clusterId(mid) != null) predEntities.add(predicted.clusterId(mid))
        else singleClusters += 1
      }
      result.recallNumerator += truth.pointIds(trueId).size - (predEntities.size + singleClusters)
      result.recallDenominator += truth.pointIds(trueId).size - 1
    }
    // Precision:
    // go through each predicted cluster
    for (predId <- predicted.clusterIds) {
      // find out how many unique true entities the mentions belong to
      val truthEntities: Set[E] = new HashSet
      var singleClusters = 0
      for (mid <- predicted.pointIds(predId)) {
        if (truth.clusterId(mid) != null) truthEntities.add(truth.clusterId(mid))
        else singleClusters += 1
      }
      result.precisionNumerator += predicted.pointIds(predId).size - (truthEntities.size + singleClusters)
      result.precisionDenominator += predicted.pointIds(predId).size - 1
    }

    result
  }
}
=======
// TODO Is there a way to do this without F1Evaluation.overrideF1? -akm

//  // Following the specification in http://stel.ub.edu/semeval2010-coref/sites/default/files/blanc-draft3.pdf
//  object Blanc extends MetricEvaluator {
//    def evaluate[M](pred: GenericEntityMap[M], truth: GenericEntityMap[M]): Metric = {
//      val m = new Metric
//      var rc = 0.0 // coreferent and reported as such
//      var wc = 0.0 // non-coreferent and reported as coreferent
//      var wn = 0.0 // coreferent and reported as non-coreferent
//      var rn = 0.0 // non-coreferent and reported as such
//      val totalMentions = pred.getMentionIds.union(truth.getMentionIds).toSeq // TODO This is unnecessary. -sameer
//      for (i <- 0 until totalMentions.length; j <- 0 until i; mi = totalMentions(i); mj = totalMentions(j)) {
//        val predicted = pred.contains(mi) && pred.contains(mj) && pred.getEntity(mi) == pred.getEntity(mj)
//        val truthed = truth.contains(mi) && truth.contains(mj) && truth.getEntity(mi) == truth.getEntity(mj)
//        if (predicted && truthed) rc += 1
//        else if (predicted && !truthed) wc += 1
//        else if (!predicted && truthed) wn += 1
//        else rn += 1
//      }
//      val Pc = if (rc+wc > 0) rc/(rc+wc) else 0
//      val Rc = if (rc+wn > 0) rc/(rc+wn) else 0
//      val Pn = if (rn+wn > 0) rn/(rn+wn) else 0
//      val Rn = if (rn+wc > 0) rn/(rn+wc) else 0
//      m.precNumerator = 0.5*(Pc+Pn)
//      m.recallNumerator = 0.5*(Rc+Rn)
//      m.precDenominator = 1
//      m.recallDenominator = 1
//      val Fc = if (Pc+Rc > 0) 2.0*Pc*Rc/(Pc+Rc) else 0.0
//      val Fn = if (Pn+Rn > 0) 2.0*Pn*Rn/(Pn+Rn) else 0.0
//      m.f1Overridden = true
//      m.overrideF1 = 0.5*(Fc + Fn)
//      m.overrideF1Den += 1.0
//      m
//    }
//  }
>>>>>>> 01af88a4

}
<|MERGE_RESOLUTION|>--- conflicted
+++ resolved
@@ -1,7 +1,6 @@
 package cc.factorie.util
 
 import scala.collection.mutable._
-import cc.factorie.util.coref.GenericEntityMap
 import cc.factorie.la.DenseTensor2
 import scala.Tuple2
 import scala.Iterable
@@ -133,39 +132,38 @@
   def apply[C,P](predicted: EvaluatableClustering[C,P], truth: EvaluatableClustering[C,P]): F1Evaluation
 }
 
-<<<<<<< HEAD
-/** Precision and recall of N^2 point-by-point  */
-object PairwiseClusterEvaluation extends ClusterF1Evaluation with FastLogging {
-  def apply[C,P](predicted: EvaluatableClustering[C,P], truth: EvaluatableClustering[C,P]): F1Evaluation = {
-    var tp = 0.0
-    var fp = 0.0
-    var tn = 0.0
-    var fn = 0.0
-    val points = predicted.pointIds
-    val total: Double = points.size
-    var count = 0
-    val result = new F1Evaluation
-    // go through all mentions
-    for (mid <- points) {
-      // get the clusters
-      val predId = predicted.clusterId(mid)
-      val predCluster = predicted.pointIds(predId)
-      val trueId = truth.clusterId(mid)
-      val trueCluster = if(trueId != null)truth.pointIds(trueId) else Iterable.empty
-      // calculate overlap
-      val clusterOverlap: Double =  if(trueId != null)predicted.intersectionSize(predId, trueId).doubleValue else 0.0 // This is very slow.  We should cache these intersectionSizes
-      // update metrics
-      tp += clusterOverlap - 1.0
-      tn += total - predCluster.size - trueCluster.size + clusterOverlap
-      fp += predCluster.size - clusterOverlap
-      fn += trueCluster.size - clusterOverlap
-      count += 1
-      if (count % 100000 == 0) logger.info("count: " + count)
-=======
+//
+///** Precision and recall of N^2 point-by-point  */
+//object PairwiseClusterEvaluation extends ClusterF1Evaluation with FastLogging {
+//  def apply[C,P](predicted: EvaluatableClustering[C,P], truth: EvaluatableClustering[C,P]): F1Evaluation = {
+//    var tp = 0.0
+//    var fp = 0.0
+//    var tn = 0.0
+//    var fn = 0.0
+//    val points = predicted.pointIds
+//    val total: Double = points.size
+//    var count = 0
+//    val result = new F1Evaluation
+//    // go through all mentions
+//    for (mid <- points) {
+//      // get the clusters
+//      val predId = predicted.clusterId(mid)
+//      val predCluster = predicted.pointIds(predId)
+//      val trueId = truth.clusterId(mid)
+//      val trueCluster = if(trueId != null)truth.pointIds(trueId) else Iterable.empty
+//      // calculate overlap
+//      val clusterOverlap: Double =  if(trueId != null)predicted.intersectionSize(predId, trueId).doubleValue else 0.0 // This is very slow.  We should cache these intersectionSizes
+//      // update metrics
+//      tp += clusterOverlap - 1.0
+//      tn += total - predCluster.size - trueCluster.size + clusterOverlap
+//      fp += predCluster.size - clusterOverlap
+//      fn += trueCluster.size - clusterOverlap
+//      count += 1
+//      if (count % 100000 == 0) logger.info("count: " + count)
+//=======
 object ClusterF1Evaluation {
 
-  /** Evaluation of a clustering by N^2 point-by-point precision and recall. 
-      @author Sameer Singh, Andrew McCallum */
+  /** Evaluation of a clustering by N2 point-by-point precision and recall. @author Sameer Singh, Andrew McCallum */
   object Pairwise extends ClusterF1Evaluation with FastLogging {
     def apply[C,P](predicted: EvaluatableClustering[C,P], truth: EvaluatableClustering[C,P]): F1Evaluation = {
       var tp = 0.0
@@ -203,7 +201,7 @@
       result.recallNumerator = tp
       result.recallDenominator = tp + fn
       result
->>>>>>> 01af88a4
+
     }
   }
 
@@ -235,7 +233,7 @@
       }
     }
   
-  /** B^3 excluding singletons.
+  /** B3 excluding singletons.
     This tries to match the logic in the conll evaluation script. It takes a list of mentions and clusters
     with no singletons and does the following (copied from perl and cleaned up):
         foreach document {
@@ -244,7 +242,7 @@
                              val truth = trueCluster(mention);
                              val ci = overlap(truth, cluster)
                              val ri = size(cluster);
-                             val ki = size(truth);
+                             val ki =
   
                              Prec += ci / ri;
                              Rec += ci / ki;
@@ -275,16 +273,16 @@
         val predId = predicted.clusterId(mid)
         val predCluster = predicted.pointIds(predId)
         val trueId = truth.clusterId(mid)
-<<<<<<< HEAD
-        val trueCluster = if(trueId != null) truth.pointIds(trueId) else Iterable.empty
-        // calculate overlap between the two
-        val clusterOverlap: Int = if(trueId != null&&predId!=null)predicted.intersectionSize(predId, trueId) else 0
-        // add to metric
-        // prec = overlap / pred.size
-        result.precisionNumerator += clusterOverlap.doubleValue / predCluster.size.doubleValue
-        // rec = overlap / truth.size
-        result.recallNumerator += (if(trueCluster.size ==0) 0.0 else clusterOverlap.doubleValue / trueCluster.size.doubleValue)
-=======
+//<<<<<<< HEAD
+//        val trueCluster = if(trueId != null) truth.pointIds(trueId) else Iterable.empty
+//        // calculate overlap between the two
+//        val clusterOverlap: Int = if(trueId != null&&predId!=null)predicted.intersectionSize(predId, trueId) else 0
+//        // add to metric
+//        // prec = overlap / pred.size
+//        result.precisionNumerator += clusterOverlap.doubleValue / predCluster.size.doubleValue
+//        // rec = overlap / truth.size
+//        result.recallNumerator += (if(trueCluster.size ==0) 0.0 else clusterOverlap.doubleValue / trueCluster.size.doubleValue)
+//=======
         val trueCluster = truth.pointIds(trueId)
         if (predCluster.size > 1 || trueCluster.size > 1) {
           // calculate overlap between the two
@@ -299,36 +297,68 @@
       result
     }
   }
-  
-  object MUC extends ClusterF1Evaluation {
-    def apply[C,P](predicted: EvaluatableClustering[C,P], truth: EvaluatableClustering[C,P]): F1Evaluation = {
+
+  object MUC extends ClusterF1Evaluation with FastLogging {
+    def apply[E,M](predicted: EvaluatableClustering[E,M], truth: EvaluatableClustering[E,M]): F1Evaluation = {
       val result = new F1Evaluation
       // Recall:
       // go through each true cluster
       for (trueId <- truth.clusterIds) {
-        // find out how many unique predicted entities the mentions belong to
-        val predEntities = new scala.collection.mutable.HashSet[C]
-        for (mid <- truth.pointIds(trueId)) predEntities.add(predicted.clusterId(mid))
-        // set metrics
-        result.recallNumerator +=
-          truth.pointIds(trueId).size - predEntities.size
+        val predEntities: Set[E] = new HashSet
+        var singleClusters = 0
+        for (mid <- truth.pointIds(trueId)) {
+          if (predicted.clusterId(mid) != null) predEntities.add(predicted.clusterId(mid))
+          else singleClusters += 1
+        }
+        result.recallNumerator += truth.pointIds(trueId).size - (predEntities.size + singleClusters)
         result.recallDenominator += truth.pointIds(trueId).size - 1
       }
       // Precision:
       // go through each predicted cluster
       for (predId <- predicted.clusterIds) {
         // find out how many unique true entities the mentions belong to
-        val trueEntities = new scala.collection.mutable.HashSet[C]
-        for (mid <- predicted.pointIds(predId)) trueEntities.add(truth.clusterId(mid))
-        // set metrics
-        result.precisionNumerator +=
-          predicted.pointIds(predId).size - trueEntities.size
+        val truthEntities: Set[E] = new HashSet
+        var singleClusters = 0
+        for (mid <- predicted.pointIds(predId)) {
+          if (truth.clusterId(mid) != null) truthEntities.add(truth.clusterId(mid))
+          else singleClusters += 1
+        }
+        result.precisionNumerator += predicted.pointIds(predId).size - (truthEntities.size + singleClusters)
         result.precisionDenominator += predicted.pointIds(predId).size - 1
->>>>>>> 01af88a4
-      }
+      }
+
       result
     }
   }
+  //McCallum's MUC
+//  object MUC extends ClusterF1Evaluation {
+//    def apply[C,P](predicted: EvaluatableClustering[C,P], truth: EvaluatableClustering[C,P]): F1Evaluation = {
+//      val result = new F1Evaluation
+//      // Recall:
+//      // go through each true cluster
+//      for (trueId <- truth.clusterIds) {
+//        // find out how many unique predicted entities the mentions belong to
+//        val predEntities = new scala.collection.mutable.HashSet[C]
+//        for (mid <- truth.pointIds(trueId)) predEntities.add(predicted.clusterId(mid))
+//        // set metrics
+//        result.recallNumerator +=
+//          truth.pointIds(trueId).size - predEntities.size
+//        result.recallDenominator += truth.pointIds(trueId).size - 1
+//      }
+//      // Precision:
+//      // go through each predicted cluster
+//      for (predId <- predicted.clusterIds) {
+//        // find out how many unique true entities the mentions belong to
+//        val trueEntities = new scala.collection.mutable.HashSet[C]
+//        for (mid <- predicted.pointIds(predId)) trueEntities.add(truth.clusterId(mid))
+//        // set metrics
+//        result.precisionNumerator +=
+//          predicted.pointIds(predId).size - trueEntities.size
+//        result.precisionDenominator += predicted.pointIds(predId).size - 1
+//      }
+//      result
+//    }
+//  }
   
   class CeafE(val ignoreSingletons: Boolean = true) extends ClusterF1Evaluation {
     def apply[C,P](predicted: EvaluatableClustering[C,P], truth: EvaluatableClustering[C,P]): F1Evaluation = {
@@ -363,6 +393,7 @@
         val ei = predicted.pointIds(predEntities(i)).toSet
         val ej = truth.pointIds(truthEntities(j)).toSet
         weights(i, j) = ei.intersect(ej).size
+
       }
       val matching = new AssignmentSolver(weights).solve()
       val num = matching.map(e => weights(e._1,e._2)).sum
@@ -376,121 +407,94 @@
   object CeafM extends CeafM(false)
   object CeafMNoSingletons extends CeafM(true)
 
-<<<<<<< HEAD
-object BCubedNoSingletonClusterEvaluation extends ClusterF1Evaluation with FastLogging {
-  def apply[E,M](predicted: EvaluatableClustering[E,M], truth: EvaluatableClustering[E,M]): F1Evaluation = {
-    val result = new F1Evaluation
-    var acumP = 0.0//result.precisionNumerator
-    var acumR = 0.0
-    for(rChain <- predicted.clusterIds; m <- predicted.pointIds(rChain)) {
-      val kChain = truth.clusterId(m)
-      var ci = 0
-      val ri = predicted.pointIds(rChain).size
-      val ki = if (kChain != null) truth.pointIds(kChain).size else 0
-
-      ci = if(kChain != null) predicted.intersectionSize(rChain, kChain)  else 0
-
-      acumP += (if(ri != 0) ci / ri.toFloat else 0)
-      acumR += (if(ki != 0) ci / ki.toFloat else 0)
-    }
-
-    // Mentions in key
-    var keyMentions = 0
-    for(kEntity <- truth.clusterIds) {
-      keyMentions += truth.pointIds(kEntity).size
-    }
-
-    // Mentions in response
-    var resMentions = 0
-    for(rEntity <- predicted.clusterIds) {
-      resMentions += predicted.pointIds(rEntity).size
-    }
-
-    result.recallNumerator = acumR //$denpre ? $numpre / $denpre : 0;
-    result.recallDenominator = keyMentions
-    result.precisionNumerator = acumP
-    result.precisionDenominator = resMentions
-    result
+
+  object BCubedNoSingletonClusterEvaluation extends ClusterF1Evaluation with FastLogging {
+    def apply[E,M](predicted: EvaluatableClustering[E,M], truth: EvaluatableClustering[E,M]): F1Evaluation = {
+      val result = new F1Evaluation
+      var acumP = 0.0//result.precisionNumerator
+      var acumR = 0.0
+      // Maps (predId,trueId) cluster ids to the size of the intersections of their point members
+      val intersection = new scala.collection.mutable.HashMap[(E,E),Int] {
+        override def default(key:(E,E)) = predicted.pointIds(key._1).toSet.intersect(truth.pointIds(key._2).toSet).size
+      }
+      for(rChain <- predicted.clusterIds; m <- predicted.pointIds(rChain)) {
+        val kChain = truth.clusterId(m)
+        var ci = 0
+        val ri = predicted.pointIds(rChain).size
+        val ki = if (kChain != null) truth.pointIds(kChain).size else 0
+
+        ci = if(kChain != null) intersection(rChain, kChain)  else 0
+
+        acumP += (if(ri != 0) ci / ri.toFloat else 0)
+        acumR += (if(ki != 0) ci / ki.toFloat else 0)
+      }
+
+      // Mentions in key
+      var keyMentions = 0
+      for(kEntity <- truth.clusterIds) {
+        keyMentions += truth.pointIds(kEntity).size
+      }
+
+      // Mentions in response
+      var resMentions = 0
+      for(rEntity <- predicted.clusterIds) {
+        resMentions += predicted.pointIds(rEntity).size
+      }
+
+      result.recallNumerator = acumR //$denpre ? $numpre / $denpre : 0;
+      result.recallDenominator = keyMentions
+      result.precisionNumerator = acumP
+      result.precisionDenominator = resMentions
+      result
+    }
   }
 }
-
-object CEAFEClusterEvaluation extends ClusterF1Evaluation with FastLogging {
-  def apply[E,M](predicted: EvaluatableClustering[E,M], truth: EvaluatableClustering[E,M]): F1Evaluation = {
-    val ignoreSingletons = true
-    val result = new F1Evaluation
-    val predEntities = if (ignoreSingletons) predicted.clusterIds.filterNot(e => predicted.pointIds(e).size == 1).toSeq else predicted.clusterIds.toSeq
-    val truthEntities = if (ignoreSingletons) truth.clusterIds.filterNot(e => truth.pointIds(e).size == 1).toSeq else truth.clusterIds.toSeq
-    val weights = new DenseTensor2(predEntities.length, truthEntities.length)
-    for (i <- 0 until predEntities.length; j <- 0 until truthEntities.length) {
-      val ei = predicted.pointIds(predEntities(i)).toSeq
-      val ej = truth.pointIds(truthEntities(j)).toSeq
-      weights(i, j) = 2.0*ei.intersect(ej).size /(ei.size.toDouble + ej.size)
-    }
-    val matching = new AssignmentSolver(weights).solve()
-    val num = matching.map(e => weights(e._1,e._2)).sum
-    result.precisionNumerator = num
-    result.recallNumerator = num
-    result.precisionDenominator = predEntities.length
-    result.recallDenominator = truthEntities.length
-    result
-  }
-}
-
-object CEAFMClusterEvaluation extends ClusterF1Evaluation with FastLogging {
-  def apply[E,M](predicted: EvaluatableClustering[E,M], truth: EvaluatableClustering[E,M]): F1Evaluation = {
-    val ignoreSingletons = true
-    val result = new F1Evaluation
-    val predEntities = if (ignoreSingletons) predicted.clusterIds.filterNot(e => predicted.pointIds(e).size == 1).toSeq else predicted.clusterIds.toSeq
-    val truthEntities = if (ignoreSingletons) truth.clusterIds.filterNot(e => truth.pointIds(e).size == 1).toSeq else truth.clusterIds.toSeq
-    val weights = new DenseTensor2(predEntities.length, truthEntities.length)
-    for (i <- 0 until predEntities.length; j <- 0 until truthEntities.length) {
-      val ei = predicted.pointIds(predEntities(i)).toSeq
-      val ej = truth.pointIds(truthEntities(j)).toSeq
-      weights(i, j) = ei.intersect(ej).size
-    }
-    val matching = new AssignmentSolver(weights).solve()
-    val num = matching.map(e => weights(e._1,e._2)).sum
-    result.precisionNumerator = num
-    result.recallNumerator = num
-    result.precisionDenominator = predEntities.map(e => predicted.pointIds(e).size).sum
-    result.recallDenominator = truthEntities.map(e => truth.pointIds(e).size).sum
-    result
-  }
-}
-
-object MucClusterEvaluation extends ClusterF1Evaluation with FastLogging {
-  def apply[E,M](predicted: EvaluatableClustering[E,M], truth: EvaluatableClustering[E,M]): F1Evaluation = {
-    val result = new F1Evaluation
-    // Recall:
-    // go through each true cluster
-    for (trueId <- truth.clusterIds) {
-      val predEntities: Set[E] = new HashSet
-      var singleClusters = 0
-      for (mid <- truth.pointIds(trueId)) {
-        if (predicted.clusterId(mid) != null) predEntities.add(predicted.clusterId(mid))
-        else singleClusters += 1
-      }
-      result.recallNumerator += truth.pointIds(trueId).size - (predEntities.size + singleClusters)
-      result.recallDenominator += truth.pointIds(trueId).size - 1
-    }
-    // Precision:
-    // go through each predicted cluster
-    for (predId <- predicted.clusterIds) {
-      // find out how many unique true entities the mentions belong to
-      val truthEntities: Set[E] = new HashSet
-      var singleClusters = 0
-      for (mid <- predicted.pointIds(predId)) {
-        if (truth.clusterId(mid) != null) truthEntities.add(truth.clusterId(mid))
-        else singleClusters += 1
-      }
-      result.precisionNumerator += predicted.pointIds(predId).size - (truthEntities.size + singleClusters)
-      result.precisionDenominator += predicted.pointIds(predId).size - 1
-    }
-
-    result
-  }
-}
-=======
+//  object CEAFEClusterEvaluation extends ClusterF1Evaluation with FastLogging {
+//    def apply[E,M](predicted: EvaluatableClustering[E,M], truth: EvaluatableClustering[E,M]): F1Evaluation = {
+//      val ignoreSingletons = true
+//      val result = new F1Evaluation
+//      val predEntities = if (ignoreSingletons) predicted.clusterIds.filterNot(e => predicted.pointIds(e).size == 1).toSeq else predicted.clusterIds.toSeq
+//      val truthEntities = if (ignoreSingletons) truth.clusterIds.filterNot(e => truth.pointIds(e).size == 1).toSeq else truth.clusterIds.toSeq
+//      val weights = new DenseTensor2(predEntities.length, truthEntities.length)
+//      for (i <- 0 until predEntities.length; j <- 0 until truthEntities.length) {
+//        val ei = predicted.pointIds(predEntities(i)).toSeq
+//        val ej = truth.pointIds(truthEntities(j)).toSeq
+//        weights(i, j) = 2.0*ei.intersect(ej).size /(ei.size.toDouble + ej.size)
+//      }
+//      val matching = new AssignmentSolver(weights).solve()
+//      val num = matching.map(e => weights(e._1,e._2)).sum
+//      result.precisionNumerator = num
+//      result.recallNumerator = num
+//      result.precisionDenominator = predEntities.length
+//      result.recallDenominator = truthEntities.length
+//      result
+//    }
+//  }
+//
+//  object CEAFMClusterEvaluation extends ClusterF1Evaluation with FastLogging {
+//    def apply[E,M](predicted: EvaluatableClustering[E,M], truth: EvaluatableClustering[E,M]): F1Evaluation = {
+//      val ignoreSingletons = true
+//      val result = new F1Evaluation
+//      val predEntities = if (ignoreSingletons) predicted.clusterIds.filterNot(e => predicted.pointIds(e).size == 1).toSeq else predicted.clusterIds.toSeq
+//      val truthEntities = if (ignoreSingletons) truth.clusterIds.filterNot(e => truth.pointIds(e).size == 1).toSeq else truth.clusterIds.toSeq
+//      val weights = new DenseTensor2(predEntities.length, truthEntities.length)
+//      for (i <- 0 until predEntities.length; j <- 0 until truthEntities.length) {
+//        val ei = predicted.pointIds(predEntities(i)).toSeq
+//        val ej = truth.pointIds(truthEntities(j)).toSeq
+//        weights(i, j) = ei.intersect(ej).size
+//      }
+//      val matching = new AssignmentSolver(weights).solve()
+//      val num = matching.map(e => weights(e._1,e._2)).sum
+//      result.precisionNumerator = num
+//      result.recallNumerator = num
+//      result.precisionDenominator = predEntities.map(e => predicted.pointIds(e).size).sum
+//      result.recallDenominator = truthEntities.map(e => truth.pointIds(e).size).sum
+//      result
+//    }
+//  }
+
+
+
 // TODO Is there a way to do this without F1Evaluation.overrideF1? -akm
 
 //  // Following the specification in http://stel.ub.edu/semeval2010-coref/sites/default/files/blanc-draft3.pdf
@@ -526,6 +530,4 @@
 //      m
 //    }
 //  }
->>>>>>> 01af88a4
-
-}
+
