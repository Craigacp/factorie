/* Copyright (C) 2008-2010 University of Massachusetts Amherst,
   Department of Computer Science.
   This file is part of "FACTORIE" (Factor graphs, Imperative, Extensible)
   http://factorie.cs.umass.edu, http://code.google.com/p/factorie/
   Licensed under the Apache License, Version 2.0 (the "License");
   you may not use this file except in compliance with the License.
   You may obtain a copy of the License at
    http://www.apache.org/licenses/LICENSE-2.0
   Unless required by applicable law or agreed to in writing, software
   distributed under the License is distributed on an "AS IS" BASIS,
   WITHOUT WARRANTIES OR CONDITIONS OF ANY KIND, either express or implied.
   See the License for the specific language governing permissions and
   limitations under the License. */

package cc.factorie.util

import cc.factorie.db.mongo.{GraphLoader, MongoCubbieCollection}
import collection.mutable.{HashMap, ArrayBuffer, Map => MutableMap}
import collection.{Map => GenericMap}


// Property, ala NeXTStep PropertyLists, used for JSON-like serialization©
// Call it "Tyson" for "Typed JSON"
// or "Tymap" for "Typed Map"
// or just call it a Facade afterall; it is a "facade" of a Map, but it is the core data of a Document---"opposite of a facade"
// Its purpose is to interact with serialization, so perhaps "Smap" or "Sermap"
// Perhaps "Cubbie" and "IntSlot"!

// Design goal:  You can initialize with cubbie._map = DBObject and it just works without conversion
//  although other direction: cubbie._map => DBObject will require some conversion
class Cubbie {
  thisCubbie =>

  import scala.collection.mutable.Map

  //  def this(map:scala.collection.mutable.HashMap[String,Any]) = { this(); this._map = map }
  // Managing raw underlying map that hold the data
  def setMap(map: MapType): this.type = {
    _map = map;
    this
  }

  type MapType = MutableMap[String, Any]

  def this(map: MutableMap[String, Any]) = {
    this();
    this._map = map
  }

  //todo: fix naming one day
  private var __map: MapType = null

  def _map = {
    if (__map == null) __map = new HashMap[String, Any]
    __map
  }

  def _map_=(map: MutableMap[String, Any]) {
    __map = map
  }

  //  var _map: MapType = null
  def _newDefaultMap: MapType = new scala.collection.mutable.HashMap[String, Any]

  def _rawGet(name: String): Any = {
    _map(name)
  }

  def _rawGetOrElse(name: String, default: => Any) = _map.getOrElse(name, default)

  def _rawGetOrElseUpdate(name: String, default: => Any) = _map.getOrElseUpdate(name, default)

  def _rawPut(name: String, value: Any) {
    _map(name) = value
  }

  // Access to collection of all map contents
  def elements: Iterator[(String, Any)] = _map.iterator

  override def toString = toString(0, elements)

  def toString(indent: Int, elements: Iterator[(String, Any)]): String = _map.toString()

  // Managing the "id"; aligns with MongoDB "_id"
  def idName = "_id"

  def newId = java.util.UUID.randomUUID.timestamp

//  var slots:List[AbstractSlot[Any]] = Nil
  
  final def id: Any = {
    // "final" because we need to ensure that the _id gets inserted into the
    var result = _rawGet(idName) // avoid getOrElseUpdate because it will allocate a closure object
    if (result != null) result
    else {
      result = newId;
      _rawPut(idName, result);
      result
    }
  }

  //todo: maps throw exceptions when key is not defined, need to adapt requirement
  def id_=(i: Any) {
    /*require(_rawGet(idName) == null); */ _rawPut(idName, i)
  }

  // Classes for holding key:value pairs

  trait AbstractSlot[+T] {

//    slots = slots :+ this

    def value: T

    def name: String

    def opt: Option[T]

    def cubbie:thisCubbie.type = thisCubbie

  }

  case class InverseSlot[A <: Cubbie](name: String, slot: A => A#AbstractRefSlot[Cubbie])(implicit m:Manifest[A]) {
    def value(implicit cache: Cubbie#InverseSlot[Cubbie] => Iterable[Cubbie]): Iterable[A] = {
      cache(this.asInstanceOf[InverseSlot[Cubbie]]).asInstanceOf[Iterable[A]]
    }

    def manifest = m.asInstanceOf[Manifest[Cubbie]]

    def cubbie:thisCubbie.type = thisCubbie

  }

  //  case class QuerySlot[A <: Cubbie](name:String, query: A=>A) extends AbstractSlot[A=>A] {
  //    val value = query
  //    lazy val opt = Some(value)
  //    def queried(implicit cache:GenericMap[QuerySlot[_],Iterable[Cubbie]]):Iterable[Cubbie] = {
  //      cache.getOrElse(this,Nil)
  //    }
  //  }

  abstract class Slot[T](val name: String) extends AbstractSlot[T] {
    def value: T

    def :=(value: T): Unit

    def :=!(value: T)(implicit preHook:Function2[Cubbie#AbstractSlot[Any],Any,Unit]) {
      preHook(this,value)
      this := value
    }

    def apply(value: T): thisCubbie.type = set(value)

    def opt = if (_map.isDefinedAt(name)) Some(value) else None

    def raw: Any = _rawGet(name)

    def rawPut(value: Any) {
      _rawPut(name, value)
    }

    def isDefined: Boolean = null != _rawGet(name)

    def :=(opt: Option[T]): Unit = for (value <- opt) this := (value)

    def set(value: T): thisCubbie.type = {
      this := value;
      thisCubbie
    }

    def set(opt: Option[T]): thisCubbie.type = {
      for (value <- opt) this := value;
      thisCubbie
    }

    override def toString = name + ":" + _rawGet(name)
  }

  abstract class PrimitiveSlot[T](n: String) extends Slot[T](n) {
    def value: T = _rawGet(name).asInstanceOf[T]

    def :=(value: T): Unit = _rawPut(name, value)
  }

  //case class AnySlot(override val name:String) extends PrimitiveSlot[Any](name) // Too dangerous?
  case class IntSlot(override val name: String) extends PrimitiveSlot[Int](name)

  case class BooleanSlot(override val name: String) extends PrimitiveSlot[Boolean](name)

  case class DoubleSlot(override val name: String) extends PrimitiveSlot[Double](name)

  case class StringSlot(override val name: String) extends PrimitiveSlot[String](name)

  case class DateSlot(override val name: String) extends PrimitiveSlot[java.util.Date](name)

  // TODO We need other primitive types supported in BSON
  abstract class PrimitiveListSlot[A](override val name: String) extends Slot[Seq[A]](name) {

    import collection.JavaConversions._

    def value: Seq[A] = _rawGet(name) match {
      case s: Seq[A] => s
      case al: java.util.ArrayList[A] => al.toSeq
      case m: java.util.Map[String, A] => Range(0, m.size).map(i => m.get(i.toString))
      case m: Map[String, A] => m.map(_._2).toSeq
      case null => null
    }

    def :=(value: Seq[A]) = _rawPut(name, value) // TODO Perhaps we should store a Map[String,Any] here instead, like BSON?  Avoids the need for conversion later
  }

  case class IntListSlot(override val name: String) extends PrimitiveListSlot[Int](name)

  case class BooleanListSlot(override val name: String) extends PrimitiveListSlot[Boolean](name)

  case class DoubleListSlot(override val name: String) extends PrimitiveListSlot[Double](name)

  case class StringListSlot(override val name: String) extends PrimitiveListSlot[String](name)

  case class CubbieListSlot[A <: Cubbie](override val name: String, constructor: () => A) extends Slot[Seq[A]](name) {

    import collection.JavaConversions._

    def value: Seq[A] = _rawGet(name) match {
      case null => null
      case s: Seq[AnyRef] => if (s.length == 0) Nil
      else s.map(m => {
        val c = constructor();
        c._map = m.asInstanceOf[MapType];
        c
      }) // The AnyRef is expected to be a Scala or Java Map
      //      case al:java.util.ArrayList[A] => if (al.size == 0) Nil else al.toSeq.map(m => { val c = constructor(); c._map = m; c }) // The AnyRef is expected to be a Scala or Java Map
    }

    def :=(value: Seq[A]) = _rawPut(name, value.map(c => c._map)) // Actually put in the sequence of Maps, not sequence of Cubbies
  }

  trait AbstractRefSlot[+A <: Cubbie] extends AbstractSlot[Any] {
    def deref(implicit tr: scala.collection.Map[Any, Cubbie]) = tr(value).asInstanceOf[A]

    //    def ->(coll:MongoCubbieCollection[A]):GraphLoader.SlotInCollection[A] = GraphLoader.SlotInCollection(this,coll)
  }

  case class RefSlot[A <: Cubbie](override val name: String, constructor: () => A) extends Slot[Any](name) with AbstractRefSlot[A] {
    def value = _rawGet(name)

    def :=(ref: Any): Unit = {
      if (ref.isInstanceOf[Cubbie]) throw new Error("Use ::= to set RefSlot by a Cubbie");
      _rawPut(name, ref)
    }

    def ::=(value: A): Unit = _rawPut(name, value.id)
  }

  case class CubbieSlot[A <: Cubbie](override val name: String, constructor: () => A) extends Slot[A](name) {
    def value: A = {
      val a = constructor();
      a._map = _rawGet(name).asInstanceOf[MapType];
      a
    }

    def :=(value: A) = _rawPut(name, value._map)
  }

}

// Also make a version of this that caches objects as they come out of MongoDB
<<<<<<< HEAD
@deprecated("Will be removed.")
class CubbieRefs extends scala.collection.mutable.HashMap[Any,Cubbie]
=======
class CubbieRefs extends scala.collection.mutable.HashMap[Any, Cubbie]
>>>>>>> 949e950e

<|MERGE_RESOLUTION|>--- conflicted
+++ resolved
@@ -265,10 +265,6 @@
 }
 
 // Also make a version of this that caches objects as they come out of MongoDB
-<<<<<<< HEAD
 @deprecated("Will be removed.")
 class CubbieRefs extends scala.collection.mutable.HashMap[Any,Cubbie]
-=======
-class CubbieRefs extends scala.collection.mutable.HashMap[Any, Cubbie]
->>>>>>> 949e950e
-
+
