--- conflicted
+++ resolved
@@ -1,13 +1,5 @@
 package cc.factorie.optimize
-import cc.factorie._
-import cc.factorie.util._
 import cc.factorie.la._
-import java.io.File
-import io.Source
-import scala.collection.mutable.ArrayBuffer
-import cc.factorie.variable.{LabeledCategoricalVariable, BinaryFeatureVectorVariable, CategoricalVectorDomain, CategoricalDomain}
-import cc.factorie.model.{Weights2, Weights1}
-import cc.factorie.app.classify.OnlineLinearMulticlassValueClassifierTrainer
 
 /**
  * Abstract trait for any objective function used in generalized linear models
@@ -266,50 +258,4 @@
    * The logistic sigmoid function.
    */
   val logisticLinkFunction: UnivariateLinkFunction = prediction => 1.0 / (1 + math.exp(-prediction))
-<<<<<<< HEAD
-}
-
-
-object LinearObjectivesTest {
-  object DocumentDomain extends CategoricalVectorDomain[String]
-  class Document(file: File) extends BinaryFeatureVectorVariable[String] {
-    def domain = DocumentDomain
-    var label = new Label(file.getParentFile.getName, this)
-    val text = Source.fromFile(file, "ISO-8859-1").mkString
-    val text2 = Some(text.indexOf("\n\n"))
-        .filter((-1).!=).orElse(Some(text.indexOf("\r\n\r\n")))
-        .filter((-1).!=).map(text.substring(_)).getOrElse(text)
-    // Read file, tokenize with word regular expression, and add all matches to this BinaryFeatureVectorVariable
-    "\\w+".r.findAllIn(text2).foreach(regexMatch => this += regexMatch.toString)
-  }
-  object LabelDomain extends CategoricalDomain[String]
-  class Label(name: String, val document: Document) extends LabeledCategoricalVariable(name) {
-    def domain = LabelDomain
-  }
-  def main(args: Array[String]): Unit = {
-    // Read data and create Variables
-    implicit val random = new scala.util.Random(0)
-    var docLabels = new ArrayBuffer[Label]()
-    for (directory <- args) {
-      val directoryFile = new File(directory)
-      if (!directoryFile.exists) throw new IllegalArgumentException("Directory " + directory + " does not exist.")
-      for (file <- new File(directory).listFiles; if file.isFile) {
-        //println ("Directory "+directory+" File "+file+" documents.size "+documents.size)
-        docLabels += new Document(file).label
-      }
-    }
-
-    // Make a test/train split
-    val (testSet, trainSet) = docLabels.shuffle.split(0.5)
-    val trainLabels = new ArrayBuffer[Label]() ++= trainSet
-    val testLabels = new ArrayBuffer[Label]() ++= testSet
-
-    val loss = LinearObjectives.hingeMulticlass
-    // needs to be binary
-    val trainer = new OnlineLinearMulticlassValueClassifierTrainer()
-    val classifier = trainer.train(trainLabels, trainLabels.map(_.document))
-
-  }
-=======
->>>>>>> 1a71b1b4
 }