package cc.factorie.optimize

import cc.factorie._
import cc.factorie.la.{DenseTensor2, Tensor1, DenseTensor1}

/**
 * User: apassos
 * Date: 6/12/13
 * Time: 3:54 PM
 */


trait BaseClassification[Pred] {
  def score: Pred
  def proportions: Proportions
}

trait Classifier[Pred, Features] {
  def score(features: Features): Pred
  def classification(features: Features): BaseClassification[Pred]
}

class BinaryClassification(val score: Double) extends BaseClassification[Double] {
  lazy val proportions = {
    val t = new DenseTensor1(2)
    t(1) = LinearObjectives.logisticLinkFunction(score)
    t(0) = 1.0-t(1)
    new DenseTensorProportions1(t)
  }
  lazy val bestValue = score > 0
}

class MultiClassClassification(val score: Tensor1) extends BaseClassification[Tensor1] {
  lazy val proportions = new DenseTensorProportions1(score.expNormalized.asInstanceOf[Tensor1])
  lazy val bestLabelIndex = proportions.maxIndex
}

trait BaseBinaryClassifier[Features] extends Classifier[Double, Features] {
  def classification(features: Features) = new BinaryClassification(score(features))
}

trait MultiClassClassifier[Features] extends Classifier[Tensor1, Features] {
  def classification(features: Features) = new MultiClassClassification(score(features))
}

trait MultiClassTrainerBase[+C <: MultiClassClassifier[Tensor1]] {
  def simpleTrain(labelSize: Int, featureSize: Int, labels: Seq[Int], features: Seq[Tensor1], weights: Seq[Double], evaluate: C => Unit): C

  def train(labels: Seq[LabeledDiscreteVar], features: Seq[DiscreteTensorVar], weights: Seq[Double], testLabels: Seq[LabeledDiscreteVar], testFeatures: Seq[TensorVar]): C= {
    val evaluate = (c: C) => println(f"Test accuracy: ${testFeatures.map(i => c.classification(i.value.asInstanceOf[Tensor1]).bestLabelIndex)
                                                                                         .zip(testLabels).count(i => i._1 == i._2.targetIntValue).toDouble/testLabels.length}%1.4f")
    simpleTrain(labels.head.domain.size, features.head.domain.dimensionSize, labels.map(_.targetIntValue), features.map(_.value), weights, evaluate)
  }
  def train(labels: Seq[LabeledDiscreteVar], features: Seq[DiscreteTensorVar], testLabels: Seq[LabeledDiscreteVar], testFeatures: Seq[TensorVar]): C =
    train(labels, features, labels.map(i => 1.0), testLabels, testFeatures)
  def train(labels: Seq[LabeledDiscreteVar], features: Seq[DiscreteTensorVar], weights: Seq[Double]): C =
    simpleTrain(labels.head.domain.size, features.head.domain.dimensionSize, labels.map(_.targetIntValue), features.map(_.value), weights, c => ())
  def train(labels: Seq[LabeledDiscreteVar], features: Seq[DiscreteTensorVar]): C =
    simpleTrain(labels.head.domain.size, features.head.domain.dimensionSize, labels.map(_.targetIntValue), features.map(_.value), labels.map(i => 1.0), c => ())
  def train(labels: Seq[LabeledDiscreteVar], features: Seq[DiscreteTensorVar], weights: Seq[Double], evaluate: C => Unit): C =
    simpleTrain(labels.head.domain.size, features.head.domain.dimensionSize, labels.map(_.targetIntValue), features.map(_.value), weights, evaluate)
  def train(labels: Seq[LabeledDiscreteVar], features: Seq[DiscreteTensorVar], evaluate: C => Unit): C =
    simpleTrain(labels.head.domain.size, features.head.domain.dimensionSize, labels.map(_.targetIntValue), features.map(_.value), labels.map(i => 1.0), evaluate)
  def train[Label<:LabeledDiscreteVar](labels: Seq[Label], l2f: Label => DiscreteTensorVar, testLabels: Seq[Label], l2w: Label => Double = (l: Label) => 1.0): C =
    train(labels, labels.map(l2f), labels.map(l2w), testLabels, testLabels.map(l2f))
  def train[Label<:LabeledDiscreteVar](labels: Seq[Label], l2f: Label => DiscreteTensorVar, l2w: Label => Double = (l: Label) => 1.0): C =
    train(labels, labels.map(l2f), labels.map(l2w))
}

class ClassifierTemplate2[T <: DiscreteVar](l2f: T => TensorVar, classifier: MultiClassClassifier[Tensor1])(implicit ml: Manifest[T], mf: Manifest[TensorVar]) extends Template2[T, TensorVar] {
  def unroll1(v: T) = Factor(v, l2f(v))
  def unroll2(v: TensorVar) = Nil
  def score(v1: T#Value, v2: TensorVar#Value): Double = classifier.score(v2.asInstanceOf[Tensor1])(v1.asInstanceOf[DiscreteValue].intValue)
}

class LinearBinaryClassifier(val featureSize: Int) extends BaseBinaryClassifier[Tensor1] with Parameters {
  val weights = Weights(new DenseTensor1(featureSize))
  def score(features: Tensor1) = weights.value.dot(features)
}

class LinearMultiClassClassifier(val labelSize: Int, val featureSize: Int) extends MultiClassClassifier[Tensor1] with Parameters {
  self =>
  val weights = Weights(new DenseTensor2(labelSize, featureSize))
  def score(features: Tensor1) = weights.value * features
  def asTemplate[T <: LabeledMutableDiscreteVar[_]](l2f: T => TensorVar)(implicit ml: Manifest[T]) = new DotTemplateWithStatistics2[T,TensorVar] {
    def unroll1(v: T) = Factor(v, l2f(v))
    def unroll2(v: TensorVar) = Nil
    val weights = self.weights
  }
}

<<<<<<< HEAD
/**
 * Helper class to train a multiclass linear classifier.
 * @param optimizer The optimizer to use
 * @param useParallelTrainer Whether to use a parallel trainer
 * @param useOnlineTrainer Whether to use an online trainer
 * @param objective The objective function to use.
 * @param maxIterations The maximum number of passes to do on the training data.
 */
class MultiClassTrainer(val optimizer: GradientOptimizer,
=======
class LinearMultiClassTrainer(val optimizer: GradientOptimizer,
>>>>>>> 0f4e1d51
                        val useParallelTrainer: Boolean,
                        val useOnlineTrainer: Boolean,
                        val objective: LinearObjectives.MultiClass,
<<<<<<< HEAD
                        val maxIterations: Int) {
  /**
   * The basic training method.
   * @param labelSize How many labels exist
   * @param featureSize How many features exist
   * @param labels A list of labels, integers between 0 and labelSize
   * @param features A list of feature vectors, one per label
   * @param weights A list of example weights, one per label
   * @param evaluate A function to be called after each training iteration
   * @return A trained classifier
   */
=======
                        val maxIterations: Int) extends MultiClassTrainerBase[LinearMultiClassClassifier] {
>>>>>>> 0f4e1d51
  def simpleTrain(labelSize: Int, featureSize: Int, labels: Seq[Int], features: Seq[Tensor1], weights: Seq[Double], evaluate: LinearMultiClassClassifier => Unit) = {
    val classifier = new LinearMultiClassClassifier(labelSize, featureSize)
    val examples = (0 until labels.length).map(i => new LinearMultiClassExample(classifier.weights, features(i), labels(i), objective, weight=weights(i)))
    Trainer.train(parameters=classifier.parameters, examples=examples, maxIterations=maxIterations, evaluate = () => evaluate(classifier), optimizer=optimizer, useParallelTrainer=useParallelTrainer, useOnlineTrainer=useOnlineTrainer)
    classifier
  }
<<<<<<< HEAD

  /**
   * Train from labels expressed as factorie variables
   * @param labels The labels
   * @param features The feature vector variables, one per label
   * @param weights The weights, one per label
   * @param testLabels Test labels, to evaluate on
   * @param testFeatures Test feature vectors, one per label
   * @return A trained classifier
   */
  def train(labels: Seq[LabeledDiscreteVar], features: Seq[DiscreteTensorVar], weights: Seq[Double], testLabels: Seq[LabeledDiscreteVar], testFeatures: Seq[TensorVar]): LinearMultiClassClassifier = {
    val evaluate = (c: LinearMultiClassClassifier) => println(f"Test accuracy: ${testFeatures.map(i => c.classification(i.value.asInstanceOf[Tensor1]).bestLabelIndex).zip(testLabels).count(i => i._1 == i._2.targetIntValue).toDouble/testLabels.length}%1.4f")
    simpleTrain(labels.head.domain.size, features.head.domain.dimensionSize, labels.map(_.targetIntValue), features.map(_.value.asInstanceOf[Tensor1]), weights, evaluate)
  }

  /**
   * Trains without example weights while evaluating on a test set.
   * @param labels The labels
   * @param features The feature vector variables, one per label
   * @param testLabels The test labels
   * @param testFeatures The test feature vector variables, one per test label
   * @return A trained classifier
   */
  def train(labels: Seq[LabeledDiscreteVar], features: Seq[DiscreteTensorVar], testLabels: Seq[LabeledDiscreteVar], testFeatures: Seq[TensorVar]): LinearMultiClassClassifier =
    train(labels, features, labels.map(i => 1.0), testLabels, testFeatures)

  /**
   * Trains with example weights and a custom evaluation function
   * @param labels The labels
   * @param features The feature vector variables, one per label
   * @param weights The example weights, one per label
   * @param evaluate The evaluation function
   * @return A trained classifier
   */
  def train(labels: Seq[LabeledDiscreteVar], features: Seq[DiscreteTensorVar], weights: Seq[Double], evaluate: LinearMultiClassClassifier => Unit): LinearMultiClassClassifier =
    simpleTrain(labels.head.domain.size, features.head.domain.dimensionSize, labels.map(_.targetIntValue), features.map(_.value), weights, evaluate)

  /**
   * Train a classifier
   * @param labels The labels
   * @param features The feature vector variables, one per label
   * @param evaluate How to evaluate after each iteration of training
   * @return
   */
  def train(labels: Seq[LabeledDiscreteVar], features: Seq[DiscreteTensorVar], evaluate: LinearMultiClassClassifier => Unit): LinearMultiClassClassifier =
    simpleTrain(labels.head.domain.size, features.head.domain.dimensionSize, labels.map(_.targetIntValue), features.map(_.value), labels.map(i => 1.0), evaluate)

  /**
   * Simplest training function: no weights, just label and feature variables
   * @param labels The labels
   * @param features The feature variables, one per label
   * @return A trainer classifier
   */
  def train(labels: Seq[LabeledDiscreteVar], features: Seq[DiscreteTensorVar]): LinearMultiClassClassifier =
    simpleTrain(labels.head.domain.size, features.head.domain.dimensionSize, labels.map(_.targetIntValue), features.map(_.value), labels.map(i => 1.0), c => ())
}

/**
 * A specialization MultiClassTrainer for online learning.
 * @param useParallel Whether to train in parallel
 * @param optimizer The optimizer to use
 * @param objective The objective function to use.
 * @param maxIterations The maximum number of passes to do on the training data.
 */
class OnlineMultiClassTrainer(useParallel:Boolean = false,
                              optimizer: GradientOptimizer = new AdaGrad with ParameterAveraging,
                              objective: LinearObjectives.MultiClass = LinearObjectives.sparseLogMultiClass,
                              maxIterations: Int = 3)
  extends MultiClassTrainer(optimizer, useParallel, useOnlineTrainer = true, objective, maxIterations) {}

/**
 * A specialization of MultiClassTrainer for batch learning.
 * @param useParallel Whether to train in parallel
 * @param optimizer The optimizer to use
 * @param objective The objective function to use.
 * @param maxIterations The maximum number of passes to do on the training data.
 */
class BatchMultiClassTrainer(useParallel:Boolean = true,
                             optimizer: GradientOptimizer = new LBFGS with L2Regularization,
                             objective: LinearObjectives.MultiClass = LinearObjectives.sparseLogMultiClass,
                             maxIterations: Int = 200)
  extends MultiClassTrainer(optimizer, useParallel, useOnlineTrainer = false, objective, maxIterations) {}
=======
}

class OnlineLinearMultiClassTrainer(useParallel:Boolean = false,
                              shouldAverage:Boolean = true,
                              optimizer: GradientOptimizer = new AdaGrad with ParameterAveraging,
                              objective: LinearObjectives.MultiClass = LinearObjectives.sparseLogMultiClass,
                              maxIterations: Int = 3)
  extends LinearMultiClassTrainer(optimizer, useParallel, useOnlineTrainer = true, shouldAverage, objective, maxIterations) {}

class BatchLinearMultiClassTrainer(useParallel:Boolean = true,
                             optimizer: GradientOptimizer = new LBFGS with L2Regularization,
                             objective: LinearObjectives.MultiClass = LinearObjectives.sparseLogMultiClass,
                             maxIterations: Int = 200)
  extends LinearMultiClassTrainer(optimizer, useParallel, useOnlineTrainer = false, shouldAverage=false, objective, maxIterations) {}
>>>>>>> 0f4e1d51
<|MERGE_RESOLUTION|>--- conflicted
+++ resolved
@@ -89,127 +89,18 @@
   }
 }
 
-<<<<<<< HEAD
-/**
- * Helper class to train a multiclass linear classifier.
- * @param optimizer The optimizer to use
- * @param useParallelTrainer Whether to use a parallel trainer
- * @param useOnlineTrainer Whether to use an online trainer
- * @param objective The objective function to use.
- * @param maxIterations The maximum number of passes to do on the training data.
- */
-class MultiClassTrainer(val optimizer: GradientOptimizer,
-=======
 class LinearMultiClassTrainer(val optimizer: GradientOptimizer,
->>>>>>> 0f4e1d51
                         val useParallelTrainer: Boolean,
                         val useOnlineTrainer: Boolean,
+                        val shouldAverage: Boolean,
                         val objective: LinearObjectives.MultiClass,
-<<<<<<< HEAD
-                        val maxIterations: Int) {
-  /**
-   * The basic training method.
-   * @param labelSize How many labels exist
-   * @param featureSize How many features exist
-   * @param labels A list of labels, integers between 0 and labelSize
-   * @param features A list of feature vectors, one per label
-   * @param weights A list of example weights, one per label
-   * @param evaluate A function to be called after each training iteration
-   * @return A trained classifier
-   */
-=======
                         val maxIterations: Int) extends MultiClassTrainerBase[LinearMultiClassClassifier] {
->>>>>>> 0f4e1d51
   def simpleTrain(labelSize: Int, featureSize: Int, labels: Seq[Int], features: Seq[Tensor1], weights: Seq[Double], evaluate: LinearMultiClassClassifier => Unit) = {
     val classifier = new LinearMultiClassClassifier(labelSize, featureSize)
     val examples = (0 until labels.length).map(i => new LinearMultiClassExample(classifier.weights, features(i), labels(i), objective, weight=weights(i)))
     Trainer.train(parameters=classifier.parameters, examples=examples, maxIterations=maxIterations, evaluate = () => evaluate(classifier), optimizer=optimizer, useParallelTrainer=useParallelTrainer, useOnlineTrainer=useOnlineTrainer)
     classifier
   }
-<<<<<<< HEAD
-
-  /**
-   * Train from labels expressed as factorie variables
-   * @param labels The labels
-   * @param features The feature vector variables, one per label
-   * @param weights The weights, one per label
-   * @param testLabels Test labels, to evaluate on
-   * @param testFeatures Test feature vectors, one per label
-   * @return A trained classifier
-   */
-  def train(labels: Seq[LabeledDiscreteVar], features: Seq[DiscreteTensorVar], weights: Seq[Double], testLabels: Seq[LabeledDiscreteVar], testFeatures: Seq[TensorVar]): LinearMultiClassClassifier = {
-    val evaluate = (c: LinearMultiClassClassifier) => println(f"Test accuracy: ${testFeatures.map(i => c.classification(i.value.asInstanceOf[Tensor1]).bestLabelIndex).zip(testLabels).count(i => i._1 == i._2.targetIntValue).toDouble/testLabels.length}%1.4f")
-    simpleTrain(labels.head.domain.size, features.head.domain.dimensionSize, labels.map(_.targetIntValue), features.map(_.value.asInstanceOf[Tensor1]), weights, evaluate)
-  }
-
-  /**
-   * Trains without example weights while evaluating on a test set.
-   * @param labels The labels
-   * @param features The feature vector variables, one per label
-   * @param testLabels The test labels
-   * @param testFeatures The test feature vector variables, one per test label
-   * @return A trained classifier
-   */
-  def train(labels: Seq[LabeledDiscreteVar], features: Seq[DiscreteTensorVar], testLabels: Seq[LabeledDiscreteVar], testFeatures: Seq[TensorVar]): LinearMultiClassClassifier =
-    train(labels, features, labels.map(i => 1.0), testLabels, testFeatures)
-
-  /**
-   * Trains with example weights and a custom evaluation function
-   * @param labels The labels
-   * @param features The feature vector variables, one per label
-   * @param weights The example weights, one per label
-   * @param evaluate The evaluation function
-   * @return A trained classifier
-   */
-  def train(labels: Seq[LabeledDiscreteVar], features: Seq[DiscreteTensorVar], weights: Seq[Double], evaluate: LinearMultiClassClassifier => Unit): LinearMultiClassClassifier =
-    simpleTrain(labels.head.domain.size, features.head.domain.dimensionSize, labels.map(_.targetIntValue), features.map(_.value), weights, evaluate)
-
-  /**
-   * Train a classifier
-   * @param labels The labels
-   * @param features The feature vector variables, one per label
-   * @param evaluate How to evaluate after each iteration of training
-   * @return
-   */
-  def train(labels: Seq[LabeledDiscreteVar], features: Seq[DiscreteTensorVar], evaluate: LinearMultiClassClassifier => Unit): LinearMultiClassClassifier =
-    simpleTrain(labels.head.domain.size, features.head.domain.dimensionSize, labels.map(_.targetIntValue), features.map(_.value), labels.map(i => 1.0), evaluate)
-
-  /**
-   * Simplest training function: no weights, just label and feature variables
-   * @param labels The labels
-   * @param features The feature variables, one per label
-   * @return A trainer classifier
-   */
-  def train(labels: Seq[LabeledDiscreteVar], features: Seq[DiscreteTensorVar]): LinearMultiClassClassifier =
-    simpleTrain(labels.head.domain.size, features.head.domain.dimensionSize, labels.map(_.targetIntValue), features.map(_.value), labels.map(i => 1.0), c => ())
-}
-
-/**
- * A specialization MultiClassTrainer for online learning.
- * @param useParallel Whether to train in parallel
- * @param optimizer The optimizer to use
- * @param objective The objective function to use.
- * @param maxIterations The maximum number of passes to do on the training data.
- */
-class OnlineMultiClassTrainer(useParallel:Boolean = false,
-                              optimizer: GradientOptimizer = new AdaGrad with ParameterAveraging,
-                              objective: LinearObjectives.MultiClass = LinearObjectives.sparseLogMultiClass,
-                              maxIterations: Int = 3)
-  extends MultiClassTrainer(optimizer, useParallel, useOnlineTrainer = true, objective, maxIterations) {}
-
-/**
- * A specialization of MultiClassTrainer for batch learning.
- * @param useParallel Whether to train in parallel
- * @param optimizer The optimizer to use
- * @param objective The objective function to use.
- * @param maxIterations The maximum number of passes to do on the training data.
- */
-class BatchMultiClassTrainer(useParallel:Boolean = true,
-                             optimizer: GradientOptimizer = new LBFGS with L2Regularization,
-                             objective: LinearObjectives.MultiClass = LinearObjectives.sparseLogMultiClass,
-                             maxIterations: Int = 200)
-  extends MultiClassTrainer(optimizer, useParallel, useOnlineTrainer = false, objective, maxIterations) {}
-=======
 }
 
 class OnlineLinearMultiClassTrainer(useParallel:Boolean = false,
@@ -224,4 +115,3 @@
                              objective: LinearObjectives.MultiClass = LinearObjectives.sparseLogMultiClass,
                              maxIterations: Int = 200)
   extends LinearMultiClassTrainer(optimizer, useParallel, useOnlineTrainer = false, shouldAverage=false, objective, maxIterations) {}
->>>>>>> 0f4e1d51
