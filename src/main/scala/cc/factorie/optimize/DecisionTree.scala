--- conflicted
+++ resolved
@@ -6,7 +6,7 @@
 import scala.collection.mutable.ArrayBuffer
 import cc.factorie.util.StoreFetchCubbie
 
-class DecisionTreeMultiClassTrainer(treeTrainer: DecisionTreeTrainer with TensorStatsAndLabels = new ID3DecisionTreeTrainer)(implicit random: scala.util.Random)
+class DecisionTreeMultiClassTrainer(treeTrainer: DecisionTreeTrainer with TensorStatsAndLabels = new ID3DecisionTreeTrainer)
   extends MultiClassTrainerBase[DecisionTreeMultiClassClassifier] {
   def simpleTrain(labelSize: Int, featureSize: Int, labels: Seq[Int], features: Seq[Tensor1], weights: Seq[Double], evaluate: DecisionTreeMultiClassClassifier => Unit): DecisionTreeMultiClassClassifier = {
     val instances = features.zip(labels.map(new SingletonBinaryTensor1(labelSize, _)))
@@ -18,12 +18,7 @@
   }
 }
 
-<<<<<<< HEAD
-// TODO why not train an SVM on these predictions instead of just doing majority voting?
-class RandomForestMultiClassTrainer(numTrees: Int, numFeaturesToUse: Int, numInstancesToSample: Int, maxDepth: Int = 25, treeTrainer: DecisionTreeTrainer with TensorStatsAndLabels = new ID3DecisionTreeTrainer, implicit val random: scala.util.Random = new scala.util.Random(0))
-=======
 class RandomForestMultiClassTrainer(numTrees: Int, numFeaturesToUse: Int, numInstancesToSample: Int, maxDepth: Int = 25, treeTrainer: DecisionTreeTrainer with TensorStatsAndLabels = new ID3DecisionTreeTrainer)
->>>>>>> 767425a4
   extends MultiClassTrainerBase[RandomForestMultiClassClassifier] {
   def simpleTrain(labelSize: Int, featureSize: Int, labels: Seq[Int], features: Seq[Tensor1], weights: Seq[Double], evaluate: RandomForestMultiClassClassifier => Unit): RandomForestMultiClassClassifier = {
     val instances = features.zip(labels.map(new SingletonBinaryTensor1(labelSize, _)))
@@ -156,20 +151,15 @@
 
   def getBucketPrediction(labels: Seq[Instance], weights: Instance => Double): Label = getPrediction(getBucketStats(labels, weights))
 
-  def train(trainInstances: Seq[(Tensor1, Label)], instanceWeights: ((Tensor1, Label)) => Double, pruneInstances: Seq[(Tensor1, Label)] = Nil, numFeaturesToUse: Int = -1)(implicit random: scala.util.Random): DTree = {
+  def train(trainInstances: Seq[(Tensor1, Label)], instanceWeights: ((Tensor1, Label)) => Double, pruneInstances: Seq[(Tensor1, Label)] = Nil, numFeaturesToUse: Int = -1): DTree = {
     val tree =
       if (maxDepth <= 1000) trainTree(trainInstances.toSeq, 0, maxDepth, Set.empty[(Int, Double)], instanceWeights, numFeaturesToUse)
       else trainTreeNoMaxDepth(trainInstances.toSeq, maxDepth, instanceWeights, numFeaturesToUse)
     if (pruneInstances.size == 0) tree else prune(tree, pruneInstances)
   }
 
-<<<<<<< HEAD
-  private def trainTree(stats: Seq[Instance], depth: Int, maxDepth: Int, usedFeatures: Set[(Int, Double)], instanceWeights: Instance => Double, numFeaturesToChoose: Int)(implicit random: scala.util.Random): DTree = {
-    // FIXME fix this since "distinct" doesn't do what you want on tensors... try maxIndex? -luke
-=======
   private def trainTree(stats: Seq[Instance], depth: Int, maxDepth: Int, usedFeatures: Set[(Int, Double)], instanceWeights: Instance => Double, numFeaturesToChoose: Int): DTree = {
     // FIXME this is an ugly way to figure out if the bucket has only one label -luke
->>>>>>> 767425a4
     if (maxDepth < depth || stats.map(l => if (l._2.isInstanceOf[Tensor]) l._2.asInstanceOf[Tensor].maxIndex else l._2).distinct.length == 1 || shouldStop(stats, depth)) {
       makeLeaf(getBucketStats(stats, instanceWeights))
     } else {
@@ -185,7 +175,7 @@
     }
   }
 
-  private def trainTreeNoMaxDepth(startingSamples: Seq[Instance], maxDepth: Int, instanceWeights: Instance => Double, numFeaturesToChoose: Int)(implicit random: scala.util.Random): DTree = {
+  private def trainTreeNoMaxDepth(startingSamples: Seq[Instance], maxDepth: Int, instanceWeights: Instance => Double, numFeaturesToChoose: Int): DTree = {
     // Use arraybuffer as dense mutable int-indexed map - no IndexOutOfBoundsException, just expand to fit
     type DenseIntMap[T] = ArrayBuffer[T]
     def updateIntMap[@specialized T](ab: DenseIntMap[T], idx: Int, item: T, dfault: T = null.asInstanceOf[T]) = {
@@ -234,13 +224,7 @@
     (fst, snd)
   }
 
-<<<<<<< HEAD
-  // TODO add delegates to bag up the instances and the features
-  // limit what features we look at right here and just leave nulls in those spots
-  private def getSplittingFeatureAndThreshold(stats: Array[Instance], usedFeatures: Set[(Int, Double)], instanceWeights: Instance => Double, numFeaturesToChoose: Int)(implicit random: scala.util.Random): Option[(Int, Double)] = {
-=======
   private def getSplittingFeatureAndThreshold(stats: Array[Instance], usedFeatures: Set[(Int, Double)], instanceWeights: Instance => Double, numFeaturesToChoose: Int): Option[(Int, Double)] = {
->>>>>>> 767425a4
     val state = getPerNodeState(stats, instanceWeights)
     val numFeatures = stats.head._1.length
     val possibleFeatureThresholds = getPossibleFeatureThresholds(stats, numFeaturesToChoose)
@@ -275,7 +259,7 @@
 
   @inline def hasFeature(featureIdx: Int, feats: Tensor1, threshold: Double): Boolean = feats(featureIdx) > threshold
 
-  private def getPossibleFeatureThresholds(stats: Array[Instance], numFeaturesToChoose: Int)(implicit random: scala.util.Random): Array[Array[Double]] = {
+  private def getPossibleFeatureThresholds(stats: Array[Instance], numFeaturesToChoose: Int): Array[Array[Double]] = {
     val numInstances = stats.length
     val numFeatures = stats(0)._1.length
     val possibleThresholds = new Array[Array[Double]](numFeatures)
