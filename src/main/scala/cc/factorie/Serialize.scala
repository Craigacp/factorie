package cc.factorie

import java.io._
import java.util.zip.{GZIPInputStream, GZIPOutputStream}
import la.Tensor
import collection.mutable
import java.nio.channels.{ReadableByteChannel, WritableByteChannel, Channels}
import java.nio.ByteBuffer

final class CubbieMaker[-A](make: A => Cubbie, val name: String) { def apply(a: A) = make(a) }

class StringMapCubbie[T](val m: mutable.Map[String,T]) extends Cubbie {
  var akeys : Seq[String] = null
  var avalues: Seq[T] = null
  setMap(new mutable.Map[String, Any] {
    override def update(key: String, value: Any): Unit = {
      if (key == "keys") {
        akeys = value.asInstanceOf[Traversable[String]].toSeq
      } else if (key == "values") {
        assert(akeys != null)
        avalues = value.asInstanceOf[Traversable[T]].toSeq
        for (i <- 0 until akeys.size) {
          m(akeys(i)) = avalues(i)
        }
      }
    }
    def += (kv: (String, Any)): this.type = { update(kv._1, kv._2); this }
    def -= (key: String): this.type = sys.error("Can't remove slots from cubbie map!")
    def get(key: String): Option[Any] = if (key == "keys") Some(m.keys.toTraversable) else if (key == "values") Some(m.values.toTraversable) else None
    def iterator: Iterator[(String, Any)] = Seq(("keys", get("keys").get), ("values", get("values").get)).iterator
  })
}

object CubbieMaker {
<<<<<<< HEAD
  implicit val modelCubbieMaker = new CubbieMaker[Model](new ModelCubbie(_), "Model")
  implicit val categoricalDomainCubbieMaker = new CubbieMaker[CategoricalDomain[String]](new CategoricalDomainCubbie(_), "CategoricalDomain[String]")
  implicit val stringMapCubbieMaker = new CubbieMaker[mutable.Map[String, String]](new StringMapCubbie(_), "mutable.Map[String, String]")
=======
  implicit val modelCubbieMaker = new CubbieMaker[Model](new ModelCubbie(_))
  implicit val categoricalDomainCubbieMaker = new CubbieMaker[CategoricalDomain[String]](new CategoricalDomainCubbie(_))
  implicit val categoricalDimensionTensorDomainCubbieMaker = new CubbieMaker[CategoricalDimensionTensorDomain[String]](new CategoricalDimensionTensorDomainCubbie(_))
  implicit val categoricalSeqDomainCubbieMaker = new CubbieMaker[CategoricalSeqDomain[String]](new CategoricalSeqDomainCubbie(_))
  implicit val stringMapCubbieMaker = new CubbieMaker[mutable.Map[String,String]](new StringMapCubbie(_))
>>>>>>> 50320f10
}

object BinaryFileSerializer {
  import CubbieMaker._
  def serialize[A](toSerialize: A, fileName: String)(implicit maker: CubbieMaker[A]) =
    BinaryCubbieFileSerializer.serialize(maker(toSerialize), new File(fileName), gzip = false)
  def deserialize[A](deserializeTo: A, fileName: String)(implicit maker: CubbieMaker[A]) =
    BinaryCubbieFileSerializer.deserialize(maker(deserializeTo), new File(fileName), gzip = false)
  def serialize[A](toSerialize: A, file: File)(implicit maker: CubbieMaker[A]) =
    BinaryCubbieFileSerializer.serialize(maker(toSerialize), file, gzip = false)
  def deserialize[A](deserializeTo: A, file: File)(implicit maker: CubbieMaker[A]) =
    BinaryCubbieFileSerializer.deserialize(maker(deserializeTo), file, gzip = false)
  def serialize[A](toSerialize: A, fileName: String, gzip: Boolean)(implicit maker: CubbieMaker[A]) =
    BinaryCubbieFileSerializer.serialize(maker(toSerialize), new File(fileName), gzip)
  def deserialize[A](deserializeTo: A, fileName: String, gzip: Boolean)(implicit maker: CubbieMaker[A]) =
    BinaryCubbieFileSerializer.deserialize(maker(deserializeTo), new File(fileName), gzip)
  def serialize[A](toSerialize: A, file: File, gzip: Boolean)(implicit maker: CubbieMaker[A]) =
    BinaryCubbieFileSerializer.serialize(maker(toSerialize), file, gzip)
  def deserialize[A](deserializeTo: A, file: File, gzip: Boolean)(implicit maker: CubbieMaker[A]) =
    BinaryCubbieFileSerializer.deserialize(maker(deserializeTo), file, gzip)
  def serialize[A](toSerialize: A, s: DataOutputStream)(implicit maker: CubbieMaker[A]) =
    BinaryCubbieFileSerializer.serialize(maker(toSerialize), s)
  def deserialize[A](toSerialize: A, s: DataInputStream)(implicit maker: CubbieMaker[A]) =
    BinaryCubbieFileSerializer.deserialize(maker(toSerialize), s)
}

object BinaryCubbieFileSerializer {
  def serialize(toSerialize: Cubbie, file: File, gzip: Boolean = false): Unit = {
    file.createNewFile()
    val fileStream = new BufferedOutputStream(new FileOutputStream(file))
    val s = new DataOutputStream(if (gzip) new BufferedOutputStream(new GZIPOutputStream(fileStream)) else fileStream)
    serialize(toSerialize, s)
    s.close()
  }

  def deserialize(deserializeTo: Cubbie, file: File, gzip: Boolean = false): Unit = {
    val fileStream = new BufferedInputStream(new FileInputStream(file))
    val s = new DataInputStream(if (gzip) new BufferedInputStream(new GZIPInputStream(fileStream)) else fileStream)
    deserialize(deserializeTo, s)
    s.close()
  }

  def serialize(c: Cubbie, s: DataOutputStream): Unit = {
    for ((k, v) <- c._map.toSeq) serialize(Some(k), v, s)
  }
  def deserialize(c: Cubbie, s: DataInputStream): Unit = {
    for ((k, v) <- c._map.toSeq) {
      val key = readString(s)
      assert(k == key, "Cubbie keys don't match with serialized data! (got \"%s\", expected \"%s\")" format (key, k))
      c._map(key) = deserializeInner(v, s.readByte(), s)
    }
  }

  private val INT: Byte = 0x01
  private val DOUBLE: Byte = 0x02
  private val BOOLEAN: Byte = 0x03
  private val STRING: Byte = 0x04
  private val TENSOR: Byte = 0x05
  private val LIST: Byte = 0x07
  private val MAP: Byte = 0x06

  private def deserializeInner(preexisting: Any, tag: Byte, s: DataInputStream): Any = tag match {
    case DOUBLE => s.readDouble()
    case INT => s.readInt()
    case BOOLEAN => s.readShort() != 0
    case STRING => readString(s)
    case TENSOR =>
      if (preexisting == null) sys.error("Require pre-existing tensor value in cubbie for general \"TENSOR\" slot.")
      val tensor = preexisting.asInstanceOf[Tensor]
//      def dump[T](x: T, title: String): T = { println(title + ": " + x); x }
//      repeat(dump(s.readInt(), "tensor length"))(tensor(dump(s.readInt(), "idx")) = dump(s.readDouble(), "value"))
      repeat(s.readInt())(tensor(s.readInt()) = s.readDouble())
      tensor
    case MAP =>
      val m = if (preexisting == null) new mutable.HashMap[String, Any] else preexisting.asInstanceOf[mutable.Map[String, Any]]
      repeat(s.readInt()) {
        val key = readString(s)
        m(key) = deserializeInner(if (m.contains(key)) m(key) else null, s.readByte(), s)
      }
      m
    case LIST =>
      val innerTag = s.readByte()
      val len = s.readInt()
      val buff =
        (if (innerTag == INT) new mutable.ArrayBuffer[Int]
        else if (innerTag == DOUBLE) new mutable.ArrayBuffer[Double]
        else new mutable.ArrayBuffer[Any]).asInstanceOf[mutable.ArrayBuffer[Any]]
      val iter = (if (preexisting == null) Seq[Any]() else preexisting.asInstanceOf[Traversable[Any]]).toIterator
      repeat(len) {
        val pre = if (iter.hasNext) iter.next() else null
        if (!isPrimitiveTag(innerTag)) s.readByte() // read and ignore the type tag
        buff += deserializeInner(pre, innerTag, s)
      }
      buff
  }
  private def readString(s: DataInputStream): String = {
    val bldr = new StringBuilder
    repeat(s.readInt())(bldr += s.readChar())
    bldr.mkString
  }
  private def writeString(str: String, s: DataOutputStream): Unit = {
    s.writeInt(str.length)
    str.foreach(s.writeChar(_))
  }
  private def tagForType(value: Any): Byte = value match {
    case _: Int => INT
    case _: Double => DOUBLE
    case _: Boolean => BOOLEAN
    case _: String => STRING
    case _: Tensor => TENSOR
    case _: mutable.Map[String, Any] => MAP
    case _: Traversable[_] => LIST
  }
  private def isPrimitiveTag(tag: Byte): Boolean = tag match {
    case DOUBLE | BOOLEAN | INT => true
    case _ => false
  }
  private def isPrimitive(value: Any): Boolean = isPrimitiveTag(tagForType(value))
  private def serialize(key: Option[String], value: Any, s: DataOutputStream): Unit = {
    key.foreach(writeString(_, s))
    if (key.isDefined || !isPrimitive(value)) s.writeByte(tagForType(value))
    value match {
      case i: Int => s.writeInt(i)
      case bl: Boolean => s.writeShort(if (bl) 0x01 else 0x00)
      case d: Double => s.writeDouble(d)
      case str: String => writeString(str, s)
      case t: Tensor =>
        s.writeInt(t.activeDomainSize)
        for ((i, v) <- t.activeElements) {
          s.writeInt(i)
          s.writeDouble(v)
        }
      case m: mutable.Map[String, Any] =>
        s.writeInt(m.size)
        for ((k, v) <- m) serialize(Some(k), v, s)
      case t: Traversable[Any] =>
        val tag = t.headOption.map(tagForType(_)).getOrElse(INT)
        s.writeByte(tag)
        s.writeInt(t.size)
        t.foreach(serialize(None, _, s))
    }
    s.flush()
  }
}<|MERGE_RESOLUTION|>--- conflicted
+++ resolved
@@ -1,189 +1,205 @@
-package cc.factorie
-
-import java.io._
-import java.util.zip.{GZIPInputStream, GZIPOutputStream}
-import la.Tensor
-import collection.mutable
-import java.nio.channels.{ReadableByteChannel, WritableByteChannel, Channels}
-import java.nio.ByteBuffer
-
-final class CubbieMaker[-A](make: A => Cubbie, val name: String) { def apply(a: A) = make(a) }
-
-class StringMapCubbie[T](val m: mutable.Map[String,T]) extends Cubbie {
-  var akeys : Seq[String] = null
-  var avalues: Seq[T] = null
-  setMap(new mutable.Map[String, Any] {
-    override def update(key: String, value: Any): Unit = {
-      if (key == "keys") {
-        akeys = value.asInstanceOf[Traversable[String]].toSeq
-      } else if (key == "values") {
-        assert(akeys != null)
-        avalues = value.asInstanceOf[Traversable[T]].toSeq
-        for (i <- 0 until akeys.size) {
-          m(akeys(i)) = avalues(i)
-        }
-      }
-    }
-    def += (kv: (String, Any)): this.type = { update(kv._1, kv._2); this }
-    def -= (key: String): this.type = sys.error("Can't remove slots from cubbie map!")
-    def get(key: String): Option[Any] = if (key == "keys") Some(m.keys.toTraversable) else if (key == "values") Some(m.values.toTraversable) else None
-    def iterator: Iterator[(String, Any)] = Seq(("keys", get("keys").get), ("values", get("values").get)).iterator
-  })
-}
-
-object CubbieMaker {
-<<<<<<< HEAD
-  implicit val modelCubbieMaker = new CubbieMaker[Model](new ModelCubbie(_), "Model")
-  implicit val categoricalDomainCubbieMaker = new CubbieMaker[CategoricalDomain[String]](new CategoricalDomainCubbie(_), "CategoricalDomain[String]")
-  implicit val stringMapCubbieMaker = new CubbieMaker[mutable.Map[String, String]](new StringMapCubbie(_), "mutable.Map[String, String]")
-=======
-  implicit val modelCubbieMaker = new CubbieMaker[Model](new ModelCubbie(_))
-  implicit val categoricalDomainCubbieMaker = new CubbieMaker[CategoricalDomain[String]](new CategoricalDomainCubbie(_))
-  implicit val categoricalDimensionTensorDomainCubbieMaker = new CubbieMaker[CategoricalDimensionTensorDomain[String]](new CategoricalDimensionTensorDomainCubbie(_))
-  implicit val categoricalSeqDomainCubbieMaker = new CubbieMaker[CategoricalSeqDomain[String]](new CategoricalSeqDomainCubbie(_))
-  implicit val stringMapCubbieMaker = new CubbieMaker[mutable.Map[String,String]](new StringMapCubbie(_))
->>>>>>> 50320f10
-}
-
-object BinaryFileSerializer {
-  import CubbieMaker._
-  def serialize[A](toSerialize: A, fileName: String)(implicit maker: CubbieMaker[A]) =
-    BinaryCubbieFileSerializer.serialize(maker(toSerialize), new File(fileName), gzip = false)
-  def deserialize[A](deserializeTo: A, fileName: String)(implicit maker: CubbieMaker[A]) =
-    BinaryCubbieFileSerializer.deserialize(maker(deserializeTo), new File(fileName), gzip = false)
-  def serialize[A](toSerialize: A, file: File)(implicit maker: CubbieMaker[A]) =
-    BinaryCubbieFileSerializer.serialize(maker(toSerialize), file, gzip = false)
-  def deserialize[A](deserializeTo: A, file: File)(implicit maker: CubbieMaker[A]) =
-    BinaryCubbieFileSerializer.deserialize(maker(deserializeTo), file, gzip = false)
-  def serialize[A](toSerialize: A, fileName: String, gzip: Boolean)(implicit maker: CubbieMaker[A]) =
-    BinaryCubbieFileSerializer.serialize(maker(toSerialize), new File(fileName), gzip)
-  def deserialize[A](deserializeTo: A, fileName: String, gzip: Boolean)(implicit maker: CubbieMaker[A]) =
-    BinaryCubbieFileSerializer.deserialize(maker(deserializeTo), new File(fileName), gzip)
-  def serialize[A](toSerialize: A, file: File, gzip: Boolean)(implicit maker: CubbieMaker[A]) =
-    BinaryCubbieFileSerializer.serialize(maker(toSerialize), file, gzip)
-  def deserialize[A](deserializeTo: A, file: File, gzip: Boolean)(implicit maker: CubbieMaker[A]) =
-    BinaryCubbieFileSerializer.deserialize(maker(deserializeTo), file, gzip)
-  def serialize[A](toSerialize: A, s: DataOutputStream)(implicit maker: CubbieMaker[A]) =
-    BinaryCubbieFileSerializer.serialize(maker(toSerialize), s)
-  def deserialize[A](toSerialize: A, s: DataInputStream)(implicit maker: CubbieMaker[A]) =
-    BinaryCubbieFileSerializer.deserialize(maker(toSerialize), s)
-}
-
-object BinaryCubbieFileSerializer {
-  def serialize(toSerialize: Cubbie, file: File, gzip: Boolean = false): Unit = {
-    file.createNewFile()
-    val fileStream = new BufferedOutputStream(new FileOutputStream(file))
-    val s = new DataOutputStream(if (gzip) new BufferedOutputStream(new GZIPOutputStream(fileStream)) else fileStream)
-    serialize(toSerialize, s)
-    s.close()
-  }
-
-  def deserialize(deserializeTo: Cubbie, file: File, gzip: Boolean = false): Unit = {
-    val fileStream = new BufferedInputStream(new FileInputStream(file))
-    val s = new DataInputStream(if (gzip) new BufferedInputStream(new GZIPInputStream(fileStream)) else fileStream)
-    deserialize(deserializeTo, s)
-    s.close()
-  }
-
-  def serialize(c: Cubbie, s: DataOutputStream): Unit = {
-    for ((k, v) <- c._map.toSeq) serialize(Some(k), v, s)
-  }
-  def deserialize(c: Cubbie, s: DataInputStream): Unit = {
-    for ((k, v) <- c._map.toSeq) {
-      val key = readString(s)
-      assert(k == key, "Cubbie keys don't match with serialized data! (got \"%s\", expected \"%s\")" format (key, k))
-      c._map(key) = deserializeInner(v, s.readByte(), s)
-    }
-  }
-
-  private val INT: Byte = 0x01
-  private val DOUBLE: Byte = 0x02
-  private val BOOLEAN: Byte = 0x03
-  private val STRING: Byte = 0x04
-  private val TENSOR: Byte = 0x05
-  private val LIST: Byte = 0x07
-  private val MAP: Byte = 0x06
-
-  private def deserializeInner(preexisting: Any, tag: Byte, s: DataInputStream): Any = tag match {
-    case DOUBLE => s.readDouble()
-    case INT => s.readInt()
-    case BOOLEAN => s.readShort() != 0
-    case STRING => readString(s)
-    case TENSOR =>
-      if (preexisting == null) sys.error("Require pre-existing tensor value in cubbie for general \"TENSOR\" slot.")
-      val tensor = preexisting.asInstanceOf[Tensor]
-//      def dump[T](x: T, title: String): T = { println(title + ": " + x); x }
-//      repeat(dump(s.readInt(), "tensor length"))(tensor(dump(s.readInt(), "idx")) = dump(s.readDouble(), "value"))
-      repeat(s.readInt())(tensor(s.readInt()) = s.readDouble())
-      tensor
-    case MAP =>
-      val m = if (preexisting == null) new mutable.HashMap[String, Any] else preexisting.asInstanceOf[mutable.Map[String, Any]]
-      repeat(s.readInt()) {
-        val key = readString(s)
-        m(key) = deserializeInner(if (m.contains(key)) m(key) else null, s.readByte(), s)
-      }
-      m
-    case LIST =>
-      val innerTag = s.readByte()
-      val len = s.readInt()
-      val buff =
-        (if (innerTag == INT) new mutable.ArrayBuffer[Int]
-        else if (innerTag == DOUBLE) new mutable.ArrayBuffer[Double]
-        else new mutable.ArrayBuffer[Any]).asInstanceOf[mutable.ArrayBuffer[Any]]
-      val iter = (if (preexisting == null) Seq[Any]() else preexisting.asInstanceOf[Traversable[Any]]).toIterator
-      repeat(len) {
-        val pre = if (iter.hasNext) iter.next() else null
-        if (!isPrimitiveTag(innerTag)) s.readByte() // read and ignore the type tag
-        buff += deserializeInner(pre, innerTag, s)
-      }
-      buff
-  }
-  private def readString(s: DataInputStream): String = {
-    val bldr = new StringBuilder
-    repeat(s.readInt())(bldr += s.readChar())
-    bldr.mkString
-  }
-  private def writeString(str: String, s: DataOutputStream): Unit = {
-    s.writeInt(str.length)
-    str.foreach(s.writeChar(_))
-  }
-  private def tagForType(value: Any): Byte = value match {
-    case _: Int => INT
-    case _: Double => DOUBLE
-    case _: Boolean => BOOLEAN
-    case _: String => STRING
-    case _: Tensor => TENSOR
-    case _: mutable.Map[String, Any] => MAP
-    case _: Traversable[_] => LIST
-  }
-  private def isPrimitiveTag(tag: Byte): Boolean = tag match {
-    case DOUBLE | BOOLEAN | INT => true
-    case _ => false
-  }
-  private def isPrimitive(value: Any): Boolean = isPrimitiveTag(tagForType(value))
-  private def serialize(key: Option[String], value: Any, s: DataOutputStream): Unit = {
-    key.foreach(writeString(_, s))
-    if (key.isDefined || !isPrimitive(value)) s.writeByte(tagForType(value))
-    value match {
-      case i: Int => s.writeInt(i)
-      case bl: Boolean => s.writeShort(if (bl) 0x01 else 0x00)
-      case d: Double => s.writeDouble(d)
-      case str: String => writeString(str, s)
-      case t: Tensor =>
-        s.writeInt(t.activeDomainSize)
-        for ((i, v) <- t.activeElements) {
-          s.writeInt(i)
-          s.writeDouble(v)
-        }
-      case m: mutable.Map[String, Any] =>
-        s.writeInt(m.size)
-        for ((k, v) <- m) serialize(Some(k), v, s)
-      case t: Traversable[Any] =>
-        val tag = t.headOption.map(tagForType(_)).getOrElse(INT)
-        s.writeByte(tag)
-        s.writeInt(t.size)
-        t.foreach(serialize(None, _, s))
-    }
-    s.flush()
-  }
+package cc.factorie
+
+import java.io._
+import java.util.zip.{GZIPInputStream, GZIPOutputStream}
+import la.Tensor
+import collection.mutable
+import java.nio.channels.{ReadableByteChannel, WritableByteChannel, Channels}
+import java.nio.ByteBuffer
+
+class StringMapCubbie[T](val m: mutable.Map[String,T]) extends Cubbie {
+  var akeys : Seq[String] = null
+  var avalues: Seq[T] = null
+  setMap(new mutable.Map[String, Any] {
+    override def update(key: String, value: Any): Unit = {
+      if (key == "keys") {
+        akeys = value.asInstanceOf[Traversable[String]].toSeq
+      } else if (key == "values") {
+        assert(akeys != null)
+        avalues = value.asInstanceOf[Traversable[T]].toSeq
+        for (i <- 0 until akeys.size) {
+          m(akeys(i)) = avalues(i)
+        }
+      }
+    }
+    def += (kv: (String, Any)): this.type = { update(kv._1, kv._2); this }
+    def -= (key: String): this.type = sys.error("Can't remove slots from cubbie map!")
+    def get(key: String): Option[Any] = if (key == "keys") Some(m.keys.toTraversable) else if (key == "values") Some(m.values.toTraversable) else None
+    def iterator: Iterator[(String, Any)] = Seq(("keys", get("keys").get), ("values", get("values").get)).iterator
+  })
+}
+
+// Thought we needed these funky manifest matches to avoid erasure issues
+// unfortunately we actually need to fall back to type testing because of bugs in 2.9's
+// Manifest.<:< - once we switch to 2.10 we can do the more safe thing
+class CubbieMaker[-C](make: C => Cubbie, typeTester: Any => Boolean)(implicit m1: Manifest[C]) {
+  CubbieMaker.makers += this
+//  def tryMake[T](toConvert: T)(implicit m2: Manifest[T]): Option[Cubbie] =
+//    if (m2 <:< m1) Some(make(toConvert.asInstanceOf[C])) else None
+  def tryMake[T](toConvert: T): Option[Cubbie] =
+    if (typeTester(toConvert)) Some(make(toConvert.asInstanceOf[C])) else None
+}
+
+// WARNING: when defining new CubbieMakers, make sure to put more specific ones earlier in the list
+object CubbieMaker {
+  val makers = new mutable.ArrayBuffer[CubbieMaker[_]]
+  // this trick lets us give compile errors if we don't have a CubbieMaker defined, but still use the most specific overriding
+  // CubbieMaker instead of the least specific one (contravariance!!)
+  // just define overriding CubbieMakers here earlier than the less specific versions and they will be found earlier in search through the "makers" list
+  implicit val modm = new CubbieMaker[Model](
+    new ModelCubbie(_), x => x.isInstanceOf[Model])
+  implicit val cdm = new CubbieMaker[CategoricalDomain[String]](
+    new CategoricalDomainCubbie(_), x => x.isInstanceOf[CategoricalDomain[String]])
+  implicit val smm = new CubbieMaker[mutable.HashMap[String, String]](
+    new StringMapCubbie(_), x => x.isInstanceOf[mutable.HashMap[String, String]])
+  implicit val csdm = new CubbieMaker[CategoricalSeqDomain[String]](
+    new CategoricalSeqDomainCubbie(_), x => x.isInstanceOf[CategoricalSeqDomain[String]])
+  implicit val cdtdm = new CubbieMaker[CategoricalDimensionTensorDomain[String]](
+    new CategoricalDimensionTensorDomainCubbie(_), x => x.isInstanceOf[CategoricalDimensionTensorDomain[String]])
+
+  def cubbieForType[T](toSerialize: T)(implicit m: Manifest[T], evidenceThatWeHaveCubbieMaker: CubbieMaker[T]): Cubbie =
+    makers.foldLeft(None: Option[Cubbie])((resOpt, maker) => if (resOpt.isDefined) resOpt else maker.tryMake(toSerialize)).get
+}
+
+object BinaryFileSerializer {
+  import CubbieMaker._
+  def serialize[A](toSerialize: A, fileName: String)(implicit m: Manifest[A], ev: CubbieMaker[A]) =
+    BinaryCubbieFileSerializer.serialize(cubbieForType(toSerialize), new File(fileName), gzip = false)
+  def deserialize[A](deserializeTo: A, fileName: String)(implicit m: Manifest[A], ev: CubbieMaker[A]) =
+    BinaryCubbieFileSerializer.deserialize(cubbieForType(deserializeTo), new File(fileName), gzip = false)
+  def serialize[A](toSerialize: A, file: File)(implicit m: Manifest[A], ev: CubbieMaker[A]) =
+    BinaryCubbieFileSerializer.serialize(cubbieForType(toSerialize), file, gzip = false)
+  def deserialize[A](deserializeTo: A, file: File)(implicit m: Manifest[A], ev: CubbieMaker[A]) =
+    BinaryCubbieFileSerializer.deserialize(cubbieForType(deserializeTo), file, gzip = false)
+  def serialize[A](toSerialize: A, fileName: String, gzip: Boolean)(implicit m: Manifest[A], ev: CubbieMaker[A]) =
+    BinaryCubbieFileSerializer.serialize(cubbieForType(toSerialize), new File(fileName), gzip)
+  def deserialize[A](deserializeTo: A, fileName: String, gzip: Boolean)(implicit m: Manifest[A], ev: CubbieMaker[A]) =
+    BinaryCubbieFileSerializer.deserialize(cubbieForType(deserializeTo), new File(fileName), gzip)
+  def serialize[A](toSerialize: A, file: File, gzip: Boolean)(implicit m: Manifest[A], ev: CubbieMaker[A]) =
+    BinaryCubbieFileSerializer.serialize(cubbieForType(toSerialize), file, gzip)
+  def deserialize[A](deserializeTo: A, file: File, gzip: Boolean)(implicit m: Manifest[A], ev: CubbieMaker[A]) =
+    BinaryCubbieFileSerializer.deserialize(cubbieForType(deserializeTo), file, gzip)
+  def serialize[A](toSerialize: A, s: DataOutputStream)(implicit m: Manifest[A], ev: CubbieMaker[A]) =
+    BinaryCubbieFileSerializer.serialize(cubbieForType(toSerialize), s)
+  def deserialize[A](toSerialize: A, s: DataInputStream)(implicit m: Manifest[A], ev: CubbieMaker[A]) =
+    BinaryCubbieFileSerializer.deserialize(cubbieForType(toSerialize), s)
+}
+
+object BinaryCubbieFileSerializer {
+  def serialize(toSerialize: Cubbie, file: File, gzip: Boolean = false): Unit = {
+    file.createNewFile()
+    val fileStream = new BufferedOutputStream(new FileOutputStream(file))
+    val s = new DataOutputStream(if (gzip) new BufferedOutputStream(new GZIPOutputStream(fileStream)) else fileStream)
+    serialize(toSerialize, s)
+    s.close()
+  }
+
+  def deserialize(deserializeTo: Cubbie, file: File, gzip: Boolean = false): Unit = {
+    val fileStream = new BufferedInputStream(new FileInputStream(file))
+    val s = new DataInputStream(if (gzip) new BufferedInputStream(new GZIPInputStream(fileStream)) else fileStream)
+    deserialize(deserializeTo, s)
+    s.close()
+  }
+
+  def serialize(c: Cubbie, s: DataOutputStream): Unit = {
+    for ((k, v) <- c._map.toSeq) serialize(Some(k), v, s)
+  }
+  def deserialize(c: Cubbie, s: DataInputStream): Unit = {
+    for ((k, v) <- c._map.toSeq) {
+      val key = readString(s)
+      assert(k == key, "Cubbie keys don't match with serialized data! (got \"%s\", expected \"%s\")" format (key, k))
+      c._map(key) = deserializeInner(v, s.readByte(), s)
+    }
+  }
+
+  private val INT: Byte = 0x01
+  private val DOUBLE: Byte = 0x02
+  private val BOOLEAN: Byte = 0x03
+  private val STRING: Byte = 0x04
+  private val TENSOR: Byte = 0x05
+  private val LIST: Byte = 0x07
+  private val MAP: Byte = 0x06
+
+  private def deserializeInner(preexisting: Any, tag: Byte, s: DataInputStream): Any = tag match {
+    case DOUBLE => s.readDouble()
+    case INT => s.readInt()
+    case BOOLEAN => s.readShort() != 0
+    case STRING => readString(s)
+    case TENSOR =>
+      if (preexisting == null) sys.error("Require pre-existing tensor value in cubbie for general \"TENSOR\" slot.")
+      val tensor = preexisting.asInstanceOf[Tensor]
+//      def dump[T](x: T, title: String): T = { println(title + ": " + x); x }
+//      repeat(dump(s.readInt(), "tensor length"))(tensor(dump(s.readInt(), "idx")) = dump(s.readDouble(), "value"))
+      repeat(s.readInt())(tensor(s.readInt()) = s.readDouble())
+      tensor
+    case MAP =>
+      val m = if (preexisting == null) new mutable.HashMap[String, Any] else preexisting.asInstanceOf[mutable.Map[String, Any]]
+      repeat(s.readInt()) {
+        val key = readString(s)
+        m(key) = deserializeInner(if (m.contains(key)) m(key) else null, s.readByte(), s)
+      }
+      m
+    case LIST =>
+      val innerTag = s.readByte()
+      val len = s.readInt()
+      val buff =
+        (if (innerTag == INT) new mutable.ArrayBuffer[Int]
+        else if (innerTag == DOUBLE) new mutable.ArrayBuffer[Double]
+        else new mutable.ArrayBuffer[Any]).asInstanceOf[mutable.ArrayBuffer[Any]]
+      val iter = (if (preexisting == null) Seq[Any]() else preexisting.asInstanceOf[Traversable[Any]]).toIterator
+      repeat(len) {
+        val pre = if (iter.hasNext) iter.next() else null
+        if (!isPrimitiveTag(innerTag)) s.readByte() // read and ignore the type tag
+        buff += deserializeInner(pre, innerTag, s)
+      }
+      buff
+  }
+  private def readString(s: DataInputStream): String = {
+    val bldr = new StringBuilder
+    repeat(s.readInt())(bldr += s.readChar())
+    bldr.mkString
+  }
+  private def writeString(str: String, s: DataOutputStream): Unit = {
+    s.writeInt(str.length)
+    str.foreach(s.writeChar(_))
+  }
+  private def tagForType(value: Any): Byte = value match {
+    case _: Int => INT
+    case _: Double => DOUBLE
+    case _: Boolean => BOOLEAN
+    case _: String => STRING
+    case _: Tensor => TENSOR
+    case _: mutable.Map[String, Any] => MAP
+    case _: Traversable[_] => LIST
+  }
+  private def isPrimitiveTag(tag: Byte): Boolean = tag match {
+    case DOUBLE | BOOLEAN | INT => true
+    case _ => false
+  }
+  private def isPrimitive(value: Any): Boolean = isPrimitiveTag(tagForType(value))
+  private def serialize(key: Option[String], value: Any, s: DataOutputStream): Unit = {
+    key.foreach(writeString(_, s))
+    if (key.isDefined || !isPrimitive(value)) s.writeByte(tagForType(value))
+    value match {
+      case i: Int => s.writeInt(i)
+      case bl: Boolean => s.writeShort(if (bl) 0x01 else 0x00)
+      case d: Double => s.writeDouble(d)
+      case str: String => writeString(str, s)
+      case t: Tensor =>
+        s.writeInt(t.activeDomainSize)
+        for ((i, v) <- t.activeElements) {
+          s.writeInt(i)
+          s.writeDouble(v)
+        }
+      case m: mutable.Map[String, Any] =>
+        s.writeInt(m.size)
+        for ((k, v) <- m) serialize(Some(k), v, s)
+      case t: Traversable[Any] =>
+        val tag = t.headOption.map(tagForType(_)).getOrElse(INT)
+        s.writeByte(tag)
+        s.writeInt(t.size)
+        t.foreach(serialize(None, _, s))
+    }
+    s.flush()
+  }
 }