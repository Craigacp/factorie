/* Copyright (C) 2008-2010 University of Massachusetts Amherst,
   Department of Computer Science.
   This file is part of "FACTORIE" (Factor graphs, Imperative, Extensible)
   http://factorie.cs.umass.edu, http://code.google.com/p/factorie/
   Licensed under the Apache License, Version 2.0 (the "License");
   you may not use this file except in compliance with the License.
   You may obtain a copy of the License at
    http://www.apache.org/licenses/LICENSE-2.0
   Unless required by applicable law or agreed to in writing, software
   distributed under the License is distributed on an "AS IS" BASIS,
   WITHOUT WARRANTIES OR CONDITIONS OF ANY KIND, either express or implied.
   See the License for the specific language governing permissions and
   limitations under the License. */



package cc.factorie.example

import java.io.File
import cc.factorie._
import cc.factorie.er._
import cc.factorie.app.tokenseq.labeled
import collection.mutable.ArrayBuffer

object ChainNER1ML {

  // Define the variable classes
  class Token(word: String, labelString: String) extends labeled.Token[Sentence, Label, Token](word) {
    val label = new Label(labelString, this)
  }
  class Label(tag: String, token: Token) extends labeled.Label[Sentence, Token, Label](tag, token)
  class Sentence extends labeled.TokenSeq[Token, Label, Sentence]

  // Define the model:
  val model = new Model(
    new TemplateWithDotStatistics1[Label] {
      override def unroll1(label: Label) = if (!label.hasPrev) Factor(label) else Nil
    },
    new TemplateWithDotStatistics1[Label] {
      override def unroll1(label: Label) = if (!label.hasNext) Factor(label) else Nil
    },
    Foreach[Label] {label => Score(label, label.token)},
    Foreach[Label] {label => Score(label.prev, label, label.token)}
    )

  def main(args: Array[String]): Unit = {

    if (args.length != 2) throw new Error("Usage: ChainNER1 trainfile testfile")

    def featureFunction(inFeatures: Seq[String]): Seq[String] = {
      val result = new ArrayBuffer[String]
      // Assume the first feature is the word
      result += "DEFAULT"
      result ++= inFeatures
      result
    }

    // Read training and testing data.
<<<<<<< HEAD
    val trainSentences = labeled.TokenSeq.fromOWPL[Sentence, Token](Source.fromFile(new File(args(0))), () => new Sentence, (word, lab) => new Token(word, lab), featureFunction _)
    val testSentences = labeled.TokenSeq.fromOWPL[Sentence, Token](Source.fromFile(new File(args(1))), () => new Sentence, (word, lab) => new Token(word, lab), featureFunction _)
=======
    val trainSentences = labeled.TokenSeq.fromOWPL(new File(args(0)), () => new Sentence, (word, lab) => new Token(word, lab), featureFunction _)
    val testSentences = labeled.TokenSeq.fromOWPL(new File(args(1)), () => new Sentence, (word, lab) => new Token(word, lab), featureFunction _)
>>>>>>> bf84450d

    // Get the variables to be inferred
    val trainVariables = trainSentences.map(_.labels)
    val testVariables = testSentences.map(_.labels)
    val allTestVariables = testVariables.flatMap(l => l)
    val allTokens: Seq[Token] = (trainSentences ++ testSentences).flatten
    allTokens.foreach(_.freeze) // To enable Template.cachedStatistics

    // Train and test
    println("*** Starting training (#sentences=%d)".format(trainSentences.size))
    val start = System.currentTimeMillis
    val trainer = new LogLinearMaximumLikelihood(model)
    trainer.processAll(trainVariables, 1) // Do just one iteration for initial timing
    println("One iteration took " + (System.currentTimeMillis - start) / 1000.0 + " seconds")
    //System.exit(0)

    trainer.processAll(trainVariables) // Keep training to convergence

    val objective = new Model(new Label01LossTemplate[Label])
    // slightly more memory efficient - kedarb
    println("*** Starting inference (#sentences=%d)".format(testSentences.size))
    testVariables.foreach {
      variables => new BPInferencer(model).inferTreewiseMax(variables)
    }
    println("test token accuracy=" + objective.aveScore(allTestVariables))

    println("Total training took " + (System.currentTimeMillis - start) / 1000.0 + " seconds")
  }
}<|MERGE_RESOLUTION|>--- conflicted
+++ resolved
@@ -56,13 +56,8 @@
     }
 
     // Read training and testing data.
-<<<<<<< HEAD
-    val trainSentences = labeled.TokenSeq.fromOWPL[Sentence, Token](Source.fromFile(new File(args(0))), () => new Sentence, (word, lab) => new Token(word, lab), featureFunction _)
-    val testSentences = labeled.TokenSeq.fromOWPL[Sentence, Token](Source.fromFile(new File(args(1))), () => new Sentence, (word, lab) => new Token(word, lab), featureFunction _)
-=======
     val trainSentences = labeled.TokenSeq.fromOWPL(new File(args(0)), () => new Sentence, (word, lab) => new Token(word, lab), featureFunction _)
     val testSentences = labeled.TokenSeq.fromOWPL(new File(args(1)), () => new Sentence, (word, lab) => new Token(word, lab), featureFunction _)
->>>>>>> bf84450d
 
     // Get the variables to be inferred
     val trainVariables = trainSentences.map(_.labels)
