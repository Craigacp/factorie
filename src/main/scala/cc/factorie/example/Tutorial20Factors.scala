--- conflicted
+++ resolved
@@ -73,11 +73,7 @@
     
     // The Assignment object could contain values for more variables than the neighbors
     val as = new HashMapAssignment(v1, v2, v3)
-<<<<<<< HEAD
     as(v1) = 44
-=======
-    //as(v1) = 44 // TODO Figure out how to make this work.
->>>>>>> 86ec9505
     println("Second factor's score from a new assignment is "+f2.scoreAssignment(as))
     
     // All factors also have "statistics"
