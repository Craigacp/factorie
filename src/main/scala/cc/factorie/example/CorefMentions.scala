/* Copyright (C) 2008-2010 University of Massachusetts Amherst,
   Department of Computer Science.
   This file is part of "FACTORIE" (Factor graphs, Imperative, Extensible)
   http://factorie.cs.umass.edu, http://code.google.com/p/factorie/
   Licensed under the Apache License, Version 2.0 (the "License");
   you may not use this file except in compliance with the License.
   You may obtain a copy of the License at
    http://www.apache.org/licenses/LICENSE-2.0
   Unless required by applicable law or agreed to in writing, software
   distributed under the License is distributed on an "AS IS" BASIS,
   WITHOUT WARRANTIES OR CONDITIONS OF ANY KIND, either express or implied.
   See the License for the specific language governing permissions and
   limitations under the License. */



package cc.factorie.example

import cc.factorie._
import cc.factorie.optimize._
import scala.collection.mutable.HashSet
import scala.collection.mutable.ArrayBuffer

/** A simple coreference engine on toy data.  
    Demonstrates the use of RefVariable and SetVariable for representing mentions and entities. */
object CorefMentionsDemo {

  /** random variable that defines the entity each mention refers to */
  class EntityRef(val mention:Mention, initialEntity:Entity) extends RefVariable(initialEntity) {
    initialEntity.add(mention)(null)
    // When this mention is assigned to an entity, update the mention
    override def set(e:Entity)(implicit d:DiffList) : Unit = {
      if (e != value) {
        if (value != null) value.remove(mention)
        e.add(mention)
        super.set(e)
      }
    }
  }

  abstract class TrueEntityIndex(i:Int) extends IntegerVariable(i) {
    def mention: Mention
  }

  /** A observed properties of a mention */
  class Mention(val name:String, trueEntity:Int, initialEntity:Entity) extends StringVariable(name) {
    val trueEntityIndex = new TrueEntityIndex(trueEntity) {
      def mention = Mention.this
    }
    val entityRef = new EntityRef(this, initialEntity)
    override def toString = "Mention(" + name +"=="+ entityRef.value.canonical +")"
  }
  
  /** A random variable for an entity, which is merely a set of Mentions */
  class Entity(val canonical:String) extends SetVariable[Mention] {
    def mentions = members // an alias just for readability
    override def toString = "Entity("+canonical+":"+mentions.toSeq.size+")"
  }

  /** A feature vector variable measuring affinity between two mentions */
  class AffinityVector(s1:String, s2:String) extends BinaryFeatureVectorVariable[String] {
    import AffinityDomain._
    def domain = AffinityVectorDomain
    if (s1 equals s2) this += streq else this += nstreq
    if (s1.substring(0,1) equals s2.substring(0,1)) this += prefix1 else this += nprefix1
    if (s1.substring(0,2) equals s2.substring(0,2)) this += prefix2 else this += nprefix2
    if (s1.substring(0,3) equals s2.substring(0,3)) this += prefix3 else this += nprefix3
    if (s1.contains(s2) || s2.contains(s1)) this += substring else this += nsubstring
    if (s1.length == s2.length) this += lengtheq
    s1.split(" ").foreach(s => if (s2.contains(s)) this += containsword)
    s2.split(" ").foreach(s => if (s1.contains(s)) this += containsword)
    // Also consider caching mechanisms
  }
  object AffinityDomain extends EnumDomain {
    val streq, nstreq, prefix1, nprefix1, prefix2, nprefix2, prefix3, nprefix3, substring, nsubstring, lengtheq, containsword = Value
  }
  object AffinityVectorDomain extends CategoricalTensorDomain[String] {
    override lazy val dimensionDomain = AffinityDomain
  }


  def main(args: Array[String]) : Unit = {
      var mentionList = new ArrayBuffer[Mention]();
      var entityList = new ArrayBuffer[Entity]();

      val data = List(
        List("Andrew McCallum", "Andrew MacCallum", "Angrew McCallum", "McCallum", "A. McCallum"),
        List("Michael Wick", "Mike Wick", "Michael Andrew Wick", "Wick", "Wick"),
        List("Khashayar Rohanemanesh", "Khash R.", "Kesh Rohanemanesh"),
        List("Aron Culotta", "Andrew Culotta", "A. Culotta", "Culotta McCallum", "Culotta", "Culotta"),
        List("Charles Sutton", "Charles A. Sutton", "Sutton", "Sutton"),
        List("Nicola Cancceda", "Nicola Canceda", "Nicolla Cancceda", "Nicol Cancheta", "Canceda", "Cancceda")
      )

      // Create variables for the data
      var eIndex = 0
      def entityIndex = { eIndex += 1; eIndex }
      var mentions = data.zipWithIndex.map {case (names, trueEntityIndex) => {
        // Initialize by putting each mention into its own separate entity
        names.map(s => {
          val newEntity = new Entity("e" + entityIndex);
          val newMention = new Mention(s, trueEntityIndex, newEntity);
          entityList += newEntity;
          mentionList += newMention;
          newMention;
        })
      }}

      val model = new TemplateModel

      // Pairwise affinity factor between Mentions in the same partition
      model += new DotTemplate4[EntityRef,EntityRef,Mention,Mention] {
        //def statisticsDomains = Tuple1(AffinityVectorDomain)
        lazy val weights = new la.DenseTensor1(AffinityVectorDomain.dimensionSize)
        def unroll1 (er:EntityRef) = for (other <- er.value.mentions; if (other.entityRef.value == er.value)) yield 
          if (er.mention.hashCode > other.hashCode) Factor(er, other.entityRef, er.mention, other.entityRef.mention)
          else Factor(er, other.entityRef, other.entityRef.mention, er.mention)
        def unroll2 (er:EntityRef) = Nil // symmetric
        def unroll3 (mention:Mention) = throw new Error
        def unroll4 (mention:Mention) = throw new Error
        def statistics (e1:EntityRef#Value, e2:EntityRef#Value, m1:Mention#Value, m2:Mention#Value) = new AffinityVector(m1, m2).value
      }

      // Pairwise repulsion factor between Mentions in different partitions
      model += new DotTemplate4[EntityRef,EntityRef,Mention,Mention] {
        //def statisticsDomains = Tuple1(AffinityVectorDomain)
        lazy val weights = new la.DenseTensor1(AffinityVectorDomain.dimensionSize)
        /*override def factors(d:Diff) = d.variable match {
          case mention: Mention => d match {
            case mention.entityRef.RefVariableDiff(oldEntity:Entity, newEntity:Entity) => 
              for (other <- oldEntity.mentions; if (other.entityRef.value != mention.entityRef.value)) yield Factor(mention, other);
            case _ => super.factors(d)
          }
          case _ => super.factors(d)
        }*/
        def unroll1 (er:EntityRef) = for (other <- er.value.mentions; if (other.entityRef.value != er.value)) yield 
          if (er.mention.hashCode > other.hashCode) Factor(er, other.entityRef, er.mention, other.entityRef.mention)
          else Factor(er, other.entityRef, other.entityRef.mention, er.mention)
        def unroll2 (er:EntityRef) = Nil // symmetric
        def unroll3 (mention:Mention) = throw new Error
        def unroll4 (mention:Mention) = throw new Error
        override def statistics (e1:EntityRef#Value, e2:EntityRef#Value, m1:Mention#Value, m2:Mention#Value) = new AffinityVector(m1, m2).value
      }

      // Factor testing if all the mentions in this entity share the same prefix of length 1.  A first-order-logic feature.
      model += new DotTemplate1[Entity] {
        //def statisticsDomains = Tuple1(BooleanDomain)
        lazy val weights = new la.DenseTensor1(BooleanDomain.size)
        override def statistics(e:Entity#Value) = {
          val mentions: Entity#Value= e
          if (mentions.isEmpty) BooleanDomain.trueValue
          else {
            val prefix1 = mentions.iterator.next.name.substring(0,1)
            if (mentions.forall(m => prefix1 equals m.name.substring(0,1)))
              BooleanDomain.trueValue
            else
              BooleanDomain.falseValue
          }
        }
      }


      val objective1 = new CombinedModel(new TupleTemplateWithStatistics2[EntityRef,TrueEntityIndex] {
        def unroll1(er:EntityRef) = Factor(er, er.mention.trueEntityIndex)
        def unroll2(tei:TrueEntityIndex) = Factor(tei.mention.entityRef, tei)
        def score(thisMentionEntity:EntityRef#Value, thisMentionTrueEntityIndex:TrueEntityIndex#Value) = {
          mentionList.foldLeft(0.0)((total,m) => 
          if (m.trueEntityIndex.value == thisMentionTrueEntityIndex) {
            if (m.entityRef.value == thisMentionEntity) total + 1
            else total - 1
          } else {
            if (m.entityRef.value == thisMentionEntity) total - 1
            else total + 1
          })
        }
      })

      val sampler = new MHSampler[Null](model) {
        temperature = 0.001
        override val objective = objective1
        def propose(context:Null)(implicit difflist:DiffList): Double = {
          // Pick a random mention
          val m = mentionList.sampleUniformly(cc.factorie.random)
          //println("CorefMentions MHSampler mention="+m)
          // Pick a random place to move it, either an existing Entity or a newly created one
          var e: Entity = null
          // Pick an existing entity to move it to
          if (m.entityRef.value.size == 1 || random.nextDouble < 0.8) {
            val s2 = entityList.filter((e: Entity) => e.size > 0 && e != m.entityRef.value)
            if (s2.size != 0) e = s2(random.nextInt(s2.size))
          }
          // Pick an empty entity to move it to (create one if it doesn't exist)
          if (e == null) {
            val s2 = entityList.filter((e: Entity) => e.size == 0)
            if (s2.size != 0) e = s2(random.nextInt(s2.size))
            else {e = new Entity("e"+entityIndex); entityList += e}
          }
          // Move it
          //            Console.println ("Proposal.jump moving "+m+" to "+e)
          m.entityRef.set(e)(difflist)
          // log-Q-ratio shows that forward and backward jumps are equally likely
          return 0.0
        }
        override def postProposalHook(difflist:DiffList) : Unit = {
          super.postProposalHook(difflist)
          //println("CorefMentions postProcessHook")
          if (proposalsCount % 500 == 0) {
            //learningRate *= .9
            // TODO put back numUpdates   System.out.println("UPS: " + numUpdates);

            // model.templatesOf[DotTemplate].foreach(f => println (f.toString+" weights = "+f.weights.toList)) // TODO Commented out when DenseVectors.toList stopped working, most likely due to FACTORIE using 2.8.0.RC1 and Scalala using 2.8.0.Beta1
            println ("All entities")
            entityList.filter(e=>e.size>0).foreach(e => println(e.toString +" "+ e.mentions.toList))
            //Console.println ("All mentions"); mentionList.foreach(m => Console.println(m.toString +" "+ m.entityRef.value))
            println
          }
        }
      }
      val learner = new SampleRankTrainer(sampler, new MIRA)

      // Sample and learn, providing jump function, temperature, learning rate, #iterations, and diagnostic-printing-function
      Console.println ("Beginning inference and learning")
<<<<<<< HEAD
      learner.processContext(null, 3000) // 3000
=======
      learner.processContexts(List(null), 3000) // 3000
>>>>>>> bad45258
    }

}
<|MERGE_RESOLUTION|>--- conflicted
+++ resolved
@@ -220,11 +220,7 @@
 
       // Sample and learn, providing jump function, temperature, learning rate, #iterations, and diagnostic-printing-function
       Console.println ("Beginning inference and learning")
-<<<<<<< HEAD
       learner.processContext(null, 3000) // 3000
-=======
-      learner.processContexts(List(null), 3000) // 3000
->>>>>>> bad45258
     }
 
 }
