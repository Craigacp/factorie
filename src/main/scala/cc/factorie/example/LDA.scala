/* Copyright (C) 2008-2010 Univ of Massachusetts Amherst, Computer Science Dept
   This file is part of "FACTORIE" (Factor graphs, Imperative, Extensible)
   http://factorie.cs.umass.edu, http://code.google.com/p/factorie/
   This software is provided under the terms of the Eclipse Public License 1.0
   as published by http://www.opensource.org.  For further information,
   see the file `LICENSE.txt' included with this distribution. */

package cc.factorie.example
import scala.collection.mutable.{ArrayBuffer,HashMap,HashSet,ListBuffer}
import scala.util.matching.Regex
import java.io.File
import cc.factorie._
import cc.factorie.util.Stopwords
import cc.factorie.util.Implicits._

object LDADemo {
  // Declare different types of variables
  object Beta extends SymmetricDirichlet[Word](0.01)
  class Topic extends DirichletMultinomial[Word] with MixtureComponent[Topic,Word]
  class Z extends MixtureChoice[Topic,Word,Z]; Domain.alias[Z,Topic]
  object Alpha extends SymmetricDirichlet[Z](1.0)
  class Theta extends DirichletMultinomial[Z]
  class Word(s:String) extends EnumObservation(s) with GeneratedCategoricalValue[Word]
  class Document(val file:String) extends ArrayBuffer[Word] { var theta:Theta = _ }

  def main(args: Array[String]) : Unit = {
    // Read observed data and create Documents
    val documents = new ArrayBuffer[Document];
    val lexer = new Regex("[a-zA-Z]+")
<<<<<<< HEAD
    for (directory <- if (args.length > 0) args.toList else List("/Users/mccallum/research/data/text/nipstxt/nips05")) {
      for (file <- new File(directory).listFiles; if (file.isFile)) {
        val d = new Document(file.toString)
        d ++= lexer.findAllIn(file.contentsAsString).toList.map(_ toLowerCase).filter(!Stopwords.contains(_)).map(new Word(_))
        documents += d
=======
    for (directory <- if (args.length > 0) args else List("/Users/mccallum/research/data/text/nipstxt/nips05")) {
      Console.println("trying arg: " + directory);
      val dir = new File(directory)
      if(dir.exists()) { 
	for (file <- new File(directory).listFiles; if (file.isFile)) {
          val d = new Document(file.toString)
          d ++= lexer.findAllIn(file.contentsAsString).toList.map(_ toLowerCase).filter(!Stopwords.contains(_)).map(new Word(_))
          documents += d
	}
>>>>>>> d03cb2ef
      }
    }
    println("Read "+documents.size+" documents with "+documents.foldLeft(0)(_+_.size)+" tokens and "+Domain[Word].size+" types.")
  
    // Create random variables
    val numTopics = 20
    val topics = Array.fromFunction(i => new Topic ~ Beta)(numTopics)
    for (document <- documents) {
      document.theta = new Theta ~ Alpha
      for (word <- document) {
        val z = new Z ~ document.theta
        word ~ z
      }
    }
    
    // Fit model
    val zs = documents.flatMap(document => document.map(word => word.generativeSource))
    val sampler = Global.defaultSampler
    val startTime = System.currentTimeMillis
    for (i <- 1 to 100) {
      sampler.process(zs, 1)
      print("."); Console.flush
      if (i % 3 == 0) {
        println ("Iteration "+i)
        topics.foreach(t => println("Topic "+t.index+"  "+t.top(20).map(_.value))); println
      }
    } 
    topics.foreach(t => {println("\nTopic "+t.index); t.top(20).foreach(x => println("%-16s %f".format(x.value,x.pr)))})
    println("Finished in "+((System.currentTimeMillis-startTime)/1000.0)+" seconds")
  }
}
<|MERGE_RESOLUTION|>--- conflicted
+++ resolved
@@ -27,23 +27,11 @@
     // Read observed data and create Documents
     val documents = new ArrayBuffer[Document];
     val lexer = new Regex("[a-zA-Z]+")
-<<<<<<< HEAD
     for (directory <- if (args.length > 0) args.toList else List("/Users/mccallum/research/data/text/nipstxt/nips05")) {
       for (file <- new File(directory).listFiles; if (file.isFile)) {
         val d = new Document(file.toString)
         d ++= lexer.findAllIn(file.contentsAsString).toList.map(_ toLowerCase).filter(!Stopwords.contains(_)).map(new Word(_))
         documents += d
-=======
-    for (directory <- if (args.length > 0) args else List("/Users/mccallum/research/data/text/nipstxt/nips05")) {
-      Console.println("trying arg: " + directory);
-      val dir = new File(directory)
-      if(dir.exists()) { 
-	for (file <- new File(directory).listFiles; if (file.isFile)) {
-          val d = new Document(file.toString)
-          d ++= lexer.findAllIn(file.contentsAsString).toList.map(_ toLowerCase).filter(!Stopwords.contains(_)).map(new Word(_))
-          documents += d
-	}
->>>>>>> d03cb2ef
       }
     }
     println("Read "+documents.size+" documents with "+documents.foldLeft(0)(_+_.size)+" tokens and "+Domain[Word].size+" types.")
