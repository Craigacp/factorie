package cc.factorie.example

import cc.factorie._
import bp.specialized.Viterbi
import cc.factorie.app.nlp._
import cc.factorie.app.chain.Observations.addNeighboringFeatureConjunctions
import pos.{PosLabel, PosFeatures, PosDomain, PosFeaturesDomain}

/**
 * Author: martin
 * Date: 2/8/12
 *
 * A simple chain POS tagger trained using Viterbi inference
 * and averaged, structured perceptron learning.
 */

object PerceptronPOS {

  object PosModel extends TemplateModel {
    // Factor between label and observed token
    val localTemplate = new TemplateWithDotStatistics2[PosLabel,PosFeatures] {
      override def statisticsDomains = Seq(PosDomain, PosFeaturesDomain)
      def unroll1(label: PosLabel) = Factor(label, label.token.attr[PosFeatures])
      def unroll2(tf: PosFeatures) = Factor(tf.token.posLabel, tf)
    }
    // Transition factors between two successive labels
    val transTemplate = new TemplateWithDotStatistics2[PosLabel, PosLabel] {
      override def statisticsDomains = Seq(PosDomain, PosFeaturesDomain)
      def unroll1(label: PosLabel) = if (label.token.sentenceHasPrev) Factor(label.token.sentencePrev.posLabel, label) else Nil
      def unroll2(label: PosLabel) = if (label.token.sentenceHasNext) Factor(label, label.token.sentenceNext.posLabel) else Nil
    }

    var skipNonCategories = false

    this += localTemplate
    this += transTemplate
  }

  def initPosFeatures(documents: Seq[Document]): Unit = documents.map(initPosFeatures(_))
  def initPosFeatures(document: Document): Unit = {
    for (token <- document) {
      val rawWord = token.string
      val word = cc.factorie.app.strings.simplifyDigits(rawWord)
<<<<<<< HEAD
      val features = new PosFeatures(token) { override def skipNonCategories = PosModel.skipNonCategories }
=======
      val features = new PosFeatures(token)
>>>>>>> 2119773f
      token.attr += features
      features += "W=" + word
      for (i <- 1 to 9) {
        features += "SHAPE" + i + "=" + cc.factorie.app.strings.stringShape(rawWord, 3)
        features += "SUFFIX" + i + "=" + word.takeRight(i)
        features += "PREFIX" + i + "=" + word.take(i)
      }
      if (token.isCapitalized) features += "CAPITALIZED"
      if (token.string.matches("[A-Z]")) features += "CONTAINS_CAPITAL"
      if (token.string.matches("-")) features += "CONTAINS_DASH"
      if (token.containsDigit) features += "NUMERIC"
      if (token.isPunctuation) features += "PUNCTUATION"
    }
    for (sentence <- document.sentences)
      addNeighboringFeatureConjunctions(sentence, (t: Token) => t.attr[PosFeatures], "W=", List(-2), List(-1), List(1), List(-2,-1), List(-1,0))
  }

  def percentageSetToTarget[L <: VarWithTarget](ls: Seq[L]): Double = {
    val numCorrect = ls.foldLeft(0.0)((partialSum, label) => partialSum + {if (label.valueIsTarget) 1 else 0})
    numCorrect / ls.size * 100
  }


  def predictSentence(s: Sentence): Unit = predictSentence(s.map(_.posLabel))
  def predictSentence(vs: Seq[PosLabel], oldBp: Boolean = false): Unit =
    Viterbi.searchAndSetToMax(vs, PosModel.localTemplate, PosModel.transTemplate)

  def train(
        documents: Seq[Document],
        devDocuments: Seq[Document],
        testDocuments: Seq[Document] = Seq.empty[Document],
        iterations: Int = 100,
        modelFile: String = "",
        extraId: String = ""): Unit = {

    def testSavePrint(label: String): Unit = {
      test(documents, label = "train")
      if (testDocuments.nonEmpty)
        test(testDocuments, label = "test")
      if (devDocuments.nonEmpty)
        test(devDocuments, label = "dev")
      if (modelFile != "")
        PosModel.save(modelFile + label + extraId)
    }

    val sentenceLabels: Array[Seq[PosLabel]] = documents.flatMap(_.sentences).map(_.posLabels).filter(_.size > 0).toArray
    val learner = new StructuredPerceptron[PosLabel] with ParameterAveraging {
      val model = PosModel
      def predict(vs: Seq[PosLabel]) = predictSentence(vs)
    }

    for (i <- 1 to iterations) {
      println("Training iteration: " + i)
      var start = System.currentTimeMillis()
      var j = 0
      while (j < sentenceLabels.size) {
        learner.process(sentenceLabels(j))
        j += 1
      }
      println("Done in " + (System.currentTimeMillis()-start)/1000.0 + "s\n")

      println("Testing with unaveraged weights...")
      start = System.currentTimeMillis()
      testSavePrint("iteration=" + i)
      println("Done in " + (System.currentTimeMillis()-start)/1000.0 + "s\n")

      learner.setWeightsToAverage()
      println("Testing with averaged weights...")
      start = System.currentTimeMillis()
      testSavePrint("iteration=" + i + "-averaged")
      println("Done in " + (System.currentTimeMillis()-start)/1000.0 + "s\n")
      println("-----------------------")

      learner.unsetWeightsToAverage
    }
  }

  def test(documents: Seq[Document], label: String = "test"): Unit = {
    val sentences = documents.flatMap(_.sentences)
    val labels = sentences.flatMap(_.map(t => t.posLabel))
    labels.map(_.setRandomly())
    sentences.map(predictSentence(_))
    println(label + " accuracy: " + percentageSetToTarget(labels) + "%")
  }

  var modelLoaded = false
  def load(modelFile: String) = { PosModel.load(modelFile); PosModel.skipNonCategories = true; modelLoaded = true }

  def process(documents: Seq[Document]): Unit = documents.map(process(_))
  def process(document: Document): Unit = {
    if (!modelLoaded) throw new Error("The model should be loaded before documents are processed.")

    // add the labels and features if they aren't there already.
    if (document.head.attr.get[PosLabel] == None) {
      document.foreach(t => t.attr += labelMaker(t))
      initPosFeatures(document)
    }

    document.sentences.foreach(predictSentence(_))
  }

  lazy val defaultCategory = {
    try { PosDomain.categoryValues.head }
    catch { case e: NoSuchElementException => throw new Error("The domain must be loaded before it is accessed.") }
  }
  def labelMaker(t: Token, l: String = defaultCategory) = new PosLabel(t, l)

  def main(args: Array[String]): Unit = {
    object opts extends cc.factorie.util.DefaultCmdOptions {
      val trainFile = new CmdOption("train", "", "FILE", "An OWPL train file.")
      val devFile =   new CmdOption("dev", "", "FILE", "An OWPL dev file")
      val testFile =  new CmdOption("test", "", "FILE", "An OWPL test file.")
      val takeOnly =  new CmdOption("takeOnly", "-1", "INT", "A limit on the number of sentences loaded from each file.")
      val runFiles =  new CmdOption("run", List("input.txt"), "FILE...", "Plain text files from which to get data on which to run.")
      val iterations =new CmdOption("iterations", "10", "INT", "The number of iterations to train for.")
      val modelDir =  new CmdOption("model", "", "DIR", "Directory in which to save the trained model.")
      val extraId =   new CmdOption("label", "", "STRING", "An extra identifier.  Useful for testing different sets of features.")
    }
    opts.parse(args)
    import opts._

    if (trainFile.wasInvoked && devFile.wasInvoked && testFile.wasInvoked) {
      def load(f: String): Seq[Document] = LoadOWPL.fromFilename(f, labelMaker, takeOnly.value.toInt)

      // load the data
      val trainDocs = load(trainFile.value)
      val devDocs = load(devFile.value)
      val testDocs = load(testFile.value)
      println("train sentences: " + trainDocs.flatMap(_.sentences).size)
      println("dev   sentences: " + devDocs.flatMap(_.sentences).size)
      println("test  sentences: " + testDocs.flatMap(_.sentences).size)
      println("docs loaded")

      // calculate features
      initPosFeatures(trainDocs ++ devDocs ++ testDocs)
      println("train, dev, and test features calculated")

      train(trainDocs, devDocs, testDocs,
        iterations = iterations.value.toInt,
        modelFile = modelDir.value,
        extraId = extraId.value
      )
    }
    else if (runFiles.wasInvoked) {
      load(opts.modelDir.value)
      for (filename <- opts.runFiles.value) {
        val document = new Document("", io.Source.fromFile(filename).getLines.mkString("\n"))
        segment.Tokenizer.process(document)
        segment.SentenceSegmenter.process(document)
        initPosFeatures(document)
        process(document)
        for (token <- document)
          println("%s %s".format(token.string, token.attr[PosLabel].categoryValue))
      }
    }
  }

}<|MERGE_RESOLUTION|>--- conflicted
+++ resolved
@@ -41,11 +41,7 @@
     for (token <- document) {
       val rawWord = token.string
       val word = cc.factorie.app.strings.simplifyDigits(rawWord)
-<<<<<<< HEAD
       val features = new PosFeatures(token) { override def skipNonCategories = PosModel.skipNonCategories }
-=======
-      val features = new PosFeatures(token)
->>>>>>> 2119773f
       token.attr += features
       features += "W=" + word
       for (i <- 1 to 9) {
