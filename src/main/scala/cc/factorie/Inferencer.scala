--- conflicted
+++ resolved
@@ -54,118 +54,6 @@
 }
 
 
-<<<<<<< HEAD
-// Note that putting a [V], as in DenseCountsMultinomial[V], doesn't work here because CategoricalValues not <: MultinomialOutcome[V].  
-// But as long as we don't use any methods that require [V], I think we are OK.
-class DiscreteMarginal[V<:CategoricalValues](val variable:V) extends DenseCountsMultinomial(variable.domain.size) with Marginal {
-  override def keepGeneratedSamples = false
-  def incrementCurrentValue : Unit = variable match {
-    case v:CategoricalValue => increment(v.index, 1.0)(null)
-    case v:BinaryVectorVariable[_] => throw new Error("Put this code back in") // v.incrementInto(this)
-  }
-}
-
-// TODO This is over variables.  We want something over Factors... and perhaps also something separate over Variables
-class SamplingLattice[V<:CategoricalValues](variables:Collection[V]) extends Lattice {
-  val map = new HashMap[V,DiscreteMarginal[V]]
-  variables.foreach(v => map(v) = new DiscreteMarginal(v))
-  def marginal(v:V) = map(v)
-  def apply(v:V) = map(v)
-  def marginals: Iterator[DiscreteMarginal[V]] = map.valuesIterator
-}
-
-// A simple special case, to be generalized later
-// TODO Could be "DiscreteVariable" instead of "CategoricalVariable"?
-class SamplingInferencer[V<:CategoricalVariable,C](val sampler:Sampler[C]) extends Inferencer[V,C] {
-  type LatticeType = SamplingLattice[V]
-  var burnIn = 100 // I really want these to be default-valued parameters to infer, in Scala 2.8.
-  var thinning = 20
-  var iterations = 500
-  def infer(targets:Collection[V], contexts:Collection[C]): SamplingLattice[V] = {
-    val lat = new SamplingLattice(targets)
-    sampler.process(contexts, burnIn)
-    for (i <- 0 until iterations/thinning) {
-      sampler.process(contexts, thinning)
-      targets.foreach(v => lat.marginal(v).incrementCurrentValue)
-    }
-    lat
-  }
-}
-
-class VariableSamplingInferencer[V<:CategoricalVariable](sampler:Sampler[V]) extends SamplingInferencer[V,V](sampler) with VariableInferencer[V] {
-  def this() = this(new GibbsSampler1[V])
-  def this(model:Model) = this(new GibbsSampler1[V](model))
-}
-
-
-// Max-Product inference, finding the best scoring configuration
-
-/** The result of inference by a SamplingMaximizer.  
-    'diff' is the list the changes from the initial configuration.  It may be null if no DiffList is provided to 'infer'.
-    'diffScore' is the relative change in model score from the initial configuration. */
-class SamplingMaximizerLattice(val diff:DiffList, val diffScore:Double) extends Lattice
-
-/** Provide 'infer' method that uses the 'sampler' to search for the best-scoring configuration.
- 
-    @author Andrew McCallum
-    @since 0.8
- */
-// TODO Update this for the new separated "modelScore" and "acceptScore" in Proposal.
-class SamplingMaximizer[V<:Variable with IterableSettings](val sampler:ProposalSampler[V]) extends Maximizer[V] with VariableInferencer[V] {
-  def this(model:Model) = this(new GibbsSampler1[V](model))
-  type LatticeType = SamplingMaximizerLattice
-  var iterations = 50 // TODO What should these be by default?
-  var rounds = 3
-  var initialTemperature = 1.0
-  var finalTemperature = 0.01
-  def infer(variables:Collection[V], numIterations:Int): LatticeType = {
-    val origIterations = iterations; iterations = numIterations
-    val result = inferd(variables, variables)(null)
-    iterations = origIterations
-    result
-  }
-  def infer(variables:Collection[V], varying:Collection[V]): LatticeType = inferd(variables, varying)(null)
-  // TODO I really want Scala 2.8 default parameters: (implicit diff:DiffList = null)  !!!
-  def inferd(variables:Collection[V], varying:Collection[V])(implicit diff:DiffList): LatticeType = {
-    var currentScore = 0.0
-    var maxScore = currentScore
-    val maxdiff = new DiffList
-    val origSamplerTemperature = sampler.temperature
-    sampler.temperature = initialTemperature
-    def updateMaxScore(p:Proposal): Unit = {
-      currentScore += p.modelScore // TODO Check proper handling of fbRatio
-      //println("SamplingMaximizer modelScore="+p.modelScore+" currentScore="+currentScore)
-      if (diff != null) diff appendAll p.diff
-      if (currentScore > maxScore) {
-        maxScore = currentScore
-        maxdiff.clear
-        //println("SamplingMaximizer maxScore="+maxScore)
-      } else if (p.diff.size > 0) {
-        maxdiff appendAll p.diff
-        //println("SamplingMaximizer diff.size="+diff.size)
-      }
-    }
-    val updateHook: Proposal=>Unit = updateMaxScore _ 
-    sampler.proposalHooks += updateHook 
-    //sampler.proposalsHooks += { (props:Seq[Proposal]) => { props.foreach(p => println(p.modelScore)) }}
-    val iterationsPerRound = if (iterations < rounds) 1 else iterations/rounds
-    var iterationsRemaining = iterations
-    if (iterationsRemaining == 1) sampler.temperature = finalTemperature
-    while (iterationsRemaining > 0) {
-      val iterationsNow = Math.min(iterationsPerRound, iterationsRemaining)
-      sampler.process(varying, iterationsNow)
-      iterationsRemaining -= iterationsNow
-      sampler.temperature += (finalTemperature-initialTemperature)/rounds // Adding a negative number
-      //println("Reducing temperature to "+sampler.temperature)
-    }
-    maxdiff.undo // Go back to maximum scoring configuration so we return having changed the config to the best
-    sampler.proposalHooks -= updateHook // Remove our temporary hook
-    sampler.temperature = origSamplerTemperature // Put back the sampler's temperature where we found it
-    new SamplingMaximizerLattice(diff, maxScore)
-  }
-}
-=======
->>>>>>> d03cb2ef
 
 /** Perform inference according to belief propagation.
 
