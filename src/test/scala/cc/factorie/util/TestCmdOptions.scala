package cc.factorie.util

<<<<<<< HEAD
import org.scalatest.{FlatSpec, Matchers}
=======
import java.io.File

import org.scalatest.{Matchers, FlatSpec}
>>>>>>> cd259b92

/**
 * @author John Sullivan
 */
class TestCmdOptions extends FlatSpec with Matchers {

  "CmdOptions" should "parse comma-separated lists properly" in {
    val opts = new DefaultCmdOptions {
      val dList = new CmdOption("dlist", List.empty[Double], "", "")
      val sList = new CmdOption("slist", List.empty[String], "", "")
      val iList = new CmdOption("ilist", List.empty[Int], "" ,"")
    }
    opts parse Array("--dlist=1.0,2,3.5", "--slist=Foo,Bar,Baz", "--ilist=2,4,6,8,10")

    assert(opts.dList.value == List(1.0, 2.0, 3.5))
    assert(opts.sList.value == List("Foo", "Bar", "Baz"))
    assert(opts.iList.value == List(2,4,6,8,10))
  }

  it should "parse primitive types properly" in {
    val opts = new DefaultCmdOptions {
      val int = new CmdOption("i", 2, "", "")
      val long = new CmdOption("l", 1000L, "", "")
      val float = new CmdOption("f", 1.0f, "", "")
      val double = new CmdOption("d", 1.0, "", "")
      val string = new CmdOption("s", "s", "", "")
      val boolean = new CmdOption("b", false, "", "")
    }
    opts parse Array("--i=13", "--l=13", "--f=13", "--d=13", "--s=thirteen", "--b=true")

    assert(opts.int.value == 13)
    assert(opts.long.value == 13L)
    assert(opts.float.value == 13.0f)
    assert(opts.double.value == 13.0)
    assert(opts.string.value == "thirteen")
    assert(opts.boolean.value)
  }

  it should "deal with the short bool case" in {
    val opts = new DefaultCmdOptions {
      val bool = new CmdOption("long-name", false, "", "", false, 'b')
    }
    opts parse Array("-b")

    assert(opts.bool.value)
  }

  it should "carry through default args" in {
    val opts = new DefaultCmdOptions {
      val str = new CmdOption("with-default", "default-val", "", "")
    }
    opts parse Array.empty[String]
    assert(opts.str.value == "default-val")
  }

  it should "parse space-separated args" in {
    val opts = new DefaultCmdOptions {
      val str = new CmdOption("separate", "", "", "")
      val dub = new CmdOption("next", 5.7, "", "")
    }
    opts parse Array("--separate", "argument", "--next", "2.34")
    assert(opts.str.value == "argument")
    assert(opts.dub.value == 2.34)
  }

  it should "parse space-separated lists" in {
    val opts = new DefaultCmdOptions {
      val dubList = new CmdOption("params", List.empty[Double], "", "")
      val name = new CmdOption("name", "", "", "")
    }
    opts parse "--params 1.0 5.3 13 2943.32 --name=steve".split(" ")
    assert(opts.dubList.value == List(1.0, 5.3, 13.0, 2943.32))
    assert(opts.name.value == "steve")
  }

  it should "parse strings into Files properly" in {
    val opts = new CmdOptions {
      val file = new CmdOption[File]("file", null, "", "")
    }
    val tmp = File.createTempFile("test-dir", "test1")
    opts parse s"--file ${tmp.getAbsolutePath}".split(" ")
    assert(opts.file.value.getAbsolutePath == tmp.getAbsolutePath)
  }

  it should "parse string lists into file lists properly" in {
    val opts = new CmdOptions {
      val files = new CmdOption[List[File]]("files", List.empty, "", "")
    }
    val tmps = (1 to 3).map(i => File.createTempFile("test-dir", "test" + i))
    opts parse s"--files=${tmps.map(_.getAbsolutePath).mkString(",")}".split(" ")
    assert(opts.files.value.zip(tmps).forall{case (a, b) => a.getAbsolutePath == b.getAbsolutePath})
  }
}<|MERGE_RESOLUTION|>--- conflicted
+++ resolved
@@ -1,12 +1,8 @@
 package cc.factorie.util
 
-<<<<<<< HEAD
-import org.scalatest.{FlatSpec, Matchers}
-=======
 import java.io.File
 
 import org.scalatest.{Matchers, FlatSpec}
->>>>>>> cd259b92
 
 /**
  * @author John Sullivan
