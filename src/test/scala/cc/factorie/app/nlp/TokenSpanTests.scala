--- conflicted
+++ resolved
@@ -1,10 +1,6 @@
 package cc.factorie.app.nlp
 
-<<<<<<< HEAD
-import org.scalatest.{Matchers, FlatSpec}
-=======
 import org.scalatest._
->>>>>>> 00388a52
 
 /**
  * @author John Sullivan
