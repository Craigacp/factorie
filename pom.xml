--- conflicted
+++ resolved
@@ -12,55 +12,6 @@
 See the License for the specific language governing permissions and
 limitations under the License.
 -->
-<<<<<<< HEAD
-<project xmlns="http://maven.apache.org/POM/4.0.0" xmlns:xsi="http://www.w3.org/2001/XMLSchema-instance"
-         xsi:schemaLocation="http://maven.apache.org/POM/4.0.0 http://maven.apache.org/maven-v4_0_0.xsd">
-
-    <modelVersion>4.0.0</modelVersion>
-
-  <name>Factorie</name>
-  <groupId>cc.factorie</groupId>
-  <artifactId>factorie</artifactId>
-  <version>1.1-TAC-SNAPSHOT</version>
-  <inceptionYear>2009</inceptionYear>
-
-    <properties>
-        <project.build.sourceEncoding>UTF-8</project.build.sourceEncoding>
-        <scala.version>2.10.4</scala.version>
-        <scalatest.version>2.2.2</scalatest.version>
-        <junit.version>4.10</junit.version>
-    </properties>
-
-    <scm>
-        <connection>scm:git:https://github.com/factorie/factorie.git</connection>
-        <developerConnection>scm:git:git@github.com:factorie/factorie.git</developerConnection>
-        <url>https://github.com/factorie/factorie</url>
-        <tag>HEAD</tag>
-    </scm>
-
-    <licenses>
-        <license>
-            <name>Apache 2</name>
-            <url>http://www.apache.org/licenses/LICENSE-2.0.txt</url>
-            <distribution>repo</distribution>
-            <comments>A business-friendly OSS license</comments>
-        </license>
-    </licenses>
-
-    <organization>
-        <name>University of Massachusetts, Amherst</name>
-        <url>http://cs.umass.edu</url>
-    </organization>
-
-    <repositories>
-        <repository>
-            <id>scala-tools.org</id>
-            <name>Scala-Tools Maven2 Repository</name>
-            <url>https://oss.sonatype.org/content/groups/scala-tools</url>
-        </repository>
-        <repository>
-            <id>dev-iesl.cs.umass.edu</id>
-=======
 <project xmlns="http://maven.apache.org/POM/4.0.0" xmlns:xsi="http://www.w3.org/2001/XMLSchema-instance" xsi:schemaLocation="http://maven.apache.org/POM/4.0.0 http://maven.apache.org/maven-v4_0_0.xsd">
 
   <modelVersion>4.0.0</modelVersion>
@@ -352,7 +303,6 @@
         <repositories>
           <repository>
             <id>dev-iesl.cs.umass.edu-snapshots</id>
->>>>>>> 24f43446
             <name>dev-iesl.cs.umass.edu</name>
             <url>https://dev-iesl.cs.umass.edu/nexus/content/repositories/snapshots/</url>
           </repository>
