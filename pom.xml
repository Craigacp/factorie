--- conflicted
+++ resolved
@@ -17,19 +17,11 @@
 
     <modelVersion>4.0.0</modelVersion>
 
-<<<<<<< HEAD
   <name>Factorie</name>
   <groupId>cc.factorie</groupId>
   <artifactId>factorie</artifactId>
   <version>1.1-TAC-SNAPSHOT</version>
   <inceptionYear>2009</inceptionYear>
-=======
-    <name>Factorie</name>
-    <groupId>cc.factorie</groupId>
-    <artifactId>factorie</artifactId>
-    <version>1.1-SNAPSHOT</version>
-    <inceptionYear>2009</inceptionYear>
->>>>>>> 492251a7
 
     <properties>
         <project.build.sourceEncoding>UTF-8</project.build.sourceEncoding>
